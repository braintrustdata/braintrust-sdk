--- conflicted
+++ resolved
@@ -2,10 +2,7 @@
 
 on:
   pull_request:
-<<<<<<< HEAD
-=======
     types: [opened, synchronize, reopened, labeled, unlabeled]
->>>>>>> 2e31bf5b
     paths-ignore:
       - "integrations/otel-js/**"
   push:
