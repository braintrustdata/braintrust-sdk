name: js

on:
  pull_request:
    paths-ignore:
      - "integrations/otel-js/**"
  push:
    branches: [main]
    paths-ignore:
      - "integrations/otel-js/**"

permissions:
  contents: read
  actions: write

jobs:
  build:
    runs-on: ${{ matrix.os }}

    strategy:
      fail-fast: false
      matrix:
        os: [ubuntu-latest, windows-latest]
        node-version: [20, 22]

    env:
      ANTHROPIC_API_KEY: ${{ secrets.ANTHROPIC_API_KEY}}
      OPENAI_API_KEY: ${{ secrets.OPENAI_API_KEY}}
      GEMINI_API_KEY: ${{ secrets.GEMINI_API_KEY}}

    outputs:
      artifact-name: ${{ steps.artifact.outputs.name }}

    steps:
      - uses: actions/checkout@v4
      - uses: actions/setup-node@v4
        with:
          node-version: ${{ matrix.node-version }}
          registry-url: "https://registry.npmjs.org"
      - uses: pnpm/action-setup@v4

      - name: Get published braintrust version for cache key
        id: published-version
        shell: bash
        run: |
          PUBLISHED_VERSION=$(npm view braintrust version 2>/dev/null || echo "none")
          echo "version=$PUBLISHED_VERSION" >> "$GITHUB_OUTPUT"
          echo "Published version: $PUBLISHED_VERSION"

      - name: Cache API compatibility test tarball
        uses: actions/cache@v4
        with:
          path: ~/.npm/_cacache
          key: braintrust-tarball-${{ steps.published-version.outputs.version }}-${{ runner.os }}
          restore-keys: |
            braintrust-tarball-${{ steps.published-version.outputs.version }}-
            braintrust-tarball-

      - name: "verify ci"
        shell: bash
        run: |
          make js-verify-ci

      - name: Determine artifact name
        id: artifact
        env:
          ARTIFACT_NAME: javascript-sdk-dev-${{ github.run_id }}
        run: |
          echo "Artifact: $ARTIFACT_NAME"
          echo "name=$ARTIFACT_NAME" >> "$GITHUB_OUTPUT"
      - name: Prepare artifact
        id: prepare_artifact
        working-directory: js
        shell: bash
        run: |
          mkdir -p artifacts
          PACKED_TARBALL=$(npm pack --pack-destination artifacts)
          echo "packed_tarball=$PACKED_TARBALL" >> "$GITHUB_OUTPUT"

      - name: Build and pack @braintrust/otel
        id: prepare_otel_artifact
        shell: bash
        run: |
          # Install the built braintrust package in otel-js to satisfy peer dependency
          BRAINTRUST_TARBALL=$(ls js/artifacts/braintrust-*.tgz | head -n 1)
          if [ -z "$BRAINTRUST_TARBALL" ]; then
            echo "Error: braintrust tarball not found"
            exit 1
          fi
          echo "Using braintrust tarball: $BRAINTRUST_TARBALL"

          # Install braintrust and OpenTelemetry peer dependencies in otel-js directory for build
          # Use pnpm to match the workspace, with no-save flags to avoid modifying lockfile
          cd integrations/otel-js
          if ! npm_config_save=false npm_config_lockfile=false pnpm add \
            file:../../$BRAINTRUST_TARBALL \
            @opentelemetry/api@^1.9.0 \
            @opentelemetry/core@^1.9.0 \
            @opentelemetry/exporter-trace-otlp-http@^0.35.0 \
            @opentelemetry/sdk-trace-base@^1.9.0; then
            echo "Error: Failed to install dependencies"
            exit 1
          fi

          # Build the otel package
          pnpm run build

          # Pack the otel package
          PACKED_OTEL_TARBALL=$(npm pack --pack-destination ../../js/artifacts)
          echo "packed_otel_tarball=$PACKED_OTEL_TARBALL" >> "$GITHUB_OUTPUT"

      - name: List artifacts before upload
        shell: bash
        run: |
          echo "Braintrust tarball: ${{ steps.prepare_artifact.outputs.packed_tarball }}"
          echo "Otel tarball: ${{ steps.prepare_otel_artifact.outputs.packed_otel_tarball }}"
          ls -la js/artifacts/

      - name: Upload build artifacts
        uses: actions/upload-artifact@v4
        with:
          name: ${{ steps.artifact.outputs.name }}-${{ matrix.node-version }}-dist
          path: |
            js/artifacts/${{ steps.prepare_artifact.outputs.packed_tarball }}
            js/artifacts/${{ steps.prepare_otel_artifact.outputs.packed_otel_tarball }}
          retention-days: 1

  smoke-tests-node:
    needs: build
    runs-on: ${{ matrix.os }}

    strategy:
      fail-fast: false
      matrix:
        integration: [otel-v1, span]
        os: [ubuntu-latest, windows-latest]
        node-version: [20, 22]

    steps:
      - name: Checkout repository
        uses: actions/checkout@v4

      - name: Setup Node.js
        uses: actions/setup-node@v4
        with:
          node-version: ${{ matrix.node-version }}

      - name: Backup original integration package manifests
        working-directory: js/smoke/tests/${{ matrix.integration }}
        run: |
          npm run backup

      - name: Download build artifact
        uses: actions/download-artifact@v4
        with:
          name: ${{ needs.build.outputs.artifact-name }}-${{ matrix.node-version }}-dist
          path: js/artifacts
          run-id: ${{ github.run_id }}
          github-token: ${{ secrets.GITHUB_TOKEN }}

<<<<<<< HEAD
      - name: Run integration test (CJS) for ${{ matrix.integration }}
=======
      - name: Install SDK artifacts for ${{ matrix.integration }}
>>>>>>> 39cc2896
        working-directory: js/smoke/tests/${{ matrix.integration }}
        shell: bash
        run: |
          # Remove package-lock.json to avoid version mismatch with downloaded artifacts
          rm -f package-lock.json

          if [ "${{ matrix.integration }}" != "otel-v1" ]; then
<<<<<<< HEAD
            npm ci
            npx tsx ../../install-build.ts ../../../artifacts braintrust
          else
            npm ci --legacy-peer-deps
=======
            npm install
            npx tsx ../../install-build.ts ../../../artifacts braintrust
          else
            npm install --legacy-peer-deps
>>>>>>> 39cc2896
            npx tsx ../../install-build.ts ../../../artifacts braintrust
            npx tsx ../../install-build.ts ../../../artifacts otel
          fi

      - name: Build shared test package
        working-directory: js/smoke/shared
        run: |
          npm ci
          npm run build

      - name: Run smoke test for ${{ matrix.integration }}
        working-directory: js/smoke
        shell: bash
        env:
          BRAINTRUST_API_KEY: ${{ matrix.integration == 'otel-v1' && secrets.BRAINTRUST_API_KEY || '' }}
          BRAINTRUST_OTEL_COMPAT: ${{ matrix.integration == 'otel-v1' && secrets.BRAINTRUST_API_KEY || '' }}
        run: |
<<<<<<< HEAD
          if [ "${{ matrix.integration }}" != "otel-v1" ]; then
            npm ci
            npx tsx ../../install-build.ts ../../../artifacts braintrust
          else
            npm ci --legacy-peer-deps
            npx tsx ../../install-build.ts ../../../artifacts braintrust
            npx tsx ../../install-build.ts ../../../artifacts otel
          fi
          npm start
=======
          ./run-tests.sh ${{ matrix.integration }}
>>>>>>> 39cc2896

      - name: Restore original package.json files
        if: always()
        working-directory: js/smoke/tests/${{ matrix.integration }}
        run: |
          npm run restore

  smoke-tests-jest:
    needs: build
    runs-on: ${{ matrix.os }}

    strategy:
      fail-fast: false
      matrix:
        os: [ubuntu-latest, windows-latest]
        node-version: [20, 22]

    steps:
      - name: Checkout repository
        uses: actions/checkout@v4

      - name: Setup Node.js
        uses: actions/setup-node@v4
        with:
          node-version: ${{ matrix.node-version }}

      - name: Backup original span-jest package manifests
        working-directory: js/smoke/tests/span-jest
        run: |
          npm run backup

      - name: Download build artifact
        uses: actions/download-artifact@v4
        with:
          name: ${{ needs.build.outputs.artifact-name }}-${{ matrix.node-version }}-dist
          path: js/artifacts
          run-id: ${{ github.run_id }}
          github-token: ${{ secrets.GITHUB_TOKEN }}

      - name: Install dependencies and local build for Jest span smoke test
        working-directory: js/smoke/tests/span-jest
        shell: bash
        run: |
          # Remove package-lock.json to avoid version mismatch with downloaded artifacts
          rm -f package-lock.json
          npm install
          npx tsx ../../install-build.ts ../../../artifacts braintrust

      - name: Build shared test package
        working-directory: js/smoke/shared
        run: |
          npm ci
          npm run build

      - name: Run Jest span smoke test
        working-directory: js/smoke
        shell: bash
        run: |
          ./run-tests.sh span-jest

      - name: Restore original span-jest package.json files
        if: always()
        working-directory: js/smoke/tests/span-jest
        run: |
          npm run restore

  smoke-tests-nextjs:
    needs: build
    runs-on: ${{ matrix.os }}

    strategy:
      fail-fast: false
      matrix:
        os: [ubuntu-latest, windows-latest]
        node-version: [20, 22]

    steps:
      - name: Checkout repository
        uses: actions/checkout@v4

      - name: Setup Node.js
        uses: actions/setup-node@v4
        with:
          node-version: ${{ matrix.node-version }}

      - name: Backup original package manifests
        working-directory: js/smoke/tests/nextjs-instrumentation
        run: |
          npm run backup

      - name: Download build artifact
        uses: actions/download-artifact@v4
        with:
          name: ${{ needs.build.outputs.artifact-name }}-${{ matrix.node-version }}-dist
          path: js/artifacts
          run-id: ${{ github.run_id }}
          github-token: ${{ secrets.GITHUB_TOKEN }}

      - name: Install dependencies and local builds
        working-directory: js/smoke/tests/nextjs-instrumentation
        shell: bash
        run: |
          # Remove package-lock.json to avoid version mismatch with downloaded artifacts
          rm -f package-lock.json
          npm install --legacy-peer-deps
          npx tsx ../../install-build.ts ../../../artifacts braintrust
          npx tsx ../../install-build.ts ../../../artifacts otel

      - name: Build shared test package
        working-directory: js/smoke/shared
        run: |
          npm ci
          npm run build

      - name: Run Next.js smoke test
        working-directory: js/smoke
        shell: bash
        env:
          BRAINTRUST_API_KEY: ${{ secrets.BRAINTRUST_API_KEY }}
        run: |
          ./run-tests.sh nextjs-instrumentation

      - name: Restore original package.json files
        if: always()
        working-directory: js/smoke/tests/nextjs-instrumentation
        run: |
          npm run restore

  smoke-tests-cloudflare:
    needs: build
    runs-on: ubuntu-latest

    strategy:
      fail-fast: false
      matrix:
        node-version: [20, 22]

    steps:
      - name: Checkout repository
        uses: actions/checkout@v4

      - name: Setup Node.js
        uses: actions/setup-node@v4
        with:
          node-version: ${{ matrix.node-version }}

      - name: Backup original package manifests
        working-directory: js/smoke/tests/cloudflare-worker
        run: |
          npm run backup

      - name: Download build artifact
        uses: actions/download-artifact@v4
        with:
          name: ${{ needs.build.outputs.artifact-name }}-${{ matrix.node-version }}-dist
          path: js/artifacts
          run-id: ${{ github.run_id }}
          github-token: ${{ secrets.GITHUB_TOKEN }}

      - name: Install dependencies and local build
        working-directory: js/smoke/tests/cloudflare-worker
        shell: bash
        run: |
          # Remove package-lock.json to avoid version mismatch with downloaded artifacts
          rm -f package-lock.json
          npm install
          npx tsx ../../install-build.ts ../../../artifacts braintrust

      - name: Build shared test package
        working-directory: js/smoke/shared
        run: |
          npm ci
          npm run build

      - name: Run Cloudflare Worker smoke test
        working-directory: js/smoke
        shell: bash
        run: |
          ./run-tests.sh cloudflare-worker

      - name: Restore original package.json files
        if: always()
        working-directory: js/smoke/tests/cloudflare-worker
        run: |
          npm run restore

  smoke-tests-deno:
    needs: build
    runs-on: ubuntu-latest

    strategy:
      fail-fast: false
      matrix:
        os: [ubuntu-latest, windows-latest]
        node-version: [20, 22]

    steps:
      - uses: actions/checkout@v4
      - name: Setup Deno
        uses: denoland/setup-deno@v2
        with:
          deno-version: v2.x

      - name: Download build artifact
        uses: actions/download-artifact@v4
        with:
          name: ${{ needs.build.outputs.artifact-name }}-${{ matrix.node-version }}-dist
          path: js/artifacts
          run-id: ${{ github.run_id }}
          github-token: ${{ secrets.GITHUB_TOKEN }}

      - name: Extract build artifact
        working-directory: js/smoke/tests/deno
        shell: bash
        run: |
          set -euo pipefail
          ARTIFACT_DIR=../../../artifacts
          TARBALL=$(ls "$ARTIFACT_DIR"/braintrust-*.tgz | head -n 1 || true)
          if [ -z "$TARBALL" ]; then
            echo "No braintrust build found"
            exit 1
          fi
          rm -rf build
          mkdir -p build
          tar -xzf "$TARBALL" -C build
          [ -d build/package ] && mv build/package build/braintrust

      - name: Install Deno dependencies
        working-directory: js/smoke/tests/deno
        run: |
          deno install

      - name: Build shared test package
        working-directory: js/smoke/shared
        run: |
          npm ci
          npm run build

      - name: Run Deno smoke test
        working-directory: js/smoke
        env:
          BRAINTRUST_BUILD_DIR: ${{ github.workspace }}/js/smoke/tests/deno/build/braintrust/dist/browser.mjs
        run: |
          ./run-tests.sh deno<|MERGE_RESOLUTION|>--- conflicted
+++ resolved
@@ -158,11 +158,7 @@
           run-id: ${{ github.run_id }}
           github-token: ${{ secrets.GITHUB_TOKEN }}
 
-<<<<<<< HEAD
-      - name: Run integration test (CJS) for ${{ matrix.integration }}
-=======
       - name: Install SDK artifacts for ${{ matrix.integration }}
->>>>>>> 39cc2896
         working-directory: js/smoke/tests/${{ matrix.integration }}
         shell: bash
         run: |
@@ -170,17 +166,10 @@
           rm -f package-lock.json
 
           if [ "${{ matrix.integration }}" != "otel-v1" ]; then
-<<<<<<< HEAD
-            npm ci
-            npx tsx ../../install-build.ts ../../../artifacts braintrust
-          else
-            npm ci --legacy-peer-deps
-=======
             npm install
             npx tsx ../../install-build.ts ../../../artifacts braintrust
           else
             npm install --legacy-peer-deps
->>>>>>> 39cc2896
             npx tsx ../../install-build.ts ../../../artifacts braintrust
             npx tsx ../../install-build.ts ../../../artifacts otel
           fi
@@ -198,19 +187,7 @@
           BRAINTRUST_API_KEY: ${{ matrix.integration == 'otel-v1' && secrets.BRAINTRUST_API_KEY || '' }}
           BRAINTRUST_OTEL_COMPAT: ${{ matrix.integration == 'otel-v1' && secrets.BRAINTRUST_API_KEY || '' }}
         run: |
-<<<<<<< HEAD
-          if [ "${{ matrix.integration }}" != "otel-v1" ]; then
-            npm ci
-            npx tsx ../../install-build.ts ../../../artifacts braintrust
-          else
-            npm ci --legacy-peer-deps
-            npx tsx ../../install-build.ts ../../../artifacts braintrust
-            npx tsx ../../install-build.ts ../../../artifacts otel
-          fi
-          npm start
-=======
           ./run-tests.sh ${{ matrix.integration }}
->>>>>>> 39cc2896
 
       - name: Restore original package.json files
         if: always()
