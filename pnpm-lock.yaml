--- conflicted
+++ resolved
@@ -132,7 +132,7 @@
         version: 5.3.3
       vitest:
         specifier: ^2.1.9
-        version: 2.1.9(@types/node@20.10.5)(msw@2.6.6)
+        version: 2.1.9(@types/node@20.10.5)
 
   internal/golden:
     dependencies:
@@ -340,7 +340,7 @@
         version: 4.3.2(typescript@5.4.4)
       vitest:
         specifier: ^2.1.9
-        version: 2.1.9(@types/node@20.10.5)(msw@2.6.6)
+        version: 2.1.9(@types/node@20.10.5)
 
   js/src/wrappers/ai-sdk:
     devDependencies:
@@ -389,34 +389,6 @@
 
 packages:
 
-<<<<<<< HEAD
-  /@a2a-js/sdk@0.2.5:
-    resolution: {integrity: sha512-VTDuRS5V0ATbJ/LkaQlisMnTAeYKXAK6scMguVBstf+KIBQ7HIuKhiXLv+G/hvejkV+THoXzoNifInAkU81P1g==}
-    engines: {node: '>=18'}
-    dependencies:
-      '@types/cors': 2.8.17
-      '@types/express': 4.17.23
-      body-parser: 2.2.0
-      cors: 2.8.5
-      express: 4.21.2
-      uuid: 11.1.0
-    transitivePeerDependencies:
-      - supports-color
-    dev: true
-
-  /@ai-sdk/anthropic@2.0.23(zod@3.25.76):
-    resolution: {integrity: sha512-ZEBiiv1UhjGjBwUU63pFhLK5LCSlNDb1idY9K1oZHm5/Fda1cuTojf32tOp0opH0RPbPAN/F8fyyNjbU33n9Kw==}
-    engines: {node: '>=18'}
-    peerDependencies:
-      zod: ^3.25.76 || ^4.1.8
-    dependencies:
-      '@ai-sdk/provider': 2.0.0
-      '@ai-sdk/provider-utils': 3.0.10(zod@3.25.76)
-      zod: 3.25.76
-    dev: true
-
-=======
->>>>>>> b6a2d2d3
   /@ai-sdk/anthropic@2.0.34(zod@3.25.76):
     resolution: {integrity: sha512-ayiKwCRVubQonbMX0YBQLtJKEZ7gziW35N6Md3qwdOqEq17JGz6vjKiba9RyYa/iIVT535n6ChLtHY/vTA7ImA==}
     engines: {node: '>=18'}
@@ -435,23 +407,7 @@
       zod: ^3.25.76 || ^4.1.8
     dependencies:
       '@ai-sdk/provider': 2.0.0
-<<<<<<< HEAD
-      '@ai-sdk/provider-utils': 3.0.12(zod@3.25.34)
-      zod: 3.25.34
-    dev: true
-
-  /@ai-sdk/gateway@1.0.33(zod@3.25.76):
-    resolution: {integrity: sha512-v9i3GPEo4t3fGcSkQkc07xM6KJN75VUv7C1Mqmmsu2xD8lQwnQfsrgAXyNuWe20yGY0eHuheSPDZhiqsGKtH1g==}
-    engines: {node: '>=18'}
-    peerDependencies:
-      zod: ^3.25.76 || ^4.1.8
-    dependencies:
-      '@ai-sdk/provider': 2.0.0
-      '@ai-sdk/provider-utils': 3.0.10(zod@3.25.76)
-      '@vercel/oidc': 3.0.3
-=======
       '@ai-sdk/provider-utils': 3.0.12(zod@3.25.76)
->>>>>>> b6a2d2d3
       zod: 3.25.76
     dev: true
 
@@ -467,24 +423,8 @@
       zod: 3.25.76
     dev: true
 
-<<<<<<< HEAD
-  /@ai-sdk/google@2.0.17(zod@3.25.76):
-    resolution: {integrity: sha512-6LyuUrCZuiULg0rUV+kT4T2jG19oUntudorI4ttv1ARkSbwl8A39ue3rA487aDDy6fUScdbGFiV5Yv/o4gidVA==}
-    engines: {node: '>=18'}
-    peerDependencies:
-      zod: ^3.25.76 || ^4.1.8
-    dependencies:
-      '@ai-sdk/provider': 2.0.0
-      '@ai-sdk/provider-utils': 3.0.10(zod@3.25.76)
-      zod: 3.25.76
-    dev: true
-
-  /@ai-sdk/openai-compatible@1.0.19(zod@3.25.76):
-    resolution: {integrity: sha512-hnsqPCCSNKgpZRNDOAIXZs7OcUDM4ut5ggWxj2sjB4tNL/aBn/xrM7pJkqu+WuPowyrE60wPVSlw0LvtXAlMXQ==}
-=======
   /@ai-sdk/openai@2.0.53(zod@3.25.76):
     resolution: {integrity: sha512-GIkR3+Fyif516ftXv+YPSPstnAHhcZxNoR2s8uSHhQ1yBT7I7aQYTVwpjAuYoT3GR+TeP50q7onj2/nDRbT2FQ==}
->>>>>>> b6a2d2d3
     engines: {node: '>=18'}
     peerDependencies:
       zod: ^3.25.76 || ^4.1.8
@@ -494,10 +434,6 @@
       zod: 3.25.76
     dev: true
 
-<<<<<<< HEAD
-  /@ai-sdk/openai@2.0.42(zod@3.25.76):
-    resolution: {integrity: sha512-9mM6QS8k0ooH9qMC27nlrYLQmNDnO6Rk0JTmFo/yUxpABEWOcvQhMWNHbp9lFL6Ty5vkdINrujhsAQfWuEleOg==}
-=======
   /@ai-sdk/provider-utils@1.0.0(zod@3.25.76):
     resolution: {integrity: sha512-Akq7MmGQII8xAuoVjJns/n/2BTUrF6qaXIj/3nEuXk/hPSdETlLWRSrjrTmLpte1VIPE5ecNzTALST+6nz47UQ==}
     engines: {node: '>=18'}
@@ -528,7 +464,6 @@
 
   /@ai-sdk/provider-utils@3.0.12(zod@3.25.76):
     resolution: {integrity: sha512-ZtbdvYxdMoria+2SlNarEk6Hlgyf+zzcznlD55EAl+7VZvJaSg2sqPvwArY7L6TfDEDJsnCq0fdhBSkYo0Xqdg==}
->>>>>>> b6a2d2d3
     engines: {node: '>=18'}
     peerDependencies:
       zod: ^3.25.76 || ^4.1.8
@@ -546,10 +481,6 @@
       json-schema: 0.4.0
     dev: false
 
-<<<<<<< HEAD
-  /@ai-sdk/provider-utils@1.0.0(zod@3.25.76):
-    resolution: {integrity: sha512-Akq7MmGQII8xAuoVjJns/n/2BTUrF6qaXIj/3nEuXk/hPSdETlLWRSrjrTmLpte1VIPE5ecNzTALST+6nz47UQ==}
-=======
   /@ai-sdk/provider@1.1.3:
     resolution: {integrity: sha512-qZMxYJ0qqX/RfnuIaab+zp8UAeJn/ygXXAffR5I4N0n1IrvA6qBsjc8hXLmBiMV2zoXlifkacF7sEFnYnjBcqg==}
     engines: {node: '>=18'}
@@ -565,7 +496,6 @@
 
   /@ai-sdk/react@0.0.16(react@18.3.1)(zod@3.25.76):
     resolution: {integrity: sha512-PUPjI4XB8or2m2NvRU8SBzGfSwjlJ19Mdde8LkeppFoNj++53kgM4BiniAsVRl8v8WNGZ55rrsLyY5g8h+gfeA==}
->>>>>>> b6a2d2d3
     engines: {node: '>=18'}
     peerDependencies:
       react: ^18 || ^19
@@ -583,126 +513,6 @@
       zod: 3.25.76
     dev: false
 
-<<<<<<< HEAD
-  /@ai-sdk/provider-utils@2.2.8(zod@3.25.34):
-    resolution: {integrity: sha512-fqhG+4sCVv8x7nFzYnFo19ryhAa3w096Kmc3hWxMQfW/TubPOmt3A6tYZhl4mUfQWWQMsuSkLrtjlWuXBVSGQA==}
-    engines: {node: '>=18'}
-    peerDependencies:
-      zod: ^3.23.8
-    dependencies:
-      '@ai-sdk/provider': 1.1.3
-      nanoid: 3.3.11
-      secure-json-parse: 2.7.0
-      zod: 3.25.34
-    dev: true
-
-  /@ai-sdk/provider-utils@2.2.8(zod@3.25.76):
-    resolution: {integrity: sha512-fqhG+4sCVv8x7nFzYnFo19ryhAa3w096Kmc3hWxMQfW/TubPOmt3A6tYZhl4mUfQWWQMsuSkLrtjlWuXBVSGQA==}
-    engines: {node: '>=18'}
-    peerDependencies:
-      zod: ^3.23.8
-    dependencies:
-      '@ai-sdk/provider': 1.1.3
-      nanoid: 3.3.11
-      secure-json-parse: 2.7.0
-      zod: 3.25.76
-    dev: true
-
-  /@ai-sdk/provider-utils@3.0.10(zod@3.25.76):
-    resolution: {integrity: sha512-T1gZ76gEIwffep6MWI0QNy9jgoybUHE7TRaHB5k54K8mF91ciGFlbtCGxDYhMH3nCRergKwYFIDeFF0hJSIQHQ==}
-    engines: {node: '>=18'}
-    peerDependencies:
-      zod: ^3.25.76 || ^4.1.8
-    dependencies:
-      '@ai-sdk/provider': 2.0.0
-      '@standard-schema/spec': 1.0.0
-      eventsource-parser: 3.0.6
-      zod: 3.25.76
-    dev: true
-
-  /@ai-sdk/provider-utils@3.0.12(zod@3.25.34):
-    resolution: {integrity: sha512-ZtbdvYxdMoria+2SlNarEk6Hlgyf+zzcznlD55EAl+7VZvJaSg2sqPvwArY7L6TfDEDJsnCq0fdhBSkYo0Xqdg==}
-    engines: {node: '>=18'}
-    peerDependencies:
-      zod: ^3.25.76 || ^4.1.8
-    dependencies:
-      '@ai-sdk/provider': 2.0.0
-      '@standard-schema/spec': 1.0.0
-      eventsource-parser: 3.0.6
-      zod: 3.25.34
-    dev: true
-
-  /@ai-sdk/provider-utils@3.0.12(zod@3.25.76):
-    resolution: {integrity: sha512-ZtbdvYxdMoria+2SlNarEk6Hlgyf+zzcznlD55EAl+7VZvJaSg2sqPvwArY7L6TfDEDJsnCq0fdhBSkYo0Xqdg==}
-    engines: {node: '>=18'}
-    peerDependencies:
-      zod: ^3.25.76 || ^4.1.8
-    dependencies:
-      '@ai-sdk/provider': 2.0.0
-      '@standard-schema/spec': 1.0.0
-      eventsource-parser: 3.0.6
-      zod: 3.25.76
-    dev: true
-
-  /@ai-sdk/provider@0.0.11:
-    resolution: {integrity: sha512-VTipPQ92Moa5Ovg/nZIc8yNoIFfukZjUHZcQMduJbiUh3CLQyrBAKTEV9AwjPy8wgVxj3+GZjon0yyOJKhfp5g==}
-    engines: {node: '>=18'}
-    dependencies:
-      json-schema: 0.4.0
-    dev: false
-
-  /@ai-sdk/provider@1.1.3:
-    resolution: {integrity: sha512-qZMxYJ0qqX/RfnuIaab+zp8UAeJn/ygXXAffR5I4N0n1IrvA6qBsjc8hXLmBiMV2zoXlifkacF7sEFnYnjBcqg==}
-    engines: {node: '>=18'}
-    dependencies:
-      json-schema: 0.4.0
-
-  /@ai-sdk/provider@2.0.0:
-    resolution: {integrity: sha512-6o7Y2SeO9vFKB8lArHXehNuusnpddKPk7xqL7T2/b+OvXMRIXUO1rR4wcv1hAFUAT9avGZshty3Wlua/XA7TvA==}
-    engines: {node: '>=18'}
-    dependencies:
-      json-schema: 0.4.0
-    dev: true
-
-  /@ai-sdk/react@0.0.16(react@18.3.1)(zod@3.25.76):
-    resolution: {integrity: sha512-PUPjI4XB8or2m2NvRU8SBzGfSwjlJ19Mdde8LkeppFoNj++53kgM4BiniAsVRl8v8WNGZ55rrsLyY5g8h+gfeA==}
-    engines: {node: '>=18'}
-    peerDependencies:
-      react: ^18 || ^19
-      zod: ^3.0.0
-    peerDependenciesMeta:
-      react:
-        optional: true
-      zod:
-        optional: true
-    dependencies:
-      '@ai-sdk/provider-utils': 1.0.0(zod@3.25.76)
-      '@ai-sdk/ui-utils': 0.0.9(zod@3.25.76)
-      react: 18.3.1
-      swr: 2.2.0(react@18.3.1)
-      zod: 3.25.76
-    dev: false
-
-  /@ai-sdk/react@1.2.12(react@19.1.1)(zod@3.25.34):
-    resolution: {integrity: sha512-jK1IZZ22evPZoQW3vlkZ7wvjYGYF+tRBKXtrcolduIkQ/m/sOAVcVeVDUDvh1T91xCnWCdUGCPZg2avZ90mv3g==}
-    engines: {node: '>=18'}
-    peerDependencies:
-      react: ^18 || ^19 || ^19.0.0-rc
-      zod: ^3.23.8
-    peerDependenciesMeta:
-      zod:
-        optional: true
-    dependencies:
-      '@ai-sdk/provider-utils': 2.2.8(zod@3.25.34)
-      '@ai-sdk/ui-utils': 1.2.11(zod@3.25.34)
-      react: 19.1.1
-      swr: 2.3.3(react@19.1.1)
-      throttleit: 2.1.0
-      zod: 3.25.34
-    dev: true
-
-=======
->>>>>>> b6a2d2d3
   /@ai-sdk/react@1.2.12(react@19.1.1)(zod@3.25.76):
     resolution: {integrity: sha512-jK1IZZ22evPZoQW3vlkZ7wvjYGYF+tRBKXtrcolduIkQ/m/sOAVcVeVDUDvh1T91xCnWCdUGCPZg2avZ90mv3g==}
     engines: {node: '>=18'}
@@ -794,21 +604,6 @@
       - zod
     dev: false
 
-<<<<<<< HEAD
-  /@ai-sdk/xai@2.0.23(zod@3.25.76):
-    resolution: {integrity: sha512-Xo4r5W/Wvi4mkCD98DoafNxj9V3xysUlWOeqAYpqKeKkNQ2xtOTly2MHq+gP6wKud0Y/mI7hemkCMQgH6HOwzQ==}
-    engines: {node: '>=18'}
-    peerDependencies:
-      zod: ^3.25.76 || ^4.1.8
-    dependencies:
-      '@ai-sdk/openai-compatible': 1.0.19(zod@3.25.76)
-      '@ai-sdk/provider': 2.0.0
-      '@ai-sdk/provider-utils': 3.0.10(zod@3.25.76)
-      zod: 3.25.76
-    dev: true
-
-=======
->>>>>>> b6a2d2d3
   /@ampproject/remapping@2.3.0:
     resolution: {integrity: sha512-30iZtAPgz+LTIYoeivqYo853f02jBYSd5uGnGpkFV0M3xOt9aN73erkgYAmZU43x4VfqcnLxW9Kpg3R5LC4YYw==}
     engines: {node: '>=6.0.0'}
@@ -3207,7 +3002,6 @@
     transitivePeerDependencies:
       - supports-color
       - ws
-<<<<<<< HEAD
     dev: true
 
   /@openai/agents-openai@0.0.14(zod@3.25.67):
@@ -3273,7 +3067,7 @@
       '@openai/agents-openai': 0.0.14(zod@3.25.67)
       '@openai/agents-realtime': 0.0.14(zod@3.25.67)
       debug: 4.4.1
-      openai: 5.11.0(zod@3.25.34)
+      openai: 5.11.0(zod@3.25.76)
     transitivePeerDependencies:
       - bufferutil
       - supports-color
@@ -3298,1009 +3092,6 @@
       - zod
     dev: true
 
-  /@openrouter/ai-sdk-provider@1.2.0(ai@4.3.19)(zod@3.25.76):
-    resolution: {integrity: sha512-stuIwq7Yb7DNmk3GuCtz+oS3nZOY4TXEV3V5KsknDGQN7Fpu3KRMQVWRc1J073xKdf0FC9EHOctSyzsACmp5Ag==}
-    engines: {node: '>=18'}
-    peerDependencies:
-      ai: ^5.0.0
-      zod: ^3.24.1 || ^v4
-    dependencies:
-      ai: 4.3.19(react@19.1.1)(zod@3.25.76)
-      zod: 3.25.76
-    dev: true
-
-  /@opentelemetry/api-logs@0.203.0:
-    resolution: {integrity: sha512-9B9RU0H7Ya1Dx/Rkyc4stuBZSGVQF27WigitInx2QQoj6KUpEFYPKoWjdFTunJYxmXmh17HeBvbMa1EhGyPmqQ==}
-    engines: {node: '>=8.0.0'}
-    dependencies:
-      '@opentelemetry/api': 1.9.0
-    dev: true
-
-  /@opentelemetry/api@1.9.0:
-    resolution: {integrity: sha512-3giAOQvZiH5F9bMlMiv8+GSPMeqg0dbaeo58/0SlA9sxSqZhnUtxzX9/2FzyhS9sWQf5S0GJE0AKBrFqjpeYcg==}
-    engines: {node: '>=8.0.0'}
-    dev: true
-
-  /@opentelemetry/auto-instrumentations-node@0.62.2(@opentelemetry/api@1.9.0)(@opentelemetry/core@2.1.0):
-    resolution: {integrity: sha512-Ipe6X7ddrCiRsuewyTU83IvKiSFT4piqmv9z8Ovg1E7v98pdTj1pUE6sDrHV50zl7/ypd+cONBgt+EYSZu4u9Q==}
-    engines: {node: ^18.19.0 || >=20.6.0}
-    peerDependencies:
-      '@opentelemetry/api': ^1.4.1
-      '@opentelemetry/core': ^2.0.0
-    dependencies:
-      '@opentelemetry/api': 1.9.0
-      '@opentelemetry/core': 2.1.0(@opentelemetry/api@1.9.0)
-      '@opentelemetry/instrumentation': 0.203.0(@opentelemetry/api@1.9.0)
-      '@opentelemetry/instrumentation-amqplib': 0.50.0(@opentelemetry/api@1.9.0)
-      '@opentelemetry/instrumentation-aws-lambda': 0.54.1(@opentelemetry/api@1.9.0)
-      '@opentelemetry/instrumentation-aws-sdk': 0.58.0(@opentelemetry/api@1.9.0)
-      '@opentelemetry/instrumentation-bunyan': 0.49.0(@opentelemetry/api@1.9.0)
-      '@opentelemetry/instrumentation-cassandra-driver': 0.49.0(@opentelemetry/api@1.9.0)
-      '@opentelemetry/instrumentation-connect': 0.47.0(@opentelemetry/api@1.9.0)
-      '@opentelemetry/instrumentation-cucumber': 0.19.0(@opentelemetry/api@1.9.0)
-      '@opentelemetry/instrumentation-dataloader': 0.21.1(@opentelemetry/api@1.9.0)
-      '@opentelemetry/instrumentation-dns': 0.47.0(@opentelemetry/api@1.9.0)
-      '@opentelemetry/instrumentation-express': 0.52.0(@opentelemetry/api@1.9.0)
-      '@opentelemetry/instrumentation-fastify': 0.48.0(@opentelemetry/api@1.9.0)
-      '@opentelemetry/instrumentation-fs': 0.23.0(@opentelemetry/api@1.9.0)
-      '@opentelemetry/instrumentation-generic-pool': 0.47.0(@opentelemetry/api@1.9.0)
-      '@opentelemetry/instrumentation-graphql': 0.51.0(@opentelemetry/api@1.9.0)
-      '@opentelemetry/instrumentation-grpc': 0.203.0(@opentelemetry/api@1.9.0)
-      '@opentelemetry/instrumentation-hapi': 0.50.0(@opentelemetry/api@1.9.0)
-      '@opentelemetry/instrumentation-http': 0.203.0(@opentelemetry/api@1.9.0)
-      '@opentelemetry/instrumentation-ioredis': 0.51.0(@opentelemetry/api@1.9.0)
-      '@opentelemetry/instrumentation-kafkajs': 0.13.0(@opentelemetry/api@1.9.0)
-      '@opentelemetry/instrumentation-knex': 0.48.0(@opentelemetry/api@1.9.0)
-      '@opentelemetry/instrumentation-koa': 0.51.0(@opentelemetry/api@1.9.0)
-      '@opentelemetry/instrumentation-lru-memoizer': 0.48.0(@opentelemetry/api@1.9.0)
-      '@opentelemetry/instrumentation-memcached': 0.47.0(@opentelemetry/api@1.9.0)
-      '@opentelemetry/instrumentation-mongodb': 0.56.0(@opentelemetry/api@1.9.0)
-      '@opentelemetry/instrumentation-mongoose': 0.50.0(@opentelemetry/api@1.9.0)
-      '@opentelemetry/instrumentation-mysql': 0.49.0(@opentelemetry/api@1.9.0)
-      '@opentelemetry/instrumentation-mysql2': 0.50.0(@opentelemetry/api@1.9.0)
-      '@opentelemetry/instrumentation-nestjs-core': 0.49.0(@opentelemetry/api@1.9.0)
-      '@opentelemetry/instrumentation-net': 0.47.0(@opentelemetry/api@1.9.0)
-      '@opentelemetry/instrumentation-oracledb': 0.29.0(@opentelemetry/api@1.9.0)
-      '@opentelemetry/instrumentation-pg': 0.56.1(@opentelemetry/api@1.9.0)
-      '@opentelemetry/instrumentation-pino': 0.50.1(@opentelemetry/api@1.9.0)
-      '@opentelemetry/instrumentation-redis': 0.52.0(@opentelemetry/api@1.9.0)
-      '@opentelemetry/instrumentation-restify': 0.49.0(@opentelemetry/api@1.9.0)
-      '@opentelemetry/instrumentation-router': 0.48.0(@opentelemetry/api@1.9.0)
-      '@opentelemetry/instrumentation-runtime-node': 0.17.1(@opentelemetry/api@1.9.0)
-      '@opentelemetry/instrumentation-socket.io': 0.50.0(@opentelemetry/api@1.9.0)
-      '@opentelemetry/instrumentation-tedious': 0.22.0(@opentelemetry/api@1.9.0)
-      '@opentelemetry/instrumentation-undici': 0.14.0(@opentelemetry/api@1.9.0)
-      '@opentelemetry/instrumentation-winston': 0.48.1(@opentelemetry/api@1.9.0)
-      '@opentelemetry/resource-detector-alibaba-cloud': 0.31.9(@opentelemetry/api@1.9.0)
-      '@opentelemetry/resource-detector-aws': 2.6.0(@opentelemetry/api@1.9.0)
-      '@opentelemetry/resource-detector-azure': 0.10.0(@opentelemetry/api@1.9.0)
-      '@opentelemetry/resource-detector-container': 0.7.9(@opentelemetry/api@1.9.0)
-      '@opentelemetry/resource-detector-gcp': 0.37.0(@opentelemetry/api@1.9.0)
-      '@opentelemetry/resources': 2.1.0(@opentelemetry/api@1.9.0)
-      '@opentelemetry/sdk-node': 0.203.0(@opentelemetry/api@1.9.0)
-    transitivePeerDependencies:
-      - encoding
-      - supports-color
-    dev: true
-
-  /@opentelemetry/context-async-hooks@2.0.1(@opentelemetry/api@1.9.0):
-    resolution: {integrity: sha512-XuY23lSI3d4PEqKA+7SLtAgwqIfc6E/E9eAQWLN1vlpC53ybO3o6jW4BsXo1xvz9lYyyWItfQDDLzezER01mCw==}
-    engines: {node: ^18.19.0 || >=20.6.0}
-    peerDependencies:
-      '@opentelemetry/api': '>=1.0.0 <1.10.0'
-    dependencies:
-      '@opentelemetry/api': 1.9.0
-    dev: true
-
-  /@opentelemetry/context-async-hooks@2.1.0(@opentelemetry/api@1.9.0):
-    resolution: {integrity: sha512-zOyetmZppnwTyPrt4S7jMfXiSX9yyfF0hxlA8B5oo2TtKl+/RGCy7fi4DrBfIf3lCPrkKsRBWZZD7RFojK7FDg==}
-    engines: {node: ^18.19.0 || >=20.6.0}
-    peerDependencies:
-      '@opentelemetry/api': '>=1.0.0 <1.10.0'
-    dependencies:
-      '@opentelemetry/api': 1.9.0
-    dev: true
-
-  /@opentelemetry/core@2.0.1(@opentelemetry/api@1.9.0):
-    resolution: {integrity: sha512-MaZk9SJIDgo1peKevlbhP6+IwIiNPNmswNL4AF0WaQJLbHXjr9SrZMgS12+iqr9ToV4ZVosCcc0f8Rg67LXjxw==}
-    engines: {node: ^18.19.0 || >=20.6.0}
-    peerDependencies:
-      '@opentelemetry/api': '>=1.0.0 <1.10.0'
-    dependencies:
-      '@opentelemetry/api': 1.9.0
-      '@opentelemetry/semantic-conventions': 1.37.0
-    dev: true
-
-  /@opentelemetry/core@2.1.0(@opentelemetry/api@1.9.0):
-    resolution: {integrity: sha512-RMEtHsxJs/GiHHxYT58IY57UXAQTuUnZVco6ymDEqTNlJKTimM4qPUPVe8InNFyBjhHBEAx4k3Q8LtNayBsbUQ==}
-    engines: {node: ^18.19.0 || >=20.6.0}
-    peerDependencies:
-      '@opentelemetry/api': '>=1.0.0 <1.10.0'
-    dependencies:
-      '@opentelemetry/api': 1.9.0
-      '@opentelemetry/semantic-conventions': 1.37.0
-    dev: true
-
-  /@opentelemetry/exporter-logs-otlp-grpc@0.203.0(@opentelemetry/api@1.9.0):
-    resolution: {integrity: sha512-g/2Y2noc/l96zmM+g0LdeuyYKINyBwN6FJySoU15LHPLcMN/1a0wNk2SegwKcxrRdE7Xsm7fkIR5n6XFe3QpPw==}
-    engines: {node: ^18.19.0 || >=20.6.0}
-    peerDependencies:
-      '@opentelemetry/api': ^1.3.0
-    dependencies:
-      '@grpc/grpc-js': 1.14.0
-      '@opentelemetry/api': 1.9.0
-      '@opentelemetry/core': 2.0.1(@opentelemetry/api@1.9.0)
-      '@opentelemetry/otlp-exporter-base': 0.203.0(@opentelemetry/api@1.9.0)
-      '@opentelemetry/otlp-grpc-exporter-base': 0.203.0(@opentelemetry/api@1.9.0)
-      '@opentelemetry/otlp-transformer': 0.203.0(@opentelemetry/api@1.9.0)
-      '@opentelemetry/sdk-logs': 0.203.0(@opentelemetry/api@1.9.0)
-    dev: true
-
-  /@opentelemetry/exporter-logs-otlp-http@0.203.0(@opentelemetry/api@1.9.0):
-    resolution: {integrity: sha512-s0hys1ljqlMTbXx2XiplmMJg9wG570Z5lH7wMvrZX6lcODI56sG4HL03jklF63tBeyNwK2RV1/ntXGo3HgG4Qw==}
-    engines: {node: ^18.19.0 || >=20.6.0}
-    peerDependencies:
-      '@opentelemetry/api': ^1.3.0
-    dependencies:
-      '@opentelemetry/api': 1.9.0
-      '@opentelemetry/api-logs': 0.203.0
-      '@opentelemetry/core': 2.0.1(@opentelemetry/api@1.9.0)
-      '@opentelemetry/otlp-exporter-base': 0.203.0(@opentelemetry/api@1.9.0)
-      '@opentelemetry/otlp-transformer': 0.203.0(@opentelemetry/api@1.9.0)
-      '@opentelemetry/sdk-logs': 0.203.0(@opentelemetry/api@1.9.0)
-    dev: true
-
-  /@opentelemetry/exporter-logs-otlp-proto@0.203.0(@opentelemetry/api@1.9.0):
-    resolution: {integrity: sha512-nl/7S91MXn5R1aIzoWtMKGvqxgJgepB/sH9qW0rZvZtabnsjbf8OQ1uSx3yogtvLr0GzwD596nQKz2fV7q2RBw==}
-    engines: {node: ^18.19.0 || >=20.6.0}
-    peerDependencies:
-      '@opentelemetry/api': ^1.3.0
-    dependencies:
-      '@opentelemetry/api': 1.9.0
-      '@opentelemetry/api-logs': 0.203.0
-      '@opentelemetry/core': 2.0.1(@opentelemetry/api@1.9.0)
-      '@opentelemetry/otlp-exporter-base': 0.203.0(@opentelemetry/api@1.9.0)
-      '@opentelemetry/otlp-transformer': 0.203.0(@opentelemetry/api@1.9.0)
-      '@opentelemetry/resources': 2.0.1(@opentelemetry/api@1.9.0)
-      '@opentelemetry/sdk-logs': 0.203.0(@opentelemetry/api@1.9.0)
-      '@opentelemetry/sdk-trace-base': 2.0.1(@opentelemetry/api@1.9.0)
-    dev: true
-
-  /@opentelemetry/exporter-metrics-otlp-grpc@0.203.0(@opentelemetry/api@1.9.0):
-    resolution: {integrity: sha512-FCCj9nVZpumPQSEI57jRAA89hQQgONuoC35Lt+rayWY/mzCAc6BQT7RFyFaZKJ2B7IQ8kYjOCPsF/HGFWjdQkQ==}
-    engines: {node: ^18.19.0 || >=20.6.0}
-    peerDependencies:
-      '@opentelemetry/api': ^1.3.0
-    dependencies:
-      '@grpc/grpc-js': 1.14.0
-      '@opentelemetry/api': 1.9.0
-      '@opentelemetry/core': 2.0.1(@opentelemetry/api@1.9.0)
-      '@opentelemetry/exporter-metrics-otlp-http': 0.203.0(@opentelemetry/api@1.9.0)
-      '@opentelemetry/otlp-exporter-base': 0.203.0(@opentelemetry/api@1.9.0)
-      '@opentelemetry/otlp-grpc-exporter-base': 0.203.0(@opentelemetry/api@1.9.0)
-      '@opentelemetry/otlp-transformer': 0.203.0(@opentelemetry/api@1.9.0)
-      '@opentelemetry/resources': 2.0.1(@opentelemetry/api@1.9.0)
-      '@opentelemetry/sdk-metrics': 2.0.1(@opentelemetry/api@1.9.0)
-    dev: true
-
-  /@opentelemetry/exporter-metrics-otlp-http@0.203.0(@opentelemetry/api@1.9.0):
-    resolution: {integrity: sha512-HFSW10y8lY6BTZecGNpV3GpoSy7eaO0Z6GATwZasnT4bEsILp8UJXNG5OmEsz4SdwCSYvyCbTJdNbZP3/8LGCQ==}
-    engines: {node: ^18.19.0 || >=20.6.0}
-    peerDependencies:
-      '@opentelemetry/api': ^1.3.0
-    dependencies:
-      '@opentelemetry/api': 1.9.0
-      '@opentelemetry/core': 2.0.1(@opentelemetry/api@1.9.0)
-      '@opentelemetry/otlp-exporter-base': 0.203.0(@opentelemetry/api@1.9.0)
-      '@opentelemetry/otlp-transformer': 0.203.0(@opentelemetry/api@1.9.0)
-      '@opentelemetry/resources': 2.0.1(@opentelemetry/api@1.9.0)
-      '@opentelemetry/sdk-metrics': 2.0.1(@opentelemetry/api@1.9.0)
-    dev: true
-
-  /@opentelemetry/exporter-metrics-otlp-proto@0.203.0(@opentelemetry/api@1.9.0):
-    resolution: {integrity: sha512-OZnhyd9npU7QbyuHXFEPVm3LnjZYifuKpT3kTnF84mXeEQ84pJJZgyLBpU4FSkSwUkt/zbMyNAI7y5+jYTWGIg==}
-    engines: {node: ^18.19.0 || >=20.6.0}
-    peerDependencies:
-      '@opentelemetry/api': ^1.3.0
-    dependencies:
-      '@opentelemetry/api': 1.9.0
-      '@opentelemetry/core': 2.0.1(@opentelemetry/api@1.9.0)
-      '@opentelemetry/exporter-metrics-otlp-http': 0.203.0(@opentelemetry/api@1.9.0)
-      '@opentelemetry/otlp-exporter-base': 0.203.0(@opentelemetry/api@1.9.0)
-      '@opentelemetry/otlp-transformer': 0.203.0(@opentelemetry/api@1.9.0)
-      '@opentelemetry/resources': 2.0.1(@opentelemetry/api@1.9.0)
-      '@opentelemetry/sdk-metrics': 2.0.1(@opentelemetry/api@1.9.0)
-    dev: true
-
-  /@opentelemetry/exporter-prometheus@0.203.0(@opentelemetry/api@1.9.0):
-    resolution: {integrity: sha512-2jLuNuw5m4sUj/SncDf/mFPabUxMZmmYetx5RKIMIQyPnl6G6ooFzfeE8aXNRf8YD1ZXNlCnRPcISxjveGJHNg==}
-    engines: {node: ^18.19.0 || >=20.6.0}
-    peerDependencies:
-      '@opentelemetry/api': ^1.3.0
-    dependencies:
-      '@opentelemetry/api': 1.9.0
-      '@opentelemetry/core': 2.0.1(@opentelemetry/api@1.9.0)
-      '@opentelemetry/resources': 2.0.1(@opentelemetry/api@1.9.0)
-      '@opentelemetry/sdk-metrics': 2.0.1(@opentelemetry/api@1.9.0)
-    dev: true
-
-  /@opentelemetry/exporter-trace-otlp-grpc@0.203.0(@opentelemetry/api@1.9.0):
-    resolution: {integrity: sha512-322coOTf81bm6cAA8+ML6A+m4r2xTCdmAZzGNTboPXRzhwPt4JEmovsFAs+grpdarObd68msOJ9FfH3jxM6wqA==}
-    engines: {node: ^18.19.0 || >=20.6.0}
-    peerDependencies:
-      '@opentelemetry/api': ^1.3.0
-    dependencies:
-      '@grpc/grpc-js': 1.14.0
-      '@opentelemetry/api': 1.9.0
-      '@opentelemetry/core': 2.0.1(@opentelemetry/api@1.9.0)
-      '@opentelemetry/otlp-exporter-base': 0.203.0(@opentelemetry/api@1.9.0)
-      '@opentelemetry/otlp-grpc-exporter-base': 0.203.0(@opentelemetry/api@1.9.0)
-      '@opentelemetry/otlp-transformer': 0.203.0(@opentelemetry/api@1.9.0)
-      '@opentelemetry/resources': 2.0.1(@opentelemetry/api@1.9.0)
-      '@opentelemetry/sdk-trace-base': 2.0.1(@opentelemetry/api@1.9.0)
-    dev: true
-
-  /@opentelemetry/exporter-trace-otlp-http@0.203.0(@opentelemetry/api@1.9.0):
-    resolution: {integrity: sha512-ZDiaswNYo0yq/cy1bBLJFe691izEJ6IgNmkjm4C6kE9ub/OMQqDXORx2D2j8fzTBTxONyzusbaZlqtfmyqURPw==}
-    engines: {node: ^18.19.0 || >=20.6.0}
-    peerDependencies:
-      '@opentelemetry/api': ^1.3.0
-    dependencies:
-      '@opentelemetry/api': 1.9.0
-      '@opentelemetry/core': 2.0.1(@opentelemetry/api@1.9.0)
-      '@opentelemetry/otlp-exporter-base': 0.203.0(@opentelemetry/api@1.9.0)
-      '@opentelemetry/otlp-transformer': 0.203.0(@opentelemetry/api@1.9.0)
-      '@opentelemetry/resources': 2.0.1(@opentelemetry/api@1.9.0)
-      '@opentelemetry/sdk-trace-base': 2.0.1(@opentelemetry/api@1.9.0)
-    dev: true
-
-  /@opentelemetry/exporter-trace-otlp-proto@0.203.0(@opentelemetry/api@1.9.0):
-    resolution: {integrity: sha512-1xwNTJ86L0aJmWRwENCJlH4LULMG2sOXWIVw+Szta4fkqKVY50Eo4HoVKKq6U9QEytrWCr8+zjw0q/ZOeXpcAQ==}
-    engines: {node: ^18.19.0 || >=20.6.0}
-    peerDependencies:
-      '@opentelemetry/api': ^1.3.0
-    dependencies:
-      '@opentelemetry/api': 1.9.0
-      '@opentelemetry/core': 2.0.1(@opentelemetry/api@1.9.0)
-      '@opentelemetry/otlp-exporter-base': 0.203.0(@opentelemetry/api@1.9.0)
-      '@opentelemetry/otlp-transformer': 0.203.0(@opentelemetry/api@1.9.0)
-      '@opentelemetry/resources': 2.0.1(@opentelemetry/api@1.9.0)
-      '@opentelemetry/sdk-trace-base': 2.0.1(@opentelemetry/api@1.9.0)
-    dev: true
-
-  /@opentelemetry/exporter-zipkin@2.0.1(@opentelemetry/api@1.9.0):
-    resolution: {integrity: sha512-a9eeyHIipfdxzCfc2XPrE+/TI3wmrZUDFtG2RRXHSbZZULAny7SyybSvaDvS77a7iib5MPiAvluwVvbGTsHxsw==}
-    engines: {node: ^18.19.0 || >=20.6.0}
-    peerDependencies:
-      '@opentelemetry/api': ^1.0.0
-    dependencies:
-      '@opentelemetry/api': 1.9.0
-      '@opentelemetry/core': 2.0.1(@opentelemetry/api@1.9.0)
-      '@opentelemetry/resources': 2.0.1(@opentelemetry/api@1.9.0)
-      '@opentelemetry/sdk-trace-base': 2.0.1(@opentelemetry/api@1.9.0)
-      '@opentelemetry/semantic-conventions': 1.37.0
-    dev: true
-
-  /@opentelemetry/instrumentation-amqplib@0.50.0(@opentelemetry/api@1.9.0):
-    resolution: {integrity: sha512-kwNs/itehHG/qaQBcVrLNcvXVPW0I4FCOVtw3LHMLdYIqD7GJ6Yv2nX+a4YHjzbzIeRYj8iyMp0Bl7tlkidq5w==}
-    engines: {node: ^18.19.0 || >=20.6.0}
-    peerDependencies:
-      '@opentelemetry/api': ^1.3.0
-    dependencies:
-      '@opentelemetry/api': 1.9.0
-      '@opentelemetry/core': 2.1.0(@opentelemetry/api@1.9.0)
-      '@opentelemetry/instrumentation': 0.203.0(@opentelemetry/api@1.9.0)
-      '@opentelemetry/semantic-conventions': 1.37.0
-    transitivePeerDependencies:
-      - supports-color
-    dev: true
-
-  /@opentelemetry/instrumentation-aws-lambda@0.54.1(@opentelemetry/api@1.9.0):
-    resolution: {integrity: sha512-qm8pGSAM1mXk7unbrGktWWGJc6IFI58ZsaHJ+i420Fp5VO3Vf7GglIgaXTS8CKBrVB4LHFj3NvzJg31PtsAQcA==}
-    engines: {node: ^18.19.0 || >=20.6.0}
-    peerDependencies:
-      '@opentelemetry/api': ^1.3.0
-    dependencies:
-      '@opentelemetry/api': 1.9.0
-      '@opentelemetry/instrumentation': 0.203.0(@opentelemetry/api@1.9.0)
-      '@opentelemetry/semantic-conventions': 1.37.0
-      '@types/aws-lambda': 8.10.152
-    transitivePeerDependencies:
-      - supports-color
-    dev: true
-
-  /@opentelemetry/instrumentation-aws-sdk@0.58.0(@opentelemetry/api@1.9.0):
-    resolution: {integrity: sha512-9vFH7gU686dsAeLMCkqUj9y0MQZ1xrTtStSpNV2UaGWtDnRjJrAdJLu9Y545oKEaDTeVaob4UflyZvvpZnw3Xw==}
-    engines: {node: ^18.19.0 || >=20.6.0}
-    peerDependencies:
-      '@opentelemetry/api': ^1.3.0
-    dependencies:
-      '@opentelemetry/api': 1.9.0
-      '@opentelemetry/core': 2.1.0(@opentelemetry/api@1.9.0)
-      '@opentelemetry/instrumentation': 0.203.0(@opentelemetry/api@1.9.0)
-      '@opentelemetry/semantic-conventions': 1.37.0
-    transitivePeerDependencies:
-      - supports-color
-    dev: true
-
-  /@opentelemetry/instrumentation-bunyan@0.49.0(@opentelemetry/api@1.9.0):
-    resolution: {integrity: sha512-ky5Am1y6s3Ex/3RygHxB/ZXNG07zPfg9Z6Ora+vfeKcr/+I6CJbWXWhSBJor3gFgKN3RvC11UWVURnmDpBS6Pg==}
-    engines: {node: ^18.19.0 || >=20.6.0}
-    peerDependencies:
-      '@opentelemetry/api': ^1.3.0
-    dependencies:
-      '@opentelemetry/api': 1.9.0
-      '@opentelemetry/api-logs': 0.203.0
-      '@opentelemetry/instrumentation': 0.203.0(@opentelemetry/api@1.9.0)
-      '@types/bunyan': 1.8.11
-    transitivePeerDependencies:
-      - supports-color
-    dev: true
-
-  /@opentelemetry/instrumentation-cassandra-driver@0.49.0(@opentelemetry/api@1.9.0):
-    resolution: {integrity: sha512-BNIvqldmLkeikfI5w5Rlm9vG5NnQexfPoxOgEMzfDVOEF+vS6351I6DzWLLgWWR9CNF/jQJJi/lr6am2DLp0Rw==}
-    engines: {node: ^18.19.0 || >=20.6.0}
-    peerDependencies:
-      '@opentelemetry/api': ^1.3.0
-    dependencies:
-      '@opentelemetry/api': 1.9.0
-      '@opentelemetry/instrumentation': 0.203.0(@opentelemetry/api@1.9.0)
-      '@opentelemetry/semantic-conventions': 1.37.0
-    transitivePeerDependencies:
-      - supports-color
-    dev: true
-
-  /@opentelemetry/instrumentation-connect@0.47.0(@opentelemetry/api@1.9.0):
-    resolution: {integrity: sha512-pjenvjR6+PMRb6/4X85L4OtkQCootgb/Jzh/l/Utu3SJHBid1F+gk9sTGU2FWuhhEfV6P7MZ7BmCdHXQjgJ42g==}
-    engines: {node: ^18.19.0 || >=20.6.0}
-    peerDependencies:
-      '@opentelemetry/api': ^1.3.0
-    dependencies:
-      '@opentelemetry/api': 1.9.0
-      '@opentelemetry/core': 2.1.0(@opentelemetry/api@1.9.0)
-      '@opentelemetry/instrumentation': 0.203.0(@opentelemetry/api@1.9.0)
-      '@opentelemetry/semantic-conventions': 1.37.0
-      '@types/connect': 3.4.38
-    transitivePeerDependencies:
-      - supports-color
-    dev: true
-
-  /@opentelemetry/instrumentation-cucumber@0.19.0(@opentelemetry/api@1.9.0):
-    resolution: {integrity: sha512-99ms8kQWRuPt5lkDqbJJzD+7Tq5TMUlBZki4SA2h6CgK4ncX+tyep9XFY1e+XTBLJIWmuFMGbWqBLJ4fSKIQNQ==}
-    engines: {node: ^18.19.0 || >=20.6.0}
-    peerDependencies:
-      '@opentelemetry/api': ^1.0.0
-    dependencies:
-      '@opentelemetry/api': 1.9.0
-      '@opentelemetry/instrumentation': 0.203.0(@opentelemetry/api@1.9.0)
-      '@opentelemetry/semantic-conventions': 1.37.0
-    transitivePeerDependencies:
-      - supports-color
-    dev: true
-
-  /@opentelemetry/instrumentation-dataloader@0.21.1(@opentelemetry/api@1.9.0):
-    resolution: {integrity: sha512-hNAm/bwGawLM8VDjKR0ZUDJ/D/qKR3s6lA5NV+btNaPVm2acqhPcT47l2uCVi+70lng2mywfQncor9v8/ykuyw==}
-    engines: {node: ^18.19.0 || >=20.6.0}
-    peerDependencies:
-      '@opentelemetry/api': ^1.3.0
-    dependencies:
-      '@opentelemetry/api': 1.9.0
-      '@opentelemetry/instrumentation': 0.203.0(@opentelemetry/api@1.9.0)
-    transitivePeerDependencies:
-      - supports-color
-    dev: true
-
-  /@opentelemetry/instrumentation-dns@0.47.0(@opentelemetry/api@1.9.0):
-    resolution: {integrity: sha512-775fOnewWkTF4iXMGKgwvOGqEmPrU1PZpXjjqvTrEErYBJe7Fz1WlEeUStHepyKOdld7Ghv7TOF/kE3QDctvrg==}
-    engines: {node: ^18.19.0 || >=20.6.0}
-    peerDependencies:
-      '@opentelemetry/api': ^1.3.0
-    dependencies:
-      '@opentelemetry/api': 1.9.0
-      '@opentelemetry/instrumentation': 0.203.0(@opentelemetry/api@1.9.0)
-    transitivePeerDependencies:
-      - supports-color
-    dev: true
-
-  /@opentelemetry/instrumentation-express@0.52.0(@opentelemetry/api@1.9.0):
-    resolution: {integrity: sha512-W7pizN0Wh1/cbNhhTf7C62NpyYw7VfCFTYg0DYieSTrtPBT1vmoSZei19wfKLnrMsz3sHayCg0HxCVL2c+cz5w==}
-    engines: {node: ^18.19.0 || >=20.6.0}
-    peerDependencies:
-      '@opentelemetry/api': ^1.3.0
-    dependencies:
-      '@opentelemetry/api': 1.9.0
-      '@opentelemetry/core': 2.1.0(@opentelemetry/api@1.9.0)
-      '@opentelemetry/instrumentation': 0.203.0(@opentelemetry/api@1.9.0)
-      '@opentelemetry/semantic-conventions': 1.37.0
-    transitivePeerDependencies:
-      - supports-color
-    dev: true
-
-  /@opentelemetry/instrumentation-fastify@0.48.0(@opentelemetry/api@1.9.0):
-    resolution: {integrity: sha512-3zQlE/DoVfVH6/ycuTv7vtR/xib6WOa0aLFfslYcvE62z0htRu/ot8PV/zmMZfnzpTQj8S/4ULv36R6UIbpJIg==}
-    engines: {node: ^18.19.0 || >=20.6.0}
-    peerDependencies:
-      '@opentelemetry/api': ^1.3.0
-    dependencies:
-      '@opentelemetry/api': 1.9.0
-      '@opentelemetry/core': 2.1.0(@opentelemetry/api@1.9.0)
-      '@opentelemetry/instrumentation': 0.203.0(@opentelemetry/api@1.9.0)
-      '@opentelemetry/semantic-conventions': 1.37.0
-    transitivePeerDependencies:
-      - supports-color
-    dev: true
-
-  /@opentelemetry/instrumentation-fs@0.23.0(@opentelemetry/api@1.9.0):
-    resolution: {integrity: sha512-Puan+QopWHA/KNYvDfOZN6M/JtF6buXEyD934vrb8WhsX1/FuM7OtoMlQyIqAadnE8FqqDL4KDPiEfCQH6pQcQ==}
-    engines: {node: ^18.19.0 || >=20.6.0}
-    peerDependencies:
-      '@opentelemetry/api': ^1.3.0
-    dependencies:
-      '@opentelemetry/api': 1.9.0
-      '@opentelemetry/core': 2.1.0(@opentelemetry/api@1.9.0)
-      '@opentelemetry/instrumentation': 0.203.0(@opentelemetry/api@1.9.0)
-    transitivePeerDependencies:
-      - supports-color
-    dev: true
-
-  /@opentelemetry/instrumentation-generic-pool@0.47.0(@opentelemetry/api@1.9.0):
-    resolution: {integrity: sha512-UfHqf3zYK+CwDwEtTjaD12uUqGGTswZ7ofLBEdQ4sEJp9GHSSJMQ2hT3pgBxyKADzUdoxQAv/7NqvL42ZI+Qbw==}
-    engines: {node: ^18.19.0 || >=20.6.0}
-    peerDependencies:
-      '@opentelemetry/api': ^1.3.0
-    dependencies:
-      '@opentelemetry/api': 1.9.0
-      '@opentelemetry/instrumentation': 0.203.0(@opentelemetry/api@1.9.0)
-    transitivePeerDependencies:
-      - supports-color
-    dev: true
-
-  /@opentelemetry/instrumentation-graphql@0.51.0(@opentelemetry/api@1.9.0):
-    resolution: {integrity: sha512-LchkOu9X5DrXAnPI1+Z06h/EH/zC7D6sA86hhPrk3evLlsJTz0grPrkL/yUJM9Ty0CL/y2HSvmWQCjbJEz/ADg==}
-    engines: {node: ^18.19.0 || >=20.6.0}
-    peerDependencies:
-      '@opentelemetry/api': ^1.3.0
-    dependencies:
-      '@opentelemetry/api': 1.9.0
-      '@opentelemetry/instrumentation': 0.203.0(@opentelemetry/api@1.9.0)
-    transitivePeerDependencies:
-      - supports-color
-    dev: true
-
-  /@opentelemetry/instrumentation-grpc@0.203.0(@opentelemetry/api@1.9.0):
-    resolution: {integrity: sha512-Qmjx2iwccHYRLoE4RFS46CvQE9JG9Pfeae4EPaNZjvIuJxb/pZa2R9VWzRlTehqQWpAvto/dGhtkw8Tv+o0LTg==}
-    engines: {node: ^18.19.0 || >=20.6.0}
-    peerDependencies:
-      '@opentelemetry/api': ^1.3.0
-    dependencies:
-      '@opentelemetry/api': 1.9.0
-      '@opentelemetry/instrumentation': 0.203.0(@opentelemetry/api@1.9.0)
-      '@opentelemetry/semantic-conventions': 1.37.0
-    transitivePeerDependencies:
-      - supports-color
-    dev: true
-
-  /@opentelemetry/instrumentation-hapi@0.50.0(@opentelemetry/api@1.9.0):
-    resolution: {integrity: sha512-5xGusXOFQXKacrZmDbpHQzqYD1gIkrMWuwvlrEPkYOsjUqGUjl1HbxCsn5Y9bUXOCgP1Lj6A4PcKt1UiJ2MujA==}
-    engines: {node: ^18.19.0 || >=20.6.0}
-    peerDependencies:
-      '@opentelemetry/api': ^1.3.0
-    dependencies:
-      '@opentelemetry/api': 1.9.0
-      '@opentelemetry/core': 2.1.0(@opentelemetry/api@1.9.0)
-      '@opentelemetry/instrumentation': 0.203.0(@opentelemetry/api@1.9.0)
-      '@opentelemetry/semantic-conventions': 1.37.0
-    transitivePeerDependencies:
-      - supports-color
-    dev: true
-
-  /@opentelemetry/instrumentation-http@0.203.0(@opentelemetry/api@1.9.0):
-    resolution: {integrity: sha512-y3uQAcCOAwnO6vEuNVocmpVzG3PER6/YZqbPbbffDdJ9te5NkHEkfSMNzlC3+v7KlE+WinPGc3N7MR30G1HY2g==}
-    engines: {node: ^18.19.0 || >=20.6.0}
-    peerDependencies:
-      '@opentelemetry/api': ^1.3.0
-    dependencies:
-      '@opentelemetry/api': 1.9.0
-      '@opentelemetry/core': 2.0.1(@opentelemetry/api@1.9.0)
-      '@opentelemetry/instrumentation': 0.203.0(@opentelemetry/api@1.9.0)
-      '@opentelemetry/semantic-conventions': 1.37.0
-      forwarded-parse: 2.1.2
-    transitivePeerDependencies:
-      - supports-color
-    dev: true
-
-  /@opentelemetry/instrumentation-ioredis@0.51.0(@opentelemetry/api@1.9.0):
-    resolution: {integrity: sha512-9IUws0XWCb80NovS+17eONXsw1ZJbHwYYMXiwsfR9TSurkLV5UNbRSKb9URHO+K+pIJILy9wCxvyiOneMr91Ig==}
-    engines: {node: ^18.19.0 || >=20.6.0}
-    peerDependencies:
-      '@opentelemetry/api': ^1.3.0
-    dependencies:
-      '@opentelemetry/api': 1.9.0
-      '@opentelemetry/instrumentation': 0.203.0(@opentelemetry/api@1.9.0)
-      '@opentelemetry/redis-common': 0.38.2
-      '@opentelemetry/semantic-conventions': 1.37.0
-    transitivePeerDependencies:
-      - supports-color
-    dev: true
-
-  /@opentelemetry/instrumentation-kafkajs@0.13.0(@opentelemetry/api@1.9.0):
-    resolution: {integrity: sha512-FPQyJsREOaGH64hcxlzTsIEQC4DYANgTwHjiB7z9lldmvua1LRMVn3/FfBlzXoqF179B0VGYviz6rn75E9wsDw==}
-    engines: {node: ^18.19.0 || >=20.6.0}
-    peerDependencies:
-      '@opentelemetry/api': ^1.3.0
-    dependencies:
-      '@opentelemetry/api': 1.9.0
-      '@opentelemetry/instrumentation': 0.203.0(@opentelemetry/api@1.9.0)
-      '@opentelemetry/semantic-conventions': 1.37.0
-    transitivePeerDependencies:
-      - supports-color
-    dev: true
-
-  /@opentelemetry/instrumentation-knex@0.48.0(@opentelemetry/api@1.9.0):
-    resolution: {integrity: sha512-V5wuaBPv/lwGxuHjC6Na2JFRjtPgstw19jTFl1B1b6zvaX8zVDYUDaR5hL7glnQtUSCMktPttQsgK4dhXpddcA==}
-    engines: {node: ^18.19.0 || >=20.6.0}
-    peerDependencies:
-      '@opentelemetry/api': ^1.3.0
-    dependencies:
-      '@opentelemetry/api': 1.9.0
-      '@opentelemetry/instrumentation': 0.203.0(@opentelemetry/api@1.9.0)
-      '@opentelemetry/semantic-conventions': 1.37.0
-    transitivePeerDependencies:
-      - supports-color
-    dev: true
-
-  /@opentelemetry/instrumentation-koa@0.51.0(@opentelemetry/api@1.9.0):
-    resolution: {integrity: sha512-XNLWeMTMG1/EkQBbgPYzCeBD0cwOrfnn8ao4hWgLv0fNCFQu1kCsJYygz2cvKuCs340RlnG4i321hX7R8gj3Rg==}
-    engines: {node: ^18.19.0 || >=20.6.0}
-    peerDependencies:
-      '@opentelemetry/api': ^1.3.0
-    dependencies:
-      '@opentelemetry/api': 1.9.0
-      '@opentelemetry/core': 2.1.0(@opentelemetry/api@1.9.0)
-      '@opentelemetry/instrumentation': 0.203.0(@opentelemetry/api@1.9.0)
-      '@opentelemetry/semantic-conventions': 1.37.0
-    transitivePeerDependencies:
-      - supports-color
-    dev: true
-
-  /@opentelemetry/instrumentation-lru-memoizer@0.48.0(@opentelemetry/api@1.9.0):
-    resolution: {integrity: sha512-KUW29wfMlTPX1wFz+NNrmE7IzN7NWZDrmFWHM/VJcmFEuQGnnBuTIdsP55CnBDxKgQ/qqYFp4udQFNtjeFosPw==}
-    engines: {node: ^18.19.0 || >=20.6.0}
-    peerDependencies:
-      '@opentelemetry/api': ^1.3.0
-    dependencies:
-      '@opentelemetry/api': 1.9.0
-      '@opentelemetry/instrumentation': 0.203.0(@opentelemetry/api@1.9.0)
-    transitivePeerDependencies:
-      - supports-color
-    dev: true
-
-  /@opentelemetry/instrumentation-memcached@0.47.0(@opentelemetry/api@1.9.0):
-    resolution: {integrity: sha512-vXDs/l4hlWy1IepPG1S6aYiIZn+tZDI24kAzwKKJmR2QEJRL84PojmALAEJGazIOLl/VdcCPZdMb0U2K0VzojA==}
-    engines: {node: ^18.19.0 || >=20.6.0}
-    peerDependencies:
-      '@opentelemetry/api': ^1.3.0
-    dependencies:
-      '@opentelemetry/api': 1.9.0
-      '@opentelemetry/instrumentation': 0.203.0(@opentelemetry/api@1.9.0)
-      '@opentelemetry/semantic-conventions': 1.37.0
-      '@types/memcached': 2.2.10
-    transitivePeerDependencies:
-      - supports-color
-    dev: true
-
-  /@opentelemetry/instrumentation-mongodb@0.56.0(@opentelemetry/api@1.9.0):
-    resolution: {integrity: sha512-YG5IXUUmxX3Md2buVMvxm9NWlKADrnavI36hbJsihqqvBGsWnIfguf0rUP5Srr0pfPqhQjUP+agLMsvu0GmUpA==}
-    engines: {node: ^18.19.0 || >=20.6.0}
-    peerDependencies:
-      '@opentelemetry/api': ^1.3.0
-    dependencies:
-      '@opentelemetry/api': 1.9.0
-      '@opentelemetry/instrumentation': 0.203.0(@opentelemetry/api@1.9.0)
-      '@opentelemetry/semantic-conventions': 1.37.0
-    transitivePeerDependencies:
-      - supports-color
-    dev: true
-
-  /@opentelemetry/instrumentation-mongoose@0.50.0(@opentelemetry/api@1.9.0):
-    resolution: {integrity: sha512-Am8pk1Ct951r4qCiqkBcGmPIgGhoDiFcRtqPSLbJrUZqEPUsigjtMjoWDRLG1Ki1NHgOF7D0H7d+suWz1AAizw==}
-    engines: {node: ^18.19.0 || >=20.6.0}
-    peerDependencies:
-      '@opentelemetry/api': ^1.3.0
-    dependencies:
-      '@opentelemetry/api': 1.9.0
-      '@opentelemetry/core': 2.1.0(@opentelemetry/api@1.9.0)
-      '@opentelemetry/instrumentation': 0.203.0(@opentelemetry/api@1.9.0)
-      '@opentelemetry/semantic-conventions': 1.37.0
-    transitivePeerDependencies:
-      - supports-color
-    dev: true
-
-  /@opentelemetry/instrumentation-mysql2@0.50.0(@opentelemetry/api@1.9.0):
-    resolution: {integrity: sha512-PoOMpmq73rOIE3nlTNLf3B1SyNYGsp7QXHYKmeTZZnJ2Ou7/fdURuOhWOI0e6QZ5gSem18IR1sJi6GOULBQJ9g==}
-    engines: {node: ^18.19.0 || >=20.6.0}
-    peerDependencies:
-      '@opentelemetry/api': ^1.3.0
-    dependencies:
-      '@opentelemetry/api': 1.9.0
-      '@opentelemetry/instrumentation': 0.203.0(@opentelemetry/api@1.9.0)
-      '@opentelemetry/semantic-conventions': 1.37.0
-      '@opentelemetry/sql-common': 0.41.2(@opentelemetry/api@1.9.0)
-    transitivePeerDependencies:
-      - supports-color
-    dev: true
-
-  /@opentelemetry/instrumentation-mysql@0.49.0(@opentelemetry/api@1.9.0):
-    resolution: {integrity: sha512-QU9IUNqNsrlfE3dJkZnFHqLjlndiU39ll/YAAEvWE40sGOCi9AtOF6rmEGzJ1IswoZ3oyePV7q2MP8SrhJfVAA==}
-    engines: {node: ^18.19.0 || >=20.6.0}
-    peerDependencies:
-      '@opentelemetry/api': ^1.3.0
-    dependencies:
-      '@opentelemetry/api': 1.9.0
-      '@opentelemetry/instrumentation': 0.203.0(@opentelemetry/api@1.9.0)
-      '@opentelemetry/semantic-conventions': 1.37.0
-      '@types/mysql': 2.15.27
-    transitivePeerDependencies:
-      - supports-color
-    dev: true
-
-  /@opentelemetry/instrumentation-nestjs-core@0.49.0(@opentelemetry/api@1.9.0):
-    resolution: {integrity: sha512-1R/JFwdmZIk3T/cPOCkVvFQeKYzbbUvDxVH3ShXamUwBlGkdEu5QJitlRMyVNZaHkKZKWgYrBarGQsqcboYgaw==}
-    engines: {node: ^18.19.0 || >=20.6.0}
-    peerDependencies:
-      '@opentelemetry/api': ^1.3.0
-    dependencies:
-      '@opentelemetry/api': 1.9.0
-      '@opentelemetry/instrumentation': 0.203.0(@opentelemetry/api@1.9.0)
-      '@opentelemetry/semantic-conventions': 1.37.0
-    transitivePeerDependencies:
-      - supports-color
-    dev: true
-
-  /@opentelemetry/instrumentation-net@0.47.0(@opentelemetry/api@1.9.0):
-    resolution: {integrity: sha512-csoJ++Njpf7C09JH+0HNGenuNbDZBqO1rFhMRo6s0rAmJwNh9zY3M/urzptmKlqbKnf4eH0s+CKHy/+M8fbFsQ==}
-    engines: {node: ^18.19.0 || >=20.6.0}
-    peerDependencies:
-      '@opentelemetry/api': ^1.3.0
-    dependencies:
-      '@opentelemetry/api': 1.9.0
-      '@opentelemetry/instrumentation': 0.203.0(@opentelemetry/api@1.9.0)
-      '@opentelemetry/semantic-conventions': 1.37.0
-    transitivePeerDependencies:
-      - supports-color
-    dev: true
-
-  /@opentelemetry/instrumentation-oracledb@0.29.0(@opentelemetry/api@1.9.0):
-    resolution: {integrity: sha512-2aHLiJdkyiUbooIUm7FaZf+O4jyqEl+RfFpgud1dxT87QeeYM216wi+xaMNzsb5yKtRBqbA3qeHBCyenYrOZwA==}
-    engines: {node: ^18.19.0 || >=20.6.0}
-    peerDependencies:
-      '@opentelemetry/api': ^1.3.0
-    dependencies:
-      '@opentelemetry/api': 1.9.0
-      '@opentelemetry/instrumentation': 0.203.0(@opentelemetry/api@1.9.0)
-      '@opentelemetry/semantic-conventions': 1.37.0
-      '@types/oracledb': 6.5.2
-    transitivePeerDependencies:
-      - supports-color
-    dev: true
-
-  /@opentelemetry/instrumentation-pg@0.56.1(@opentelemetry/api@1.9.0):
-    resolution: {integrity: sha512-0/PiHDPVaLdcXNw6Gqb3JBdMxComMEwh444X8glwiynJKJHRTR49+l2cqJfoOVzB8Sl1XRl3Yaqw6aDi3s8e9w==}
-    engines: {node: ^18.19.0 || >=20.6.0}
-    peerDependencies:
-      '@opentelemetry/api': ^1.3.0
-    dependencies:
-      '@opentelemetry/api': 1.9.0
-      '@opentelemetry/core': 2.1.0(@opentelemetry/api@1.9.0)
-      '@opentelemetry/instrumentation': 0.203.0(@opentelemetry/api@1.9.0)
-      '@opentelemetry/semantic-conventions': 1.37.0
-      '@opentelemetry/sql-common': 0.41.2(@opentelemetry/api@1.9.0)
-      '@types/pg': 8.15.5
-      '@types/pg-pool': 2.0.6
-    transitivePeerDependencies:
-      - supports-color
-    dev: true
-
-  /@opentelemetry/instrumentation-pino@0.50.1(@opentelemetry/api@1.9.0):
-    resolution: {integrity: sha512-pBbvuWiHA9iAumAuQ0SKYOXK7NRlbnVTf/qBV0nMdRnxBPrc/GZTbh0f7Y59gZfYsbCLhXLL1oRTEnS+PwS3CA==}
-    engines: {node: ^18.19.0 || >=20.6.0}
-    peerDependencies:
-      '@opentelemetry/api': ^1.3.0
-    dependencies:
-      '@opentelemetry/api': 1.9.0
-      '@opentelemetry/api-logs': 0.203.0
-      '@opentelemetry/core': 2.1.0(@opentelemetry/api@1.9.0)
-      '@opentelemetry/instrumentation': 0.203.0(@opentelemetry/api@1.9.0)
-    transitivePeerDependencies:
-      - supports-color
-    dev: true
-
-  /@opentelemetry/instrumentation-redis@0.52.0(@opentelemetry/api@1.9.0):
-    resolution: {integrity: sha512-R8Y7cCZlJ2Vl31S2i7bl5SqyC/aul54ski4wCFip/Tp9WGtLK1xVATi2rwy2wkc8ZCtjdEe9eEVR+QFG6gGZxg==}
-    engines: {node: ^18.19.0 || >=20.6.0}
-    peerDependencies:
-      '@opentelemetry/api': ^1.3.0
-    dependencies:
-      '@opentelemetry/api': 1.9.0
-      '@opentelemetry/instrumentation': 0.203.0(@opentelemetry/api@1.9.0)
-      '@opentelemetry/redis-common': 0.38.2
-      '@opentelemetry/semantic-conventions': 1.37.0
-    transitivePeerDependencies:
-      - supports-color
-    dev: true
-
-  /@opentelemetry/instrumentation-restify@0.49.0(@opentelemetry/api@1.9.0):
-    resolution: {integrity: sha512-tsGZZhS4mVZH7omYxw5jpsrD3LhWizqWc0PYtAnzpFUvL5ZINHE+cm57bssTQ2AK/GtZMxu9LktwCvIIf3dSmw==}
-    engines: {node: ^18.19.0 || >=20.6.0}
-    peerDependencies:
-      '@opentelemetry/api': ^1.3.0
-    dependencies:
-      '@opentelemetry/api': 1.9.0
-      '@opentelemetry/core': 2.1.0(@opentelemetry/api@1.9.0)
-      '@opentelemetry/instrumentation': 0.203.0(@opentelemetry/api@1.9.0)
-      '@opentelemetry/semantic-conventions': 1.37.0
-    transitivePeerDependencies:
-      - supports-color
-    dev: true
-
-  /@opentelemetry/instrumentation-router@0.48.0(@opentelemetry/api@1.9.0):
-    resolution: {integrity: sha512-Wixrc8CchuJojXpaS/dCQjFOMc+3OEil1H21G+WLYQb8PcKt5kzW9zDBT19nyjjQOx/D/uHPfgbrT+Dc7cfJ9w==}
-    engines: {node: ^18.19.0 || >=20.6.0}
-    peerDependencies:
-      '@opentelemetry/api': ^1.3.0
-    dependencies:
-      '@opentelemetry/api': 1.9.0
-      '@opentelemetry/instrumentation': 0.203.0(@opentelemetry/api@1.9.0)
-      '@opentelemetry/semantic-conventions': 1.37.0
-    transitivePeerDependencies:
-      - supports-color
-    dev: true
-
-  /@opentelemetry/instrumentation-runtime-node@0.17.1(@opentelemetry/api@1.9.0):
-    resolution: {integrity: sha512-c1FlAk+bB2uF9a8YneGmNPTl7c/xVaan4mmWvbkWcOmH/ipKqR1LaKUlz/BMzLrJLjho1EJlG2NrS2w2Arg+nw==}
-    engines: {node: ^18.19.0 || >=20.6.0}
-    peerDependencies:
-      '@opentelemetry/api': ^1.3.0
-    dependencies:
-      '@opentelemetry/api': 1.9.0
-      '@opentelemetry/instrumentation': 0.203.0(@opentelemetry/api@1.9.0)
-    transitivePeerDependencies:
-      - supports-color
-    dev: true
-
-  /@opentelemetry/instrumentation-socket.io@0.50.0(@opentelemetry/api@1.9.0):
-    resolution: {integrity: sha512-6JN6lnKN9ZuZtZdMQIR+no1qHzQvXSZUsNe3sSWMgqmNRyEXuDUWBIyKKeG0oHRHtR4xE4QhJyD4D5kKRPWZFA==}
-    engines: {node: ^18.19.0 || >=20.6.0}
-    peerDependencies:
-      '@opentelemetry/api': ^1.3.0
-    dependencies:
-      '@opentelemetry/api': 1.9.0
-      '@opentelemetry/instrumentation': 0.203.0(@opentelemetry/api@1.9.0)
-      '@opentelemetry/semantic-conventions': 1.37.0
-    transitivePeerDependencies:
-      - supports-color
-    dev: true
-
-  /@opentelemetry/instrumentation-tedious@0.22.0(@opentelemetry/api@1.9.0):
-    resolution: {integrity: sha512-XrrNSUCyEjH1ax9t+Uo6lv0S2FCCykcF7hSxBMxKf7Xn0bPRxD3KyFUZy25aQXzbbbUHhtdxj3r2h88SfEM3aA==}
-    engines: {node: ^18.19.0 || >=20.6.0}
-    peerDependencies:
-      '@opentelemetry/api': ^1.3.0
-    dependencies:
-      '@opentelemetry/api': 1.9.0
-      '@opentelemetry/instrumentation': 0.203.0(@opentelemetry/api@1.9.0)
-      '@opentelemetry/semantic-conventions': 1.37.0
-      '@types/tedious': 4.0.14
-    transitivePeerDependencies:
-      - supports-color
-    dev: true
-
-  /@opentelemetry/instrumentation-undici@0.14.0(@opentelemetry/api@1.9.0):
-    resolution: {integrity: sha512-2HN+7ztxAReXuxzrtA3WboAKlfP5OsPA57KQn2AdYZbJ3zeRPcLXyW4uO/jpLE6PLm0QRtmeGCmfYpqRlwgSwg==}
-    engines: {node: ^18.19.0 || >=20.6.0}
-    peerDependencies:
-      '@opentelemetry/api': ^1.7.0
-    dependencies:
-      '@opentelemetry/api': 1.9.0
-      '@opentelemetry/core': 2.1.0(@opentelemetry/api@1.9.0)
-      '@opentelemetry/instrumentation': 0.203.0(@opentelemetry/api@1.9.0)
-    transitivePeerDependencies:
-      - supports-color
-    dev: true
-
-  /@opentelemetry/instrumentation-winston@0.48.1(@opentelemetry/api@1.9.0):
-    resolution: {integrity: sha512-XyOuVwdziirHHYlsw+BWrvdI/ymjwnexupKA787zQQ+D5upaE/tseZxjfQa7+t4+FdVLxHICaMTmkSD4yZHpzQ==}
-    engines: {node: ^18.19.0 || >=20.6.0}
-    peerDependencies:
-      '@opentelemetry/api': ^1.3.0
-    dependencies:
-      '@opentelemetry/api': 1.9.0
-      '@opentelemetry/api-logs': 0.203.0
-      '@opentelemetry/instrumentation': 0.203.0(@opentelemetry/api@1.9.0)
-    transitivePeerDependencies:
-      - supports-color
-    dev: true
-
-  /@opentelemetry/instrumentation@0.203.0(@opentelemetry/api@1.9.0):
-    resolution: {integrity: sha512-ke1qyM+3AK2zPuBPb6Hk/GCsc5ewbLvPNkEuELx/JmANeEp6ZjnZ+wypPAJSucTw0wvCGrUaibDSdcrGFoWxKQ==}
-    engines: {node: ^18.19.0 || >=20.6.0}
-    peerDependencies:
-      '@opentelemetry/api': ^1.3.0
-    dependencies:
-      '@opentelemetry/api': 1.9.0
-      '@opentelemetry/api-logs': 0.203.0
-      import-in-the-middle: 1.15.0
-      require-in-the-middle: 7.5.2
-    transitivePeerDependencies:
-      - supports-color
-    dev: true
-
-  /@opentelemetry/otlp-exporter-base@0.203.0(@opentelemetry/api@1.9.0):
-    resolution: {integrity: sha512-Wbxf7k+87KyvxFr5D7uOiSq/vHXWommvdnNE7vECO3tAhsA2GfOlpWINCMWUEPdHZ7tCXxw6Epp3vgx3jU7llQ==}
-    engines: {node: ^18.19.0 || >=20.6.0}
-    peerDependencies:
-      '@opentelemetry/api': ^1.3.0
-    dependencies:
-      '@opentelemetry/api': 1.9.0
-      '@opentelemetry/core': 2.0.1(@opentelemetry/api@1.9.0)
-      '@opentelemetry/otlp-transformer': 0.203.0(@opentelemetry/api@1.9.0)
-    dev: true
-
-  /@opentelemetry/otlp-grpc-exporter-base@0.203.0(@opentelemetry/api@1.9.0):
-    resolution: {integrity: sha512-te0Ze1ueJF+N/UOFl5jElJW4U0pZXQ8QklgSfJ2linHN0JJsuaHG8IabEUi2iqxY8ZBDlSiz1Trfv5JcjWWWwQ==}
-    engines: {node: ^18.19.0 || >=20.6.0}
-    peerDependencies:
-      '@opentelemetry/api': ^1.3.0
-    dependencies:
-      '@grpc/grpc-js': 1.14.0
-      '@opentelemetry/api': 1.9.0
-      '@opentelemetry/core': 2.0.1(@opentelemetry/api@1.9.0)
-      '@opentelemetry/otlp-exporter-base': 0.203.0(@opentelemetry/api@1.9.0)
-      '@opentelemetry/otlp-transformer': 0.203.0(@opentelemetry/api@1.9.0)
-    dev: true
-
-  /@opentelemetry/otlp-transformer@0.203.0(@opentelemetry/api@1.9.0):
-    resolution: {integrity: sha512-Y8I6GgoCna0qDQ2W6GCRtaF24SnvqvA8OfeTi7fqigD23u8Jpb4R5KFv/pRvrlGagcCLICMIyh9wiejp4TXu/A==}
-    engines: {node: ^18.19.0 || >=20.6.0}
-    peerDependencies:
-      '@opentelemetry/api': ^1.3.0
-    dependencies:
-      '@opentelemetry/api': 1.9.0
-      '@opentelemetry/api-logs': 0.203.0
-      '@opentelemetry/core': 2.0.1(@opentelemetry/api@1.9.0)
-      '@opentelemetry/resources': 2.0.1(@opentelemetry/api@1.9.0)
-      '@opentelemetry/sdk-logs': 0.203.0(@opentelemetry/api@1.9.0)
-      '@opentelemetry/sdk-metrics': 2.0.1(@opentelemetry/api@1.9.0)
-      '@opentelemetry/sdk-trace-base': 2.0.1(@opentelemetry/api@1.9.0)
-      protobufjs: 7.5.4
-    dev: true
-
-  /@opentelemetry/propagator-b3@2.0.1(@opentelemetry/api@1.9.0):
-    resolution: {integrity: sha512-Hc09CaQ8Tf5AGLmf449H726uRoBNGPBL4bjr7AnnUpzWMvhdn61F78z9qb6IqB737TffBsokGAK1XykFEZ1igw==}
-    engines: {node: ^18.19.0 || >=20.6.0}
-    peerDependencies:
-      '@opentelemetry/api': '>=1.0.0 <1.10.0'
-    dependencies:
-      '@opentelemetry/api': 1.9.0
-      '@opentelemetry/core': 2.0.1(@opentelemetry/api@1.9.0)
-    dev: true
-
-  /@opentelemetry/propagator-jaeger@2.0.1(@opentelemetry/api@1.9.0):
-    resolution: {integrity: sha512-7PMdPBmGVH2eQNb/AtSJizQNgeNTfh6jQFqys6lfhd6P4r+m/nTh3gKPPpaCXVdRQ+z93vfKk+4UGty390283w==}
-    engines: {node: ^18.19.0 || >=20.6.0}
-    peerDependencies:
-      '@opentelemetry/api': '>=1.0.0 <1.10.0'
-    dependencies:
-      '@opentelemetry/api': 1.9.0
-      '@opentelemetry/core': 2.0.1(@opentelemetry/api@1.9.0)
-    dev: true
-
-  /@opentelemetry/redis-common@0.38.2:
-    resolution: {integrity: sha512-1BCcU93iwSRZvDAgwUxC/DV4T/406SkMfxGqu5ojc3AvNI+I9GhV7v0J1HljsczuuhcnFLYqD5VmwVXfCGHzxA==}
-    engines: {node: ^18.19.0 || >=20.6.0}
-    dev: true
-
-  /@opentelemetry/resource-detector-alibaba-cloud@0.31.9(@opentelemetry/api@1.9.0):
-    resolution: {integrity: sha512-V+HbpICyzmJoQHYpiN0xRlj7QqeR9pPo+JZiZztV77L2MdlUCa/Cq7h0gdFNIKc0P9u9rYYYW21oaqdhhC5LZg==}
-    engines: {node: ^18.19.0 || >=20.6.0}
-    peerDependencies:
-      '@opentelemetry/api': ^1.0.0
-    dependencies:
-      '@opentelemetry/api': 1.9.0
-      '@opentelemetry/core': 2.1.0(@opentelemetry/api@1.9.0)
-      '@opentelemetry/resources': 2.1.0(@opentelemetry/api@1.9.0)
-=======
->>>>>>> b6a2d2d3
-    dev: true
-
-  /@openai/agents-openai@0.0.14(zod@3.25.67):
-    resolution: {integrity: sha512-qSGBictwfJ3dMhC3QvqOLMm8RVZ/eIYNcFNLHps7hWeB1xeDGJFDZ/X7dDicejOeEXbi/nGe1ry6LbXDYSo3uQ==}
-    dependencies:
-      '@openai/agents-core': 0.0.14(ws@8.18.3)(zod@3.25.67)
-      '@openai/zod': /zod@3.25.67
-      debug: 4.4.1
-      openai: 5.11.0(ws@8.18.3)(zod@3.25.67)
-    transitivePeerDependencies:
-      - supports-color
-      - ws
-      - zod
-    dev: true
-
-  /@openai/agents-openai@0.0.15(zod@3.25.67):
-    resolution: {integrity: sha512-YIX3n98HdmmWKkb/71OB+DCQUYyGEpqfzPjejzdtNLUvAEs3jvXf7nkC8oTISsuCwrirgBz0rQEefeo0oUlyFQ==}
-    dependencies:
-      '@openai/agents-core': 0.0.15(ws@8.18.3)(zod@3.25.67)
-      '@openai/zod': /zod@3.25.67
-      debug: 4.4.3
-      openai: 5.11.0(ws@8.18.3)(zod@3.25.67)
-    transitivePeerDependencies:
-      - supports-color
-      - ws
-      - zod
-    dev: true
-
-  /@openai/agents-realtime@0.0.14(zod@3.25.67):
-    resolution: {integrity: sha512-gfSuWEDKZREWi0DJDf3F8fT/xvLL9R0cydfgriL0kPkWOlTMuZ0KZKI6D90pc2VAWIescA8BuqCcWkgWFq55Uw==}
-    dependencies:
-      '@openai/agents-core': 0.0.14(ws@8.18.3)(zod@3.25.67)
-      '@openai/zod': /zod@3.25.67
-      '@types/ws': 8.18.1
-      debug: 4.4.1
-      ws: 8.18.3
-    transitivePeerDependencies:
-      - bufferutil
-      - supports-color
-      - utf-8-validate
-      - zod
-    dev: true
-
-  /@openai/agents-realtime@0.0.15(zod@3.25.67):
-    resolution: {integrity: sha512-kSZzMyij9Xt3BpMb/9snuVnu7a5qKZLyhtN/kWMA+wmfETvWz23BBz6tbO5xOmurAt9//OktkB+94e0T0RBtlA==}
-    dependencies:
-      '@openai/agents-core': 0.0.15(ws@8.18.3)(zod@3.25.67)
-      '@openai/zod': /zod@3.25.67
-      '@types/ws': 8.18.1
-      debug: 4.4.3
-      ws: 8.18.3
-    transitivePeerDependencies:
-      - bufferutil
-      - supports-color
-      - utf-8-validate
-      - zod
-    dev: true
-
-  /@openai/agents@0.0.14(zod@3.25.67):
-    resolution: {integrity: sha512-67FwkSxlid8/fFzIDMBuIvDQJ2Egf7PCpI7zp2JAlIlsz4UZVSlptNcN63RCG2xP6X2XqsdyjPke8ZDEKVrePw==}
-    dependencies:
-      '@openai/agents-core': 0.0.14(ws@8.18.3)(zod@3.25.67)
-      '@openai/agents-openai': 0.0.14(zod@3.25.67)
-      '@openai/agents-realtime': 0.0.14(zod@3.25.67)
-      debug: 4.4.1
-      openai: 5.11.0(zod@3.25.76)
-    transitivePeerDependencies:
-      - bufferutil
-      - supports-color
-      - utf-8-validate
-      - ws
-      - zod
-    dev: true
-
-  /@openai/agents@0.0.15(zod@3.25.67):
-    resolution: {integrity: sha512-B8y+WyWOeHowflPx09pyCfcqikC4OYWK27HTyNGt1oraXv93CzuamSr76iAaU1nWQ1MPbUwl6LHPX4BPUikVkQ==}
-    dependencies:
-      '@openai/agents-core': 0.0.15(ws@8.18.3)(zod@3.25.67)
-      '@openai/agents-openai': 0.0.15(zod@3.25.67)
-      '@openai/agents-realtime': 0.0.15(zod@3.25.67)
-      debug: 4.4.3
-      openai: 5.11.0(zod@3.25.76)
-    transitivePeerDependencies:
-      - bufferutil
-      - supports-color
-      - utf-8-validate
-      - ws
-      - zod
-    dev: true
-
   /@opentelemetry/api-logs@0.208.0:
     resolution: {integrity: sha512-CjruKY9V6NMssL/T1kAFgzosF1v9o6oeN+aX5JB/C/xPNtmgIJqcXHG7fA82Ou1zCpWGl4lROQUKwUNE1pMCyg==}
     engines: {node: '>=8.0.0'}
@@ -4810,31 +3601,14 @@
       undici-types: 6.21.0
     dev: true
 
-<<<<<<< HEAD
+  /@types/node@22.19.1:
+    resolution: {integrity: sha512-LCCV0HdSZZZb34qifBsyWlUmok6W7ouER+oQIGBScS8EsZsQbrtFTUrDX4hOl+CS6p7cnNC4td+qrSVGSCTUfQ==}
+    dependencies:
+      undici-types: 6.21.0
+
   /@types/nunjucks@3.2.6:
     resolution: {integrity: sha512-pHiGtf83na1nCzliuAdq8GowYiXvH5l931xZ0YEHaLMNFgynpEqx+IPStlu7UaDkehfvl01e4x/9Tpwhy7Ue3w==}
     dev: false
-
-  /@types/oracledb@6.5.2:
-    resolution: {integrity: sha512-kK1eBS/Adeyis+3OlBDMeQQuasIDLUYXsi2T15ccNJ0iyUpQ4xDF7svFu3+bGVrI0CMBUclPciz+lsQR3JX3TQ==}
-    dependencies:
-      '@types/node': 20.19.16
-    dev: true
-
-  /@types/pg-pool@2.0.6:
-    resolution: {integrity: sha512-TaAUE5rq2VQYxab5Ts7WZhKNmuN78Q6PiFonTDdpbx8a1H0M1vhy3rhiMjl+e2iHmogyMw7jZF4FrE6eJUy5HQ==}
-    dependencies:
-      '@types/pg': 8.15.5
-    dev: true
-
-  /@types/pg@8.15.5:
-    resolution: {integrity: sha512-LF7lF6zWEKxuT3/OR8wAZGzkg4ENGXFNyiV/JeOt9z5B+0ZVwbql9McqX5c/WStFq1GaGso7H1AzP/qSzmlCKQ==}
-=======
-  /@types/node@22.19.1:
-    resolution: {integrity: sha512-LCCV0HdSZZZb34qifBsyWlUmok6W7ouER+oQIGBScS8EsZsQbrtFTUrDX4hOl+CS6p7cnNC4td+qrSVGSCTUfQ==}
->>>>>>> b6a2d2d3
-    dependencies:
-      undici-types: 6.21.0
 
   /@types/pluralize@0.0.30:
     resolution: {integrity: sha512-kVww6xZrW/db5BR9OqiT71J9huRdQ+z/r+LbDuT7/EK50mCmj5FoaIARnVv0rvjUS/YpDox0cDU9lpQT011VBA==}
@@ -4936,6 +3710,23 @@
       magic-string: 0.30.19
       msw: 2.6.6(@types/node@20.10.5)(typescript@5.3.3)
       vite: 5.4.14(@types/node@20.10.5)
+    dev: true
+
+  /@vitest/mocker@2.1.9(vite@5.4.14):
+    resolution: {integrity: sha512-tVL6uJgoUdi6icpxmdrn5YNo3g3Dxv+IHJBr0GXHaEdTcw3F+cPKnsXFhli6nO+f/6SDKPHEK1UN+k+TQv0Ehg==}
+    peerDependencies:
+      msw: ^2.4.9
+      vite: ^5.0.0
+    peerDependenciesMeta:
+      msw:
+        optional: true
+      vite:
+        optional: true
+    dependencies:
+      '@vitest/spy': 2.1.9
+      estree-walker: 3.0.3
+      magic-string: 0.30.19
+      vite: 5.4.14(@types/node@20.19.9)
     dev: true
 
   /@vitest/pretty-format@2.1.9:
@@ -5140,11 +3931,7 @@
       - vue
     dev: false
 
-<<<<<<< HEAD
-  /ai@4.3.16(react@19.1.1)(zod@3.25.34):
-=======
   /ai@4.3.16(react@19.1.1)(zod@3.25.76):
->>>>>>> b6a2d2d3
     resolution: {integrity: sha512-KUDwlThJ5tr2Vw0A1ZkbDKNME3wzWhuVfAOwIvFUzl1TPVDFAXDFTXio3p+jaKneB+dKNCvFFlolYmmgHttG1g==}
     engines: {node: '>=18'}
     peerDependencies:
@@ -5162,22 +3949,6 @@
       jsondiffpatch: 0.6.0
       react: 19.1.1
       zod: 3.25.76
-<<<<<<< HEAD
-    dev: true
-
-  /ai@5.0.60(zod@3.25.76):
-    resolution: {integrity: sha512-80U/3kmdBW6g+JkLXpz/P2EwkyEaWlPlYtuLUpx/JYK9F7WZh9NnkYoh1KvUi1Sbpo0NyurBTvX0a2AG9mmbDA==}
-    engines: {node: '>=18'}
-    peerDependencies:
-      zod: ^3.25.76 || ^4.1.8
-    dependencies:
-      '@ai-sdk/gateway': 1.0.33(zod@3.25.76)
-      '@ai-sdk/provider': 2.0.0
-      '@ai-sdk/provider-utils': 3.0.10(zod@3.25.76)
-      '@opentelemetry/api': 1.9.0
-      zod: 3.25.76
-=======
->>>>>>> b6a2d2d3
     dev: true
 
   /ai@5.0.76(zod@3.25.76):
@@ -6102,14 +4873,6 @@
     engines: {node: '>=12'}
     dev: false
 
-<<<<<<< HEAD
-  /dotenv@16.6.1:
-    resolution: {integrity: sha512-uBq4egWHTcTt33a72vpSG0z3HnPuIl6NqYcTrKEg2azoEyl2hpW0zqlxysq2pK9HlDIHyHyakeYaYnSAwd8bow==}
-    engines: {node: '>=12'}
-    dev: true
-
-=======
->>>>>>> b6a2d2d3
   /dunder-proto@1.0.1:
     resolution: {integrity: sha512-KIN/nDJBQRcXw0MLVhZE9iQHmG68qAVIBg9CqmUYjmQIhgij9U5MFvrqkUL5FbtyyzZuOeOt0zdeRe4UY7ct+A==}
     engines: {node: '>= 0.4'}
@@ -6473,10 +5236,6 @@
   /eventsource-parser@3.0.6:
     resolution: {integrity: sha512-Vo1ab+QXPzZ4tCa8SwIHJFaSzy4R6SHf7BY79rFBDf0idraZWAkYrDjDj8uWaSm3S2TK+hJ7/t1CEmZ7jXw+pg==}
     engines: {node: '>=18.0.0'}
-<<<<<<< HEAD
-    requiresBuild: true
-=======
->>>>>>> b6a2d2d3
     dev: true
 
   /eventsource@3.0.7:
@@ -6909,13 +5668,8 @@
       get-intrinsic: 1.3.0
     dev: true
 
-<<<<<<< HEAD
-  /get-tsconfig@4.7.2:
-    resolution: {integrity: sha512-wuMsz4leaj5hbGgg4IvDU0bqJagpftG5l5cXIAvo8uZrqn0NJqwtfupTN00VnkQJPcIRrxYrm1Ue24btpCha2A==}
-=======
   /get-tsconfig@4.13.0:
     resolution: {integrity: sha512-1VKTZJCwBrvbd+Wn3AOgQP/2Av+TfTCOlE4AcRJE72W1ksZXbAx8PPBR9RzgTeSPzlPMHrbANMH3LbltH73wxQ==}
->>>>>>> b6a2d2d3
     dependencies:
       resolve-pkg-maps: 1.0.0
     dev: true
@@ -10022,8 +8776,6 @@
       - yaml
     dev: true
 
-<<<<<<< HEAD
-=======
   /tsup@8.5.1(typescript@5.5.4):
     resolution: {integrity: sha512-xtgkqwdhpKWr3tKPmCkvYmS9xnQK3m3XgxZHwSUjvfTjp7YfXe5tT3GgWi0F2N+ZSMsOeWeZFh7ZZFg5iPhing==}
     engines: {node: '>=18'}
@@ -10079,7 +8831,6 @@
       fsevents: 2.3.3
     dev: true
 
->>>>>>> b6a2d2d3
   /turbo-darwin-64@2.5.6:
     resolution: {integrity: sha512-3C1xEdo4aFwMJAPvtlPqz1Sw/+cddWIOmsalHFMrsqqydcptwBfu26WW2cDm3u93bUzMbBJ8k3zNKFqxJ9ei2A==}
     cpu: [x64]
@@ -10255,8 +9006,6 @@
     engines: {node: '>=14.17'}
     hasBin: true
     dev: true
-<<<<<<< HEAD
-=======
 
   /typescript@5.5.4:
     resolution: {integrity: sha512-Mtq29sKDAEYP7aljRgtPOpTvOfbwRWlS6dPRzwjdE+C0R4brX/GUyhHSecbHMFLNBLcJIPt9nl9yG5TZ1weH+Q==}
@@ -10267,7 +9016,6 @@
   /ufo@1.6.1:
     resolution: {integrity: sha512-9a4/uxlTWJ4+a5i0ooc1rU7C7YOw3wT+UGqdeNNHWnOF9qcMBgLRS+4IYUqbczewFx4mLEig6gawh7X6mFlEkA==}
     dev: true
->>>>>>> b6a2d2d3
 
   /uglify-js@3.19.3:
     resolution: {integrity: sha512-v3Xu+yuwBXisp6QYTcH4UbH+xYJXqnq2m/LtQVWKWzYc1iehYnLixoQDN9FH6/j9/oybfd6W9Ghwkl8+UMKTKQ==}
@@ -10599,6 +9347,64 @@
       rollup: 4.35.0
     optionalDependencies:
       fsevents: 2.3.3
+    dev: true
+
+  /vitest@2.1.9(@types/node@20.10.5):
+    resolution: {integrity: sha512-MSmPM9REYqDGBI8439mA4mWhV5sKmDlBKWIYbA3lRb2PTHACE0mgKwA8yQ2xq9vxDTuk4iPrECBAEW2aoFXY0Q==}
+    engines: {node: ^18.0.0 || >=20.0.0}
+    hasBin: true
+    peerDependencies:
+      '@edge-runtime/vm': '*'
+      '@types/node': ^18.0.0 || >=20.0.0
+      '@vitest/browser': 2.1.9
+      '@vitest/ui': 2.1.9
+      happy-dom: '*'
+      jsdom: '*'
+    peerDependenciesMeta:
+      '@edge-runtime/vm':
+        optional: true
+      '@types/node':
+        optional: true
+      '@vitest/browser':
+        optional: true
+      '@vitest/ui':
+        optional: true
+      happy-dom:
+        optional: true
+      jsdom:
+        optional: true
+    dependencies:
+      '@types/node': 20.10.5
+      '@vitest/expect': 2.1.9
+      '@vitest/mocker': 2.1.9(vite@5.4.14)
+      '@vitest/pretty-format': 2.1.9
+      '@vitest/runner': 2.1.9
+      '@vitest/snapshot': 2.1.9
+      '@vitest/spy': 2.1.9
+      '@vitest/utils': 2.1.9
+      chai: 5.2.0
+      debug: 4.4.3
+      expect-type: 1.2.0
+      magic-string: 0.30.19
+      pathe: 1.1.2
+      std-env: 3.8.1
+      tinybench: 2.9.0
+      tinyexec: 0.3.2
+      tinypool: 1.0.2
+      tinyrainbow: 1.2.0
+      vite: 5.4.14(@types/node@20.10.5)
+      vite-node: 2.1.9(@types/node@20.10.5)
+      why-is-node-running: 2.3.0
+    transitivePeerDependencies:
+      - less
+      - lightningcss
+      - msw
+      - sass
+      - sass-embedded
+      - stylus
+      - sugarss
+      - supports-color
+      - terser
     dev: true
 
   /vitest@2.1.9(@types/node@20.10.5)(msw@2.6.6):
@@ -10686,7 +9492,7 @@
     dependencies:
       '@types/node': 20.19.16
       '@vitest/expect': 2.1.9
-      '@vitest/mocker': 2.1.9(msw@2.6.6)(vite@5.4.14)
+      '@vitest/mocker': 2.1.9(vite@5.4.14)
       '@vitest/pretty-format': 2.1.9
       '@vitest/runner': 2.1.9
       '@vitest/snapshot': 2.1.9
@@ -10744,7 +9550,7 @@
     dependencies:
       '@types/node': 20.19.9
       '@vitest/expect': 2.1.9
-      '@vitest/mocker': 2.1.9(msw@2.6.6)(vite@5.4.14)
+      '@vitest/mocker': 2.1.9(vite@5.4.14)
       '@vitest/pretty-format': 2.1.9
       '@vitest/runner': 2.1.9
       '@vitest/snapshot': 2.1.9
@@ -11021,12 +9827,4 @@
     dev: true
 
   /zod@3.25.76:
-<<<<<<< HEAD
-    resolution: {integrity: sha512-gzUt/qt81nXsFGKIFcC3YnfEAx5NkunCfnDlvuBSSFS02bcXu4Lmea0AFIUwbLWxWPx3d9p8S5QoaujKcNQxcQ==}
-
-  /zod@4.1.12:
-    resolution: {integrity: sha512-JInaHOamG8pt5+Ey8kGmdcAcg3OL9reK8ltczgHTAwNhMys/6ThXHityHxVV2p3fkw/c+MAvBHFVYHFZDmjMCQ==}
-    dev: true
-=======
-    resolution: {integrity: sha512-gzUt/qt81nXsFGKIFcC3YnfEAx5NkunCfnDlvuBSSFS02bcXu4Lmea0AFIUwbLWxWPx3d9p8S5QoaujKcNQxcQ==}
->>>>>>> b6a2d2d3
+    resolution: {integrity: sha512-gzUt/qt81nXsFGKIFcC3YnfEAx5NkunCfnDlvuBSSFS02bcXu4Lmea0AFIUwbLWxWPx3d9p8S5QoaujKcNQxcQ==}