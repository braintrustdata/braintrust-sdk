--- conflicted
+++ resolved
@@ -129,118 +129,6 @@
       openai:
         specifier: ^6.3.0
         version: 6.4.0(zod@3.25.76)
-
-  internal/golden/ai-sdk-v3:
-    dependencies:
-      '@ai-sdk/anthropic':
-        specifier: ^0.0.56
-        version: 0.0.56(zod@3.25.76)
-      '@ai-sdk/openai':
-        specifier: ^0.0.62
-        version: 0.0.62(zod@3.25.76)
-      ai:
-        specifier: ^3.4.33
-        version: 3.4.33(react@19.1.1)(svelte@5.39.0)(vue@3.5.21)(zod@3.25.76)
-      braintrust:
-        specifier: file:../../../js
-        version: file:js(zod@3.25.76)
-      zod:
-        specifier: ^3.23.8
-        version: 3.25.76
-    devDependencies:
-      '@types/node':
-        specifier: ^20.0.0
-        version: 20.19.16
-      tsx:
-        specifier: ^4.7.0
-        version: 4.20.6
-      typescript:
-        specifier: ^5.3.0
-        version: 5.4.4
-
-  internal/golden/ai-sdk-v4:
-    dependencies:
-      '@ai-sdk/anthropic':
-        specifier: ^1.2.12
-        version: 1.2.12(zod@3.25.76)
-      '@ai-sdk/openai':
-        specifier: ^1.0.63
-        version: 1.3.24(zod@3.25.76)
-      ai:
-        specifier: ^4.3.19
-        version: 4.3.19(react@19.1.1)(zod@3.25.76)
-      braintrust:
-        specifier: file:../../../js
-        version: file:js(zod@3.25.76)
-      zod:
-        specifier: ^3.23.8
-        version: 3.25.76
-    devDependencies:
-      '@types/node':
-        specifier: ^20.0.0
-        version: 20.19.16
-      tsx:
-        specifier: ^4.7.0
-        version: 4.20.6
-      typescript:
-        specifier: ^5.3.0
-        version: 5.4.4
-
-  internal/golden/ai-sdk-v5:
-    dependencies:
-      '@ai-sdk/anthropic':
-        specifier: ^2.0.41
-        version: 2.0.41(zod@3.25.76)
-      '@ai-sdk/openai':
-        specifier: ^2.0.56
-        version: 2.0.63(zod@3.25.76)
-      ai:
-        specifier: ^5.0.82
-        version: 5.0.87(zod@3.25.76)
-      braintrust:
-        specifier: file:../../../js
-        version: file:js(zod@3.25.76)
-      zod:
-        specifier: ^3.23.8
-        version: 3.25.76
-    devDependencies:
-      '@types/node':
-        specifier: ^20.0.0
-        version: 20.19.16
-      tsx:
-        specifier: ^4.7.0
-        version: 4.20.6
-      typescript:
-        specifier: ^5.3.0
-        version: 5.4.4
-
-  internal/golden/ai-sdk-v6:
-    dependencies:
-      '@ai-sdk/anthropic':
-        specifier: 3.0.0-beta.50
-        version: 3.0.0-beta.50(zod@3.25.76)
-      '@ai-sdk/openai':
-        specifier: ^3.0.0-beta.44
-        version: 3.0.0-beta.53(zod@3.25.76)
-      ai:
-        specifier: ^6.0.0-beta.84
-        version: 6.0.0-beta.93(zod@3.25.76)
-      braintrust:
-        specifier: file:../../../js
-        version: file:js(zod@3.25.76)
-      zod:
-        specifier: ^3.23.8
-        version: 3.25.76
-    devDependencies:
-      '@types/node':
-        specifier: ^20.0.0
-        version: 20.19.16
-      tsx:
-        specifier: ^4.7.0
-        version: 4.20.6
-      typescript:
-        specifier: ^5.3.0
-        version: 5.4.4
 
   js:
     dependencies:
@@ -502,28 +390,6 @@
       - supports-color
     dev: true
 
-  /@ai-sdk/anthropic@0.0.56(zod@3.25.76):
-    resolution: {integrity: sha512-FC/XbeFANFp8rHH+zEZF34cvRu9T42rQxw9QnUzJ1LXTi1cWjxYOx2Zo4vfg0iofxxqgOe4fT94IdT2ERQ89bA==}
-    engines: {node: '>=18'}
-    peerDependencies:
-      zod: ^3.0.0
-    dependencies:
-      '@ai-sdk/provider': 0.0.26
-      '@ai-sdk/provider-utils': 1.0.22(zod@3.25.76)
-      zod: 3.25.76
-    dev: false
-
-  /@ai-sdk/anthropic@1.2.12(zod@3.25.76):
-    resolution: {integrity: sha512-YSzjlko7JvuiyQFmI9RN1tNZdEiZxc+6xld/0tq/VkJaHpEzGAb1yiNxxvmYVcjvfu/PcvCxAAYXmTYQQ63IHQ==}
-    engines: {node: '>=18'}
-    peerDependencies:
-      zod: ^3.0.0
-    dependencies:
-      '@ai-sdk/provider': 1.1.3
-      '@ai-sdk/provider-utils': 2.2.8(zod@3.25.76)
-      zod: 3.25.76
-    dev: false
-
   /@ai-sdk/anthropic@2.0.33(zod@3.25.76):
     resolution: {integrity: sha512-egqr9PHqqX2Am5mn/Xs1C3+1/wphVKiAjpsVpW85eLc2WpW7AgiAg52DCBr4By9bw3UVVuMeR4uEO1X0dKDUDA==}
     engines: {node: '>=18'}
@@ -546,8 +412,6 @@
       zod: 3.25.76
     dev: true
 
-<<<<<<< HEAD
-=======
   /@ai-sdk/anthropic@2.0.37(zod@3.25.34):
     resolution: {integrity: sha512-r2e9BWoobisH9B5b7x3yYG/k9WlsZqa4D94o7gkwktReqrjjv83zNMop4KmlJsh/zBhbsaP8S8SUfiwK+ESxgg==}
     engines: {node: '>=18'}
@@ -559,45 +423,6 @@
       zod: 3.25.34
     dev: true
 
-  /@ai-sdk/anthropic@2.0.41(zod@3.25.76):
-    resolution: {integrity: sha512-ZQebpyE6rM3JoeEyhJXUNDiRfVegw8ZrxT+rB8yurxI5JXDnlGpYQvSPmdR8TQfMbps4YkggfbcOwMeEZaTS+g==}
-    engines: {node: '>=18'}
-    peerDependencies:
-      zod: ^3.25.76 || ^4.1.8
-    dependencies:
-      '@ai-sdk/provider': 2.0.0
-      '@ai-sdk/provider-utils': 3.0.16(zod@3.25.76)
-      zod: 3.25.76
-    dev: false
-
-  /@ai-sdk/anthropic@3.0.0-beta.50(zod@3.25.76):
-    resolution: {integrity: sha512-PKTRpzWhGD449Cm27KL1EVg0vUcgT32Tu7WvxtEXyl+JoD4YVXs353QWNx1tcFqML1TAmuCbVUFq9KvoNYIFLg==}
-    engines: {node: '>=18'}
-    peerDependencies:
-      zod: ^3.25.76 || ^4.1.8
-    dependencies:
-      '@ai-sdk/provider': 3.0.0-beta.15
-      '@ai-sdk/provider-utils': 4.0.0-beta.31(zod@3.25.76)
-      zod: 3.25.76
-    transitivePeerDependencies:
-      - '@valibot/to-json-schema'
-      - arktype
-      - effect
-    dev: false
-
-  /@ai-sdk/gateway@1.0.33(zod@3.25.76):
-    resolution: {integrity: sha512-v9i3GPEo4t3fGcSkQkc07xM6KJN75VUv7C1Mqmmsu2xD8lQwnQfsrgAXyNuWe20yGY0eHuheSPDZhiqsGKtH1g==}
-    engines: {node: '>=18'}
-    peerDependencies:
-      zod: ^3.25.76 || ^4.1.8
-    dependencies:
-      '@ai-sdk/provider': 2.0.0
-      '@ai-sdk/provider-utils': 3.0.10(zod@3.25.76)
-      '@vercel/oidc': 3.0.3
-      zod: 3.25.76
-    dev: true
-
->>>>>>> afc1500c
   /@ai-sdk/gateway@2.0.0(zod@3.25.76):
     resolution: {integrity: sha512-Gj0PuawK7NkZuyYgO/h5kDK/l6hFOjhLdTq3/Lli1FTl47iGmwhH1IZQpAL3Z09BeFYWakcwUmn02ovIm2wy9g==}
     engines: {node: '>=18'}
@@ -610,52 +435,8 @@
       zod: 3.25.76
     dev: true
 
-<<<<<<< HEAD
   /@ai-sdk/google@2.0.23(zod@3.25.76):
     resolution: {integrity: sha512-VbCnKR+6aWUVLkAiSW5gUEtST7KueEmlt+d6qwDikxlLnFG9pzy59je8MiDVeM5G2tuSXbvZQF78PGIfXDBmow==}
-=======
-  /@ai-sdk/gateway@2.0.0-beta.50(zod@3.25.76):
-    resolution: {integrity: sha512-1SkmLI6y2/2YoWtMD6T9QaZZtyyTYbL9aFq6DSLJGklM5uBjeZzYj0L5eL0YCxYdL1PWj/uSsUNPpfuYBol5ew==}
-    engines: {node: '>=18'}
-    peerDependencies:
-      zod: ^3.25.76 || ^4.1.8
-    dependencies:
-      '@ai-sdk/provider': 3.0.0-beta.15
-      '@ai-sdk/provider-utils': 4.0.0-beta.31(zod@3.25.76)
-      '@vercel/oidc': 3.0.3
-      zod: 3.25.76
-    transitivePeerDependencies:
-      - '@valibot/to-json-schema'
-      - arktype
-      - effect
-    dev: false
-
-  /@ai-sdk/gateway@2.0.6(zod@3.25.76):
-    resolution: {integrity: sha512-FmhR6Tle09I/RUda8WSPpJ57mjPWzhiVVlB50D+k+Qf/PBW0CBtnbAUxlNSR5v+NIZNLTK3C56lhb23ntEdxhQ==}
-    engines: {node: '>=18'}
-    peerDependencies:
-      zod: ^3.25.76 || ^4.1.8
-    dependencies:
-      '@ai-sdk/provider': 2.0.0
-      '@ai-sdk/provider-utils': 3.0.16(zod@3.25.76)
-      '@vercel/oidc': 3.0.3
-      zod: 3.25.76
-    dev: false
-
-  /@ai-sdk/google@2.0.17(zod@3.25.76):
-    resolution: {integrity: sha512-6LyuUrCZuiULg0rUV+kT4T2jG19oUntudorI4ttv1ARkSbwl8A39ue3rA487aDDy6fUScdbGFiV5Yv/o4gidVA==}
-    engines: {node: '>=18'}
-    peerDependencies:
-      zod: ^3.25.76 || ^4.1.8
-    dependencies:
-      '@ai-sdk/provider': 2.0.0
-      '@ai-sdk/provider-utils': 3.0.10(zod@3.25.76)
-      zod: 3.25.76
-    dev: true
-
-  /@ai-sdk/openai-compatible@1.0.19(zod@3.25.76):
-    resolution: {integrity: sha512-hnsqPCCSNKgpZRNDOAIXZs7OcUDM4ut5ggWxj2sjB4tNL/aBn/xrM7pJkqu+WuPowyrE60wPVSlw0LvtXAlMXQ==}
->>>>>>> afc1500c
     engines: {node: '>=18'}
     peerDependencies:
       zod: ^3.25.76 || ^4.1.8
@@ -665,35 +446,8 @@
       zod: 3.25.76
     dev: true
 
-<<<<<<< HEAD
   /@ai-sdk/openai-compatible@1.0.22(zod@3.25.76):
     resolution: {integrity: sha512-Q+lwBIeMprc/iM+vg1yGjvzRrp74l316wDpqWdbmd4VXXlllblzGsUgBLTeKvcEapFTgqk0FRETvSb58Y6dsfA==}
-=======
-  /@ai-sdk/openai@0.0.62(zod@3.25.76):
-    resolution: {integrity: sha512-qNQmTgZXGS3xyd6XsDGEMLWV3Ag3uAVPJxHVkZLDZ7Dubmgs3Mp8iupkwZ7JhD7TIBx8yifyyBuE1dnE70v8Ig==}
-    engines: {node: '>=18'}
-    peerDependencies:
-      zod: ^3.0.0
-    dependencies:
-      '@ai-sdk/provider': 0.0.23
-      '@ai-sdk/provider-utils': 1.0.19(zod@3.25.76)
-      zod: 3.25.76
-    dev: false
-
-  /@ai-sdk/openai@1.3.24(zod@3.25.76):
-    resolution: {integrity: sha512-GYXnGJTHRTZc4gJMSmFRgEQudjqd4PUN0ZjQhPwOAYH1yOAvQoG/Ikqs+HyISRbLPCrhbZnPKCNHuRU4OfpW0Q==}
-    engines: {node: '>=18'}
-    peerDependencies:
-      zod: ^3.0.0
-    dependencies:
-      '@ai-sdk/provider': 1.1.3
-      '@ai-sdk/provider-utils': 2.2.8(zod@3.25.76)
-      zod: 3.25.76
-    dev: false
-
-  /@ai-sdk/openai@2.0.42(zod@3.25.76):
-    resolution: {integrity: sha512-9mM6QS8k0ooH9qMC27nlrYLQmNDnO6Rk0JTmFo/yUxpABEWOcvQhMWNHbp9lFL6Ty5vkdINrujhsAQfWuEleOg==}
->>>>>>> afc1500c
     engines: {node: '>=18'}
     peerDependencies:
       zod: ^3.25.76 || ^4.1.8
@@ -713,32 +467,6 @@
       '@ai-sdk/provider-utils': 3.0.12(zod@3.25.76)
       zod: 3.25.76
     dev: true
-
-  /@ai-sdk/openai@2.0.63(zod@3.25.76):
-    resolution: {integrity: sha512-J7XJaTOvorCDWxfEmDOPahRyXkt4207OCPp/JcjWYAux/8FCh2xUgjQivrcM4AxHQWYCSOWChGtCw7F5mNmLkA==}
-    engines: {node: '>=18'}
-    peerDependencies:
-      zod: ^3.25.76 || ^4.1.8
-    dependencies:
-      '@ai-sdk/provider': 2.0.0
-      '@ai-sdk/provider-utils': 3.0.16(zod@3.25.76)
-      zod: 3.25.76
-    dev: false
-
-  /@ai-sdk/openai@3.0.0-beta.53(zod@3.25.76):
-    resolution: {integrity: sha512-KVphjXiguqSj2GbnNwXmF9O0MmjWbBwbQJGE11L3nt+Ib0DhqJwUJ1K43f6EUPL17i2OKCvBF/Kj1b/HZrK+dA==}
-    engines: {node: '>=18'}
-    peerDependencies:
-      zod: ^3.25.76 || ^4.1.8
-    dependencies:
-      '@ai-sdk/provider': 3.0.0-beta.15
-      '@ai-sdk/provider-utils': 4.0.0-beta.31(zod@3.25.76)
-      zod: 3.25.76
-    transitivePeerDependencies:
-      - '@valibot/to-json-schema'
-      - arktype
-      - effect
-    dev: false
 
   /@ai-sdk/provider-utils@1.0.0(zod@3.25.76):
     resolution: {integrity: sha512-Akq7MmGQII8xAuoVjJns/n/2BTUrF6qaXIj/3nEuXk/hPSdETlLWRSrjrTmLpte1VIPE5ecNzTALST+6nz47UQ==}
@@ -756,38 +484,6 @@
       zod: 3.25.76
     dev: false
 
-  /@ai-sdk/provider-utils@1.0.19(zod@3.25.76):
-    resolution: {integrity: sha512-p02Fq5Mnc8T6nwRBN1Iaou8YXvN1sDS6hbmJaD5UaRbXjizbh+8rpFS/o7jqAHTwf3uHCDitP3pnODyHdc/CDQ==}
-    engines: {node: '>=18'}
-    peerDependencies:
-      zod: ^3.0.0
-    peerDependenciesMeta:
-      zod:
-        optional: true
-    dependencies:
-      '@ai-sdk/provider': 0.0.23
-      eventsource-parser: 1.1.2
-      nanoid: 3.3.6
-      secure-json-parse: 2.7.0
-      zod: 3.25.76
-    dev: false
-
-  /@ai-sdk/provider-utils@1.0.22(zod@3.25.76):
-    resolution: {integrity: sha512-YHK2rpj++wnLVc9vPGzGFP3Pjeld2MwhKinetA0zKXOoHAT/Jit5O8kZsxcSlJPu9wvcGT1UGZEjZrtO7PfFOQ==}
-    engines: {node: '>=18'}
-    peerDependencies:
-      zod: ^3.0.0
-    peerDependenciesMeta:
-      zod:
-        optional: true
-    dependencies:
-      '@ai-sdk/provider': 0.0.26
-      eventsource-parser: 1.1.2
-      nanoid: 3.3.11
-      secure-json-parse: 2.7.0
-      zod: 3.25.76
-    dev: false
-
   /@ai-sdk/provider-utils@2.2.8(zod@3.25.34):
     resolution: {integrity: sha512-fqhG+4sCVv8x7nFzYnFo19ryhAa3w096Kmc3hWxMQfW/TubPOmt3A6tYZhl4mUfQWWQMsuSkLrtjlWuXBVSGQA==}
     engines: {node: '>=18'}
@@ -810,11 +506,22 @@
       nanoid: 3.3.11
       secure-json-parse: 2.7.0
       zod: 3.25.76
-
-<<<<<<< HEAD
-=======
-  /@ai-sdk/provider-utils@3.0.10(zod@3.25.76):
-    resolution: {integrity: sha512-T1gZ76gEIwffep6MWI0QNy9jgoybUHE7TRaHB5k54K8mF91ciGFlbtCGxDYhMH3nCRergKwYFIDeFF0hJSIQHQ==}
+    dev: true
+
+  /@ai-sdk/provider-utils@3.0.12(zod@3.25.34):
+    resolution: {integrity: sha512-ZtbdvYxdMoria+2SlNarEk6Hlgyf+zzcznlD55EAl+7VZvJaSg2sqPvwArY7L6TfDEDJsnCq0fdhBSkYo0Xqdg==}
+    engines: {node: '>=18'}
+    peerDependencies:
+      zod: ^3.25.76 || ^4.1.8
+    dependencies:
+      '@ai-sdk/provider': 2.0.0
+      '@standard-schema/spec': 1.0.0
+      eventsource-parser: 3.0.6
+      zod: 3.25.34
+    dev: true
+
+  /@ai-sdk/provider-utils@3.0.12(zod@3.25.76):
+    resolution: {integrity: sha512-ZtbdvYxdMoria+2SlNarEk6Hlgyf+zzcznlD55EAl+7VZvJaSg2sqPvwArY7L6TfDEDJsnCq0fdhBSkYo0Xqdg==}
     engines: {node: '>=18'}
     peerDependencies:
       zod: ^3.25.76 || ^4.1.8
@@ -825,65 +532,6 @@
       zod: 3.25.76
     dev: true
 
-  /@ai-sdk/provider-utils@3.0.12(zod@3.25.34):
-    resolution: {integrity: sha512-ZtbdvYxdMoria+2SlNarEk6Hlgyf+zzcznlD55EAl+7VZvJaSg2sqPvwArY7L6TfDEDJsnCq0fdhBSkYo0Xqdg==}
-    engines: {node: '>=18'}
-    peerDependencies:
-      zod: ^3.25.76 || ^4.1.8
-    dependencies:
-      '@ai-sdk/provider': 2.0.0
-      '@standard-schema/spec': 1.0.0
-      eventsource-parser: 3.0.6
-      zod: 3.25.34
-    dev: true
-
->>>>>>> afc1500c
-  /@ai-sdk/provider-utils@3.0.12(zod@3.25.76):
-    resolution: {integrity: sha512-ZtbdvYxdMoria+2SlNarEk6Hlgyf+zzcznlD55EAl+7VZvJaSg2sqPvwArY7L6TfDEDJsnCq0fdhBSkYo0Xqdg==}
-    engines: {node: '>=18'}
-    peerDependencies:
-      zod: ^3.25.76 || ^4.1.8
-    dependencies:
-      '@ai-sdk/provider': 2.0.0
-      '@standard-schema/spec': 1.0.0
-      eventsource-parser: 3.0.6
-      zod: 3.25.76
-    dev: true
-
-  /@ai-sdk/provider-utils@3.0.16(zod@3.25.76):
-    resolution: {integrity: sha512-lsWQY9aDXHitw7C1QRYIbVGmgwyT98TF3MfM8alNIXKpdJdi+W782Rzd9f1RyOfgRmZ08gJ2EYNDhWNK7RqpEA==}
-    engines: {node: '>=18'}
-    peerDependencies:
-      zod: ^3.25.76 || ^4.1.8
-    dependencies:
-      '@ai-sdk/provider': 2.0.0
-      '@standard-schema/spec': 1.0.0
-      eventsource-parser: 3.0.6
-      zod: 3.25.76
-    dev: false
-
-  /@ai-sdk/provider-utils@4.0.0-beta.31(zod@3.25.76):
-    resolution: {integrity: sha512-IfE4sAYyO4+tUAoJGyvxeEaa0FMhygrvj2OVdDFuMpGOfFBQHETlP+X7bwnJY8M0oYBp9BEB+YF9D5sCx5oc0w==}
-    engines: {node: '>=18'}
-    peerDependencies:
-      '@valibot/to-json-schema': ^1.3.0
-      arktype: ^2.1.22
-      effect: ^3.18.4
-      zod: ^3.25.76 || ^4.1.8
-    peerDependenciesMeta:
-      '@valibot/to-json-schema':
-        optional: true
-      arktype:
-        optional: true
-      effect:
-        optional: true
-    dependencies:
-      '@ai-sdk/provider': 3.0.0-beta.15
-      '@standard-schema/spec': 1.0.0
-      eventsource-parser: 3.0.6
-      zod: 3.25.76
-    dev: false
-
   /@ai-sdk/provider@0.0.11:
     resolution: {integrity: sha512-VTipPQ92Moa5Ovg/nZIc8yNoIFfukZjUHZcQMduJbiUh3CLQyrBAKTEV9AwjPy8wgVxj3+GZjon0yyOJKhfp5g==}
     engines: {node: '>=18'}
@@ -891,20 +539,6 @@
       json-schema: 0.4.0
     dev: false
 
-  /@ai-sdk/provider@0.0.23:
-    resolution: {integrity: sha512-oAc49O5+xypVrKM7EUU5P/Y4DUL4JZUWVxhejoAVOTOl3WZUEWsMbP3QZR+TrimQIsS0WR/n9UuF6U0jPdp0tQ==}
-    engines: {node: '>=18'}
-    dependencies:
-      json-schema: 0.4.0
-    dev: false
-
-  /@ai-sdk/provider@0.0.26:
-    resolution: {integrity: sha512-dQkfBDs2lTYpKM8389oopPdQgIU007GQyCbuPPrV+K6MtSII3HBfE0stUIMXUb44L+LK1t6GXPP7wjSzjO6uKg==}
-    engines: {node: '>=18'}
-    dependencies:
-      json-schema: 0.4.0
-    dev: false
-
   /@ai-sdk/provider@1.1.3:
     resolution: {integrity: sha512-qZMxYJ0qqX/RfnuIaab+zp8UAeJn/ygXXAffR5I4N0n1IrvA6qBsjc8hXLmBiMV2zoXlifkacF7sEFnYnjBcqg==}
     engines: {node: '>=18'}
@@ -916,13 +550,7 @@
     engines: {node: '>=18'}
     dependencies:
       json-schema: 0.4.0
-
-  /@ai-sdk/provider@3.0.0-beta.15:
-    resolution: {integrity: sha512-vHAlJe2yRQvEsB/Ldy799HUjTSDzTWk6w3PIJFAOuhuJ3c2PvOcHrcY3IULPIx6bOnB2OgG3BE6zySey5pnyBQ==}
-    engines: {node: '>=18'}
-    dependencies:
-      json-schema: 0.4.0
-    dev: false
+    dev: true
 
   /@ai-sdk/react@0.0.16(react@18.3.1)(zod@3.25.76):
     resolution: {integrity: sha512-PUPjI4XB8or2m2NvRU8SBzGfSwjlJ19Mdde8LkeppFoNj++53kgM4BiniAsVRl8v8WNGZ55rrsLyY5g8h+gfeA==}
@@ -943,26 +571,6 @@
       zod: 3.25.76
     dev: false
 
-  /@ai-sdk/react@0.0.70(react@19.1.1)(zod@3.25.76):
-    resolution: {integrity: sha512-GnwbtjW4/4z7MleLiW+TOZC2M29eCg1tOUpuEiYFMmFNZK8mkrqM0PFZMo6UsYeUYMWqEOOcPOU9OQVJMJh7IQ==}
-    engines: {node: '>=18'}
-    peerDependencies:
-      react: ^18 || ^19 || ^19.0.0-rc
-      zod: ^3.0.0
-    peerDependenciesMeta:
-      react:
-        optional: true
-      zod:
-        optional: true
-    dependencies:
-      '@ai-sdk/provider-utils': 1.0.22(zod@3.25.76)
-      '@ai-sdk/ui-utils': 0.0.50(zod@3.25.76)
-      react: 19.1.1
-      swr: 2.3.3(react@19.1.1)
-      throttleit: 2.1.0
-      zod: 3.25.76
-    dev: false
-
   /@ai-sdk/react@1.2.12(react@19.1.1)(zod@3.25.34):
     resolution: {integrity: sha512-jK1IZZ22evPZoQW3vlkZ7wvjYGYF+tRBKXtrcolduIkQ/m/sOAVcVeVDUDvh1T91xCnWCdUGCPZg2avZ90mv3g==}
     engines: {node: '>=18'}
@@ -997,6 +605,7 @@
       swr: 2.3.3(react@19.1.1)
       throttleit: 2.1.0
       zod: 3.25.76
+    dev: true
 
   /@ai-sdk/solid@0.0.11(zod@3.25.76):
     resolution: {integrity: sha512-8L4YoNNmDWmdnqtKnFdmaDZ+bIf1m160NXSPMEDhhWvp+t1SGMS/eLemuYEkDnlO18hhM/0IKX8lbQEyz7QYPQ==}
@@ -1008,21 +617,6 @@
         optional: true
     dependencies:
       '@ai-sdk/ui-utils': 0.0.9(zod@3.25.76)
-    transitivePeerDependencies:
-      - zod
-    dev: false
-
-  /@ai-sdk/solid@0.0.54(zod@3.25.76):
-    resolution: {integrity: sha512-96KWTVK+opdFeRubqrgaJXoNiDP89gNxFRWUp0PJOotZW816AbhUf4EnDjBjXTLjXL1n0h8tGSE9sZsRkj9wQQ==}
-    engines: {node: '>=18'}
-    peerDependencies:
-      solid-js: ^1.7.7
-    peerDependenciesMeta:
-      solid-js:
-        optional: true
-    dependencies:
-      '@ai-sdk/provider-utils': 1.0.22(zod@3.25.76)
-      '@ai-sdk/ui-utils': 0.0.50(zod@3.25.76)
     transitivePeerDependencies:
       - zod
     dev: false
@@ -1044,40 +638,6 @@
       - zod
     dev: false
 
-  /@ai-sdk/svelte@0.0.57(svelte@5.39.0)(zod@3.25.76):
-    resolution: {integrity: sha512-SyF9ItIR9ALP9yDNAD+2/5Vl1IT6kchgyDH8xkmhysfJI6WrvJbtO1wdQ0nylvPLcsPoYu+cAlz1krU4lFHcYw==}
-    engines: {node: '>=18'}
-    peerDependencies:
-      svelte: ^3.0.0 || ^4.0.0 || ^5.0.0
-    peerDependenciesMeta:
-      svelte:
-        optional: true
-    dependencies:
-      '@ai-sdk/provider-utils': 1.0.22(zod@3.25.76)
-      '@ai-sdk/ui-utils': 0.0.50(zod@3.25.76)
-      sswr: 2.1.0(svelte@5.39.0)
-      svelte: 5.39.0
-    transitivePeerDependencies:
-      - zod
-    dev: false
-
-  /@ai-sdk/ui-utils@0.0.50(zod@3.25.76):
-    resolution: {integrity: sha512-Z5QYJVW+5XpSaJ4jYCCAVG7zIAuKOOdikhgpksneNmKvx61ACFaf98pmOd+xnjahl0pIlc/QIe6O4yVaJ1sEaw==}
-    engines: {node: '>=18'}
-    peerDependencies:
-      zod: ^3.0.0
-    peerDependenciesMeta:
-      zod:
-        optional: true
-    dependencies:
-      '@ai-sdk/provider': 0.0.26
-      '@ai-sdk/provider-utils': 1.0.22(zod@3.25.76)
-      json-schema: 0.4.0
-      secure-json-parse: 2.7.0
-      zod: 3.25.76
-      zod-to-json-schema: 3.24.6(zod@3.25.76)
-    dev: false
-
   /@ai-sdk/ui-utils@0.0.9(zod@3.25.76):
     resolution: {integrity: sha512-RdC68yG1abpFQgpm3Tcn4hMbRzpRj0BXbphhwSpMwHqPQu4c/n82tYYJvhGB+rRXs/qLftLBS1NtrhqEYSVZTg==}
     engines: {node: '>=18'}
@@ -1114,6 +674,7 @@
       '@ai-sdk/provider-utils': 2.2.8(zod@3.25.76)
       zod: 3.25.76
       zod-to-json-schema: 3.24.6(zod@3.25.76)
+    dev: true
 
   /@ai-sdk/vue@0.0.11(vue@3.5.21)(zod@3.25.76):
     resolution: {integrity: sha512-YXqrFCIo8iOCsTBagEAAH6YIgveZCvS66Lm+WcyYVC5ehwx4Hn2vSayaRUiqQiHxDkF/IdETURRKki/cGbp/eg==}
@@ -1131,30 +692,8 @@
       - zod
     dev: false
 
-<<<<<<< HEAD
   /@ai-sdk/xai@2.0.26(zod@3.25.76):
     resolution: {integrity: sha512-+VtaLZSxmoKnNeJGM9bbtbZ3QMkPFlBB4N8prngbrSnvU/hG8cNdvvSBW/rIk6/DHrc2R8nFntNIBQoIRuBdQw==}
-=======
-  /@ai-sdk/vue@0.0.59(vue@3.5.21)(zod@3.25.76):
-    resolution: {integrity: sha512-+ofYlnqdc8c4F6tM0IKF0+7NagZRAiqBJpGDJ+6EYhDW8FHLUP/JFBgu32SjxSxC6IKFZxEnl68ZoP/Z38EMlw==}
-    engines: {node: '>=18'}
-    peerDependencies:
-      vue: ^3.3.4
-    peerDependenciesMeta:
-      vue:
-        optional: true
-    dependencies:
-      '@ai-sdk/provider-utils': 1.0.22(zod@3.25.76)
-      '@ai-sdk/ui-utils': 0.0.50(zod@3.25.76)
-      swrv: 1.0.4(vue@3.5.21)
-      vue: 3.5.21(typescript@5.4.4)
-    transitivePeerDependencies:
-      - zod
-    dev: false
-
-  /@ai-sdk/xai@2.0.23(zod@3.25.76):
-    resolution: {integrity: sha512-Xo4r5W/Wvi4mkCD98DoafNxj9V3xysUlWOeqAYpqKeKkNQ2xtOTly2MHq+gP6wKud0Y/mI7hemkCMQgH6HOwzQ==}
->>>>>>> afc1500c
     engines: {node: '>=18'}
     peerDependencies:
       zod: ^3.25.76 || ^4.1.8
@@ -3322,7 +2861,7 @@
   /@kwsites/file-exists@1.1.1:
     resolution: {integrity: sha512-m9/5YGR18lIwxSFDwfE3oA7bWuq9kdau6ugN4H2rJeyhFQZcG9AgSHkQtSD15a8WvTgfz9aikZMrKPHvbpqFiw==}
     dependencies:
-      debug: 4.4.3
+      debug: 4.4.1
     transitivePeerDependencies:
       - supports-color
 
@@ -3776,6 +3315,7 @@
   /@opentelemetry/api@1.9.0:
     resolution: {integrity: sha512-3giAOQvZiH5F9bMlMiv8+GSPMeqg0dbaeo58/0SlA9sxSqZhnUtxzX9/2FzyhS9sWQf5S0GJE0AKBrFqjpeYcg==}
     engines: {node: '>=8.0.0'}
+    dev: true
 
   /@opentelemetry/auto-instrumentations-node@0.62.2(@opentelemetry/api@1.9.0)(@opentelemetry/core@2.1.0):
     resolution: {integrity: sha512-Ipe6X7ddrCiRsuewyTU83IvKiSFT4piqmv9z8Ovg1E7v98pdTj1pUE6sDrHV50zl7/ypd+cONBgt+EYSZu4u9Q==}
@@ -5109,6 +4649,7 @@
 
   /@standard-schema/spec@1.0.0:
     resolution: {integrity: sha512-m2bOd0f2RT9k8QJx1JN85cZYyH1RqFBdlwtkSlf4tBDYLCiiZnv1fIIwacK6cqwXavOydf0NPToMQgpKq+dVlA==}
+    dev: true
 
   /@sveltejs/acorn-typescript@1.0.5(acorn@8.15.0):
     resolution: {integrity: sha512-IwQk4yfwLdibDlrXVE04jTZYlLnwsTT2PIOQQGNLWfjavGifnk1JD1LcZjZaBTRcxZu2FfPfNLOE04DSu9lqtQ==}
@@ -5422,6 +4963,7 @@
   /@vercel/oidc@3.0.3:
     resolution: {integrity: sha512-yNEQvPcVrK9sIe637+I0jD6leluPxzwJKx/Haw6F4H77CdDsszUn5V3o96LPziXkSNE2B83+Z3mjqGKBK/R6Gg==}
     engines: {node: '>= 20'}
+    dev: true
 
   /@vitest/expect@2.1.9:
     resolution: {integrity: sha512-UJCIkTBenHeKT1TTlKMJWy1laZewsRIzYighyYiJKZreqtdxSos/S1t+ktRMQWu2CKqaarrkeszJx1cgC5tGZw==}
@@ -5569,7 +5111,7 @@
     dependencies:
       '@vue/compiler-ssr': 3.5.21
       '@vue/shared': 3.5.21
-      vue: 3.5.21(typescript@5.4.4)
+      vue: 3.5.21(typescript@5.3.3)
     dev: false
 
   /@vue/shared@3.5.21:
@@ -5672,48 +5214,6 @@
       - vue
     dev: false
 
-  /ai@3.4.33(react@19.1.1)(svelte@5.39.0)(vue@3.5.21)(zod@3.25.76):
-    resolution: {integrity: sha512-plBlrVZKwPoRTmM8+D1sJac9Bq8eaa2jiZlHLZIWekKWI1yMWYZvCCEezY9ASPwRhULYDJB2VhKOBUUeg3S5JQ==}
-    engines: {node: '>=18'}
-    peerDependencies:
-      openai: ^4.42.0
-      react: ^18 || ^19 || ^19.0.0-rc
-      sswr: ^2.1.0
-      svelte: ^3.0.0 || ^4.0.0 || ^5.0.0
-      zod: ^3.0.0
-    peerDependenciesMeta:
-      openai:
-        optional: true
-      react:
-        optional: true
-      sswr:
-        optional: true
-      svelte:
-        optional: true
-      zod:
-        optional: true
-    dependencies:
-      '@ai-sdk/provider': 0.0.26
-      '@ai-sdk/provider-utils': 1.0.22(zod@3.25.76)
-      '@ai-sdk/react': 0.0.70(react@19.1.1)(zod@3.25.76)
-      '@ai-sdk/solid': 0.0.54(zod@3.25.76)
-      '@ai-sdk/svelte': 0.0.57(svelte@5.39.0)(zod@3.25.76)
-      '@ai-sdk/ui-utils': 0.0.50(zod@3.25.76)
-      '@ai-sdk/vue': 0.0.59(vue@3.5.21)(zod@3.25.76)
-      '@opentelemetry/api': 1.9.0
-      eventsource-parser: 1.1.2
-      json-schema: 0.4.0
-      jsondiffpatch: 0.6.0
-      react: 19.1.1
-      secure-json-parse: 2.7.0
-      svelte: 5.39.0
-      zod: 3.25.76
-      zod-to-json-schema: 3.24.6(zod@3.25.76)
-    transitivePeerDependencies:
-      - solid-js
-      - vue
-    dev: false
-
   /ai@4.3.16(react@19.1.1)(zod@3.25.34):
     resolution: {integrity: sha512-KUDwlThJ5tr2Vw0A1ZkbDKNME3wzWhuVfAOwIvFUzl1TPVDFAXDFTXio3p+jaKneB+dKNCvFFlolYmmgHttG1g==}
     engines: {node: '>=18'}
@@ -5752,6 +5252,7 @@
       jsondiffpatch: 0.6.0
       react: 19.1.1
       zod: 3.25.76
+    dev: true
 
   /ai@5.0.76(zod@3.25.76):
     resolution: {integrity: sha512-ZCxi1vrpyCUnDbtYrO/W8GLvyacV9689f00yshTIQ3mFFphbD7eIv40a2AOZBv3GGRA7SSRYIDnr56wcS/gyQg==}
@@ -5765,36 +5266,6 @@
       '@opentelemetry/api': 1.9.0
       zod: 3.25.76
     dev: true
-
-  /ai@5.0.87(zod@3.25.76):
-    resolution: {integrity: sha512-9Cjx7o8IY9zAczigX0Tk/BaQwjPe/M6DpEjejKSBNrf8mOPIvyM+pJLqJSC10IsKci3FPsnaizJeJhoetU1Wfw==}
-    engines: {node: '>=18'}
-    peerDependencies:
-      zod: ^3.25.76 || ^4.1.8
-    dependencies:
-      '@ai-sdk/gateway': 2.0.6(zod@3.25.76)
-      '@ai-sdk/provider': 2.0.0
-      '@ai-sdk/provider-utils': 3.0.16(zod@3.25.76)
-      '@opentelemetry/api': 1.9.0
-      zod: 3.25.76
-    dev: false
-
-  /ai@6.0.0-beta.93(zod@3.25.76):
-    resolution: {integrity: sha512-HzHA68Toh+Pxn2Jfp6Rs6zIlkd5H/CK5AMextPPZ6JHFJIRO6pMBj5P8QU/NLJzJ41NcirtLlWr7WYRtZziVMQ==}
-    engines: {node: '>=18'}
-    peerDependencies:
-      zod: ^3.25.76 || ^4.1.8
-    dependencies:
-      '@ai-sdk/gateway': 2.0.0-beta.50(zod@3.25.76)
-      '@ai-sdk/provider': 3.0.0-beta.15
-      '@ai-sdk/provider-utils': 4.0.0-beta.31(zod@3.25.76)
-      '@opentelemetry/api': 1.9.0
-      zod: 3.25.76
-    transitivePeerDependencies:
-      - '@valibot/to-json-schema'
-      - arktype
-      - effect
-    dev: false
 
   /ajv-draft-04@1.0.0(ajv@8.17.1):
     resolution: {integrity: sha512-mv00Te6nmYbRp5DCwclxtt7yV/joXJPGS7nM+97GdxvuttCOfgI3K4U25zboyeX0O+myI8ERluxQe5wljMmVIw==}
@@ -6556,7 +6027,6 @@
         optional: true
     dependencies:
       ms: 2.1.2
-    dev: true
 
   /debug@4.4.1:
     resolution: {integrity: sha512-KcKCqiftBJcZr++7ykoDIEwSa3XWowTfNPo92BYxjXiyYEVrUQh2aLyhxBCwww+heortUFxEJYcRzosstTEBYQ==}
@@ -6568,7 +6038,6 @@
         optional: true
     dependencies:
       ms: 2.1.3
-    dev: true
 
   /debug@4.4.3:
     resolution: {integrity: sha512-RGwwWnwQvkVfavKVt22FGLw+xYSdzARwm0ru6DhTVA3umU5hZc28V3kO4stgYryrTlLpuvgI9GiijltAjNbcqA==}
@@ -6634,6 +6103,7 @@
   /dequal@2.0.3:
     resolution: {integrity: sha512-0je+qPKHEMohvfRTCEo3CrPG6cAzAYgmzKyxRiYSSDkS6eGJdyVJm7WaYA5ECaAD9wLB2T4EEeymA5aFVcYXCA==}
     engines: {node: '>=6'}
+    dev: true
 
   /destroy@1.2.0:
     resolution: {integrity: sha512-2sJGJTaXIIaR1w4iJSNoN0hnMY7Gpc/n8D4qSCJw8QqFWXf7cuAgnEHxBpweaVcPevC2l3KpjYCx3NypQQgaJg==}
@@ -6660,6 +6130,7 @@
   /dotenv@16.6.1:
     resolution: {integrity: sha512-uBq4egWHTcTt33a72vpSG0z3HnPuIl6NqYcTrKEg2azoEyl2hpW0zqlxysq2pK9HlDIHyHyakeYaYnSAwd8bow==}
     engines: {node: '>=12'}
+    dev: true
 
   /dunder-proto@1.0.1:
     resolution: {integrity: sha512-KIN/nDJBQRcXw0MLVhZE9iQHmG68qAVIBg9CqmUYjmQIhgij9U5MFvrqkUL5FbtyyzZuOeOt0zdeRe4UY7ct+A==}
@@ -7029,6 +6500,7 @@
   /eventsource-parser@3.0.6:
     resolution: {integrity: sha512-Vo1ab+QXPzZ4tCa8SwIHJFaSzy4R6SHf7BY79rFBDf0idraZWAkYrDjDj8uWaSm3S2TK+hJ7/t1CEmZ7jXw+pg==}
     engines: {node: '>=18.0.0'}
+    dev: true
 
   /eventsource@3.0.7:
     resolution: {integrity: sha512-CRT1WTyuQoD771GW56XEZFQ/ZoSfWid1alKGDYMmkt2yl8UXrVR4pspqWNEcqKvVIzg6PAltWjxcSSPrboA4iA==}
@@ -8845,6 +8317,7 @@
     engines: {node: '>=16 || 14 >=14.17'}
     dependencies:
       brace-expansion: 2.0.1
+    dev: true
 
   /minimist@1.2.8:
     resolution: {integrity: sha512-2yyAR8qBkN3YuheJanUpWC5U3bb5osDywNB8RzDVlDwDHbocAJveqqj1u8+SVD7jkWT4yvsHCpWqqWqAxb0zCA==}
@@ -8906,7 +8379,6 @@
 
   /ms@2.1.2:
     resolution: {integrity: sha512-sGkPx+VjMtmA6MX27oA4FBFELFCZZ4S4XqeGOXCv68tT+jb3vk/RyaKWP0PTKyWtmLSM0b+adUTEvbs1PEaH2w==}
-    dev: true
 
   /ms@2.1.3:
     resolution: {integrity: sha512-6FlzubTLZG3J2a/NVCAleEhjzq5oxgHyaCU9yYXvcLsvoVaHJq/s5xXI6/XXP6tz7R9xAOtHnSO/tXtF3WRTlA==}
@@ -9736,6 +9208,7 @@
   /react@19.1.1:
     resolution: {integrity: sha512-w8nqGImo45dmMIfljjMwOGtbmC/mk4CMYhWIicdSflH91J9TyCyczcPFXJzrZ/ZXcgGRFeP6BU0BEJTw6tZdfQ==}
     engines: {node: '>=0.10.0'}
+    dev: true
 
   /read-pkg@3.0.0:
     resolution: {integrity: sha512-BLq/cCO9two+lBgiTYNqD6GdtK8s4NpaWrl6/rCO9w0TUS8oJl7cmToOZfRYllKTISY6nt1U7jQ53brmKqY6BA==}
@@ -10144,7 +9617,7 @@
     dependencies:
       '@kwsites/file-exists': 1.1.1
       '@kwsites/promise-deferred': 1.1.1
-      debug: 4.4.3
+      debug: 4.3.4
     transitivePeerDependencies:
       - supports-color
 
@@ -10443,6 +9916,7 @@
       dequal: 2.0.3
       react: 19.1.1
       use-sync-external-store: 1.5.0(react@19.1.1)
+    dev: true
 
   /swrev@4.0.0:
     resolution: {integrity: sha512-LqVcOHSB4cPGgitD1riJ1Hh4vdmITOp+BkmfmXRh4hSF/t7EnS4iD+SOTmq7w5pPm/SiPeto4ADbKS6dHUDWFA==}
@@ -10453,7 +9927,7 @@
     peerDependencies:
       vue: '>=3.2.26 < 4'
     dependencies:
-      vue: 3.5.21(typescript@5.4.4)
+      vue: 3.5.21(typescript@5.3.3)
     dev: false
 
   /tanu@0.1.13:
@@ -10494,6 +9968,7 @@
   /throttleit@2.1.0:
     resolution: {integrity: sha512-nt6AMGKW1p/70DF/hGBdJB57B8Tspmbp5gfJ8ilhLnt7kkr2ye7hzD6NVG8GGErk2HWF34igrL2CXmNIkzKqKw==}
     engines: {node: '>=18'}
+    dev: true
 
   /tinybench@2.9.0:
     resolution: {integrity: sha512-0+DUvqWMValLmha6lr4kD8iAMK1HzV0/aKnCtWb9v9641TnP/MFb7Pc2bxoxQjTXAErryXVgUOfv2YqNllqGeg==}
@@ -10927,6 +10402,7 @@
     resolution: {integrity: sha512-dGE2Vv8cpVvw28v8HCPqyb08EzbBURxDpuhJvTrusShUfGnhHBafDsLdS1EhhxyL6BJQE+2cT3dDPAv+MQ6oLw==}
     engines: {node: '>=14.17'}
     hasBin: true
+    dev: true
 
   /uglify-js@3.19.3:
     resolution: {integrity: sha512-v3Xu+yuwBXisp6QYTcH4UbH+xYJXqnq2m/LtQVWKWzYc1iehYnLixoQDN9FH6/j9/oybfd6W9Ghwkl8+UMKTKQ==}
@@ -11017,6 +10493,7 @@
       react: ^16.8.0 || ^17.0.0 || ^18.0.0 || ^19.0.0
     dependencies:
       react: 19.1.1
+    dev: true
 
   /utils-merge@1.0.1:
     resolution: {integrity: sha512-pMZTvIkT1d+TFGvDOqodOclx0QWkkgi6Tdoa8gC8ffGAAqz9pzPTZWAybbsHHoED/ztMtkv/VoYTYyShUn81hA==}
@@ -11517,22 +10994,6 @@
       '@vue/server-renderer': 3.5.21(vue@3.5.21)
       '@vue/shared': 3.5.21
       typescript: 5.3.3
-    dev: false
-
-  /vue@3.5.21(typescript@5.4.4):
-    resolution: {integrity: sha512-xxf9rum9KtOdwdRkiApWL+9hZEMWE90FHh8yS1+KJAiWYh+iGWV1FquPjoO9VUHQ+VIhsCXNNyZ5Sf4++RVZBA==}
-    peerDependencies:
-      typescript: '*'
-    peerDependenciesMeta:
-      typescript:
-        optional: true
-    dependencies:
-      '@vue/compiler-dom': 3.5.21
-      '@vue/compiler-sfc': 3.5.21
-      '@vue/runtime-dom': 3.5.21
-      '@vue/server-renderer': 3.5.21(vue@3.5.21)
-      '@vue/shared': 3.5.21
-      typescript: 5.4.4
     dev: false
 
   /walker@1.0.8:
@@ -11819,8 +11280,4 @@
       zod-to-json-schema: 3.24.6(zod@3.25.76)
     transitivePeerDependencies:
       - supports-color
-<<<<<<< HEAD
-    dev: true
-=======
-    dev: false
->>>>>>> afc1500c
+    dev: true