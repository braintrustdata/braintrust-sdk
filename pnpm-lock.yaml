lockfileVersion: '6.0'

settings:
  autoInstallPeers: true
  excludeLinksFromLockfile: false

importers:

  .:
    devDependencies:
      pyright:
        specifier: ^1.1.404
        version: 1.1.404
      turbo:
        specifier: ^2.5.6
        version: 2.5.6

  integrations/langchain-js:
    devDependencies:
      '@langchain/anthropic':
        specifier: ^0.3.30
        version: 0.3.30(@langchain/core@0.3.75)(zod@3.25.76)
      '@langchain/core':
        specifier: ^0.3.42
        version: 0.3.75
      '@langchain/langgraph':
        specifier: ^0.2.25
        version: 0.2.25(@langchain/core@0.3.75)
      '@langchain/openai':
        specifier: ^0.3.17
        version: 0.3.17(@langchain/core@0.3.75)
      '@types/node':
        specifier: ^20.10.5
        version: 20.10.5
      braintrust:
        specifier: workspace:*
        version: link:../../js
      msw:
        specifier: ^2.6.6
        version: 2.6.6(@types/node@20.10.5)(typescript@5.3.3)
      tsup:
        specifier: ^8.3.5
        version: 8.3.5(typescript@5.3.3)
      typescript:
        specifier: ^5.3.3
        version: 5.3.3
      vitest:
        specifier: ^2.1.9
        version: 2.1.9(@types/node@20.10.5)(msw@2.6.6)
      zod:
        specifier: ^3.25.34
        version: 3.25.76
      zod-to-json-schema:
        specifier: ^3.22.5
        version: 3.22.5(zod@3.25.76)

  integrations/openai-agents-js:
    devDependencies:
      '@openai/agents':
        specifier: ^0.0.15
        version: 0.0.15(zod@3.25.67)
      '@types/node':
        specifier: ^20.10.5
        version: 20.19.9
      braintrust:
        specifier: workspace:^
        version: link:../../js
      tsup:
        specifier: ^8.3.5
        version: 8.3.5(tsx@3.14.0)(typescript@5.4.4)
      tsx:
        specifier: ^3.14.0
        version: 3.14.0
      typescript:
        specifier: ^5.3.3
        version: 5.4.4
      vitest:
        specifier: ^2.1.9
        version: 2.1.9(@types/node@20.19.9)
      zod:
        specifier: ^3.25.34
        version: 3.25.76

  integrations/otel-js:
    dependencies:
      '@opentelemetry/api':
        specifier: '>=1.9.0'
        version: 1.9.0
      '@opentelemetry/core':
        specifier: '>=1.9.0'
        version: 2.2.0(@opentelemetry/api@1.9.0)
      '@opentelemetry/exporter-trace-otlp-http':
        specifier: '>=0.35.0'
        version: 0.208.0(@opentelemetry/api@1.9.0)
      '@opentelemetry/sdk-trace-base':
        specifier: '>=1.9.0'
        version: 2.2.0(@opentelemetry/api@1.9.0)
    devDependencies:
      '@types/node':
        specifier: ^22.15.21
        version: 22.19.1
      braintrust:
        specifier: workspace:*
        version: link:../../js
      tsup:
        specifier: ^8.5.0
        version: 8.5.1(typescript@5.5.4)
      typescript:
        specifier: 5.5.4
        version: 5.5.4

  integrations/vercel-ai-sdk:
    dependencies:
      '@ai-sdk/provider':
        specifier: ^0.0.11
        version: 0.0.11
      ai:
        specifier: ^3.2.16
        version: 3.2.16(react@18.3.1)(svelte@5.39.0)(vue@3.5.21)(zod@3.25.76)
      braintrust:
        specifier: workspace:*
        version: link:../../js
    devDependencies:
      '@types/node':
        specifier: ^20.10.5
        version: 20.10.5
      tsup:
        specifier: ^8.3.5
        version: 8.3.5(typescript@5.3.3)
      typescript:
        specifier: ^5.3.3
        version: 5.3.3
      vitest:
        specifier: ^2.1.9
        version: 2.1.9(@types/node@20.10.5)(msw@2.6.6)

  internal/golden:
    dependencies:
      '@braintrust/langchain-js':
        specifier: workspace:*
        version: link:../../integrations/langchain-js
      '@google/genai':
        specifier: ^1.25.0
        version: 1.25.0
      '@langchain/anthropic':
        specifier: ^0.3.30
        version: 0.3.30(@langchain/core@0.3.78)(zod@3.25.76)
      '@langchain/core':
        specifier: ^0.3.78
        version: 0.3.78(openai@6.4.0)
      '@langchain/openai':
        specifier: ^0.3.17
        version: 0.3.17(@langchain/core@0.3.78)
      braintrust:
        specifier: workspace:*
        version: link:../../js
      openai:
        specifier: ^6.3.0
        version: 6.4.0(zod@3.25.76)
      zod:
        specifier: ^3.23.8
        version: 3.25.76

  js:
    dependencies:
      '@ai-sdk/provider':
        specifier: ^1.1.3
        version: 1.1.3
      '@next/env':
        specifier: ^14.2.3
        version: 14.2.3
      '@vercel/functions':
        specifier: ^1.0.2
        version: 1.0.2
      argparse:
        specifier: ^2.0.1
        version: 2.0.1
      boxen:
        specifier: ^8.0.1
        version: 8.0.1
      chalk:
        specifier: ^4.1.2
        version: 4.1.2
      cli-progress:
        specifier: ^3.12.0
        version: 3.12.0
      cli-table3:
        specifier: ^0.6.5
        version: 0.6.5
      cors:
        specifier: ^2.8.5
        version: 2.8.5
      dotenv:
        specifier: ^16.4.5
        version: 16.4.5
      esbuild:
        specifier: ^0.27.0
        version: 0.27.0
      eventsource-parser:
        specifier: ^1.1.2
        version: 1.1.2
      express:
        specifier: ^4.21.2
        version: 4.21.2
      graceful-fs:
        specifier: ^4.2.11
        version: 4.2.11
      http-errors:
        specifier: ^2.0.0
        version: 2.0.0
      minimatch:
        specifier: ^9.0.3
        version: 9.0.3
      mustache:
        specifier: ^4.2.0
        version: 4.2.0
      pluralize:
        specifier: ^8.0.0
        version: 8.0.0
      simple-git:
        specifier: ^3.21.0
        version: 3.21.0
      source-map:
        specifier: ^0.7.4
        version: 0.7.4
      termi-link:
        specifier: ^1.0.1
        version: 1.1.0
      uuid:
        specifier: ^9.0.1
        version: 9.0.1
      zod:
        specifier: ^3.25.34
        version: 3.25.76
      zod-to-json-schema:
        specifier: ^3.22.5
        version: 3.22.5(zod@3.25.76)
    devDependencies:
      '@ai-sdk/anthropic':
        specifier: 2.0.37
        version: 2.0.37(zod@3.25.76)
      '@anthropic-ai/sdk':
        specifier: ^0.60.0
        version: 0.60.0
      '@google/genai':
        specifier: ^1.25.0
        version: 1.25.0
      '@jest/globals':
        specifier: ^29.7.0
        version: 29.7.0
      '@nodelib/fs.walk':
        specifier: ^1.2.8
        version: 1.2.8
      '@openai/agents':
        specifier: ^0.0.14
        version: 0.0.14(zod@3.25.67)
      '@types/argparse':
        specifier: ^2.0.14
        version: 2.0.14
      '@types/async':
        specifier: ^3.2.24
        version: 3.2.24
      '@types/cli-progress':
        specifier: ^3.11.5
        version: 3.11.5
      '@types/cors':
        specifier: ^2.8.17
        version: 2.8.17
      '@types/express':
        specifier: ^5.0.0
        version: 5.0.1
      '@types/graceful-fs':
        specifier: ^4.1.9
        version: 4.1.9
      '@types/http-errors':
        specifier: ^2.0.4
        version: 2.0.4
      '@types/mustache':
        specifier: ^4.2.5
        version: 4.2.5
      '@types/node':
        specifier: ^20.10.5
        version: 20.10.5
      '@types/pluralize':
        specifier: ^0.0.30
        version: 0.0.30
      '@types/tar':
        specifier: ^6.1.13
        version: 6.1.13
      '@types/uuid':
        specifier: ^9.0.7
        version: 9.0.7
      '@typescript-eslint/eslint-plugin':
        specifier: ^8.49.0
        version: 8.49.0(@typescript-eslint/parser@8.49.0)(eslint@9.39.2)(typescript@5.4.4)
      '@typescript-eslint/parser':
        specifier: ^8.49.0
        version: 8.49.0(eslint@9.39.2)(typescript@5.4.4)
      ai:
        specifier: ^4.3.16
        version: 4.3.16(react@19.1.1)(zod@3.25.76)
      async:
        specifier: ^3.2.5
        version: 3.2.5
      autoevals:
        specifier: ^0.0.131
        version: 0.0.131
      cross-env:
        specifier: ^7.0.3
        version: 7.0.3
      npm-run-all:
        specifier: ^4.1.5
        version: 4.1.5
      openapi-zod-client:
        specifier: ^1.18.3
        version: 1.18.3(react@19.1.1)
      prettier:
        specifier: ^3.5.3
        version: 3.5.3
      tar:
        specifier: ^7.5.2
        version: 7.5.2
      tinybench:
        specifier: ^4.0.1
        version: 4.0.1
      ts-jest:
        specifier: ^29.1.4
        version: 29.1.4(@babel/core@7.28.0)(esbuild@0.27.0)(jest@29.7.0)(typescript@5.4.4)
      tsup:
        specifier: ^8.5.1
        version: 8.5.1(tsx@3.14.0)(typescript@5.4.4)
      tsx:
        specifier: ^3.14.0
        version: 3.14.0
      typedoc:
        specifier: ^0.25.13
        version: 0.25.13(typescript@5.4.4)
      typedoc-plugin-markdown:
        specifier: ^3.17.1
        version: 3.17.1(typedoc@0.25.13)
      typescript:
        specifier: 5.4.4
        version: 5.4.4
      vite-tsconfig-paths:
        specifier: ^4.3.2
        version: 4.3.2(typescript@5.4.4)
      vitest:
        specifier: ^2.1.9
        version: 2.1.9(@types/node@20.10.5)(msw@2.6.6)

  js/src/wrappers/ai-sdk:
    devDependencies:
      '@ai-sdk/anthropic':
        specifier: 2.0.34
        version: 2.0.34(zod@3.25.76)
      '@ai-sdk/openai':
        specifier: 2.0.53
        version: 2.0.53(zod@3.25.76)
      '@types/node':
        specifier: ^20.10.5
        version: 20.19.16
      ai:
        specifier: 5.0.76
        version: 5.0.76(zod@3.25.76)
      typescript:
        specifier: 5.4.4
        version: 5.4.4
      vite-tsconfig-paths:
        specifier: ^4.3.2
        version: 4.3.2(typescript@5.4.4)
      vitest:
        specifier: ^2.1.9
        version: 2.1.9(@types/node@20.19.16)

  js/src/wrappers/claude-agent-sdk:
    devDependencies:
      '@anthropic-ai/claude-agent-sdk':
        specifier: ^0.1.0
        version: 0.1.23(zod@3.25.76)
      '@types/node':
        specifier: ^20.10.5
        version: 20.19.16
      typescript:
        specifier: 5.4.4
        version: 5.4.4
      vite-tsconfig-paths:
        specifier: ^4.3.2
        version: 4.3.2(typescript@5.4.4)
      vitest:
        specifier: ^2.1.9
        version: 2.1.9(@types/node@20.19.16)
      zod:
        specifier: ^3.25.34
        version: 3.25.76

packages:

  /@ai-sdk/anthropic@2.0.34(zod@3.25.76):
    resolution: {integrity: sha512-ayiKwCRVubQonbMX0YBQLtJKEZ7gziW35N6Md3qwdOqEq17JGz6vjKiba9RyYa/iIVT535n6ChLtHY/vTA7ImA==}
    engines: {node: '>=18'}
    peerDependencies:
      zod: ^3.25.76 || ^4.1.8
    dependencies:
      '@ai-sdk/provider': 2.0.0
      '@ai-sdk/provider-utils': 3.0.12(zod@3.25.76)
      zod: 3.25.76
    dev: true

  /@ai-sdk/anthropic@2.0.37(zod@3.25.76):
    resolution: {integrity: sha512-r2e9BWoobisH9B5b7x3yYG/k9WlsZqa4D94o7gkwktReqrjjv83zNMop4KmlJsh/zBhbsaP8S8SUfiwK+ESxgg==}
    engines: {node: '>=18'}
    peerDependencies:
      zod: ^3.25.76 || ^4.1.8
    dependencies:
      '@ai-sdk/provider': 2.0.0
      '@ai-sdk/provider-utils': 3.0.12(zod@3.25.76)
      zod: 3.25.76
    dev: true

  /@ai-sdk/gateway@2.0.0(zod@3.25.76):
    resolution: {integrity: sha512-Gj0PuawK7NkZuyYgO/h5kDK/l6hFOjhLdTq3/Lli1FTl47iGmwhH1IZQpAL3Z09BeFYWakcwUmn02ovIm2wy9g==}
    engines: {node: '>=18'}
    peerDependencies:
      zod: ^3.25.76 || ^4.1.8
    dependencies:
      '@ai-sdk/provider': 2.0.0
      '@ai-sdk/provider-utils': 3.0.12(zod@3.25.76)
      '@vercel/oidc': 3.0.3
      zod: 3.25.76
    dev: true

  /@ai-sdk/openai@2.0.53(zod@3.25.76):
    resolution: {integrity: sha512-GIkR3+Fyif516ftXv+YPSPstnAHhcZxNoR2s8uSHhQ1yBT7I7aQYTVwpjAuYoT3GR+TeP50q7onj2/nDRbT2FQ==}
    engines: {node: '>=18'}
    peerDependencies:
      zod: ^3.25.76 || ^4.1.8
    dependencies:
      '@ai-sdk/provider': 2.0.0
      '@ai-sdk/provider-utils': 3.0.12(zod@3.25.76)
      zod: 3.25.76
    dev: true

  /@ai-sdk/provider-utils@1.0.0(zod@3.25.76):
    resolution: {integrity: sha512-Akq7MmGQII8xAuoVjJns/n/2BTUrF6qaXIj/3nEuXk/hPSdETlLWRSrjrTmLpte1VIPE5ecNzTALST+6nz47UQ==}
    engines: {node: '>=18'}
    peerDependencies:
      zod: ^3.0.0
    peerDependenciesMeta:
      zod:
        optional: true
    dependencies:
      '@ai-sdk/provider': 0.0.11
      eventsource-parser: 1.1.2
      nanoid: 3.3.6
      secure-json-parse: 2.7.0
      zod: 3.25.76
    dev: false

  /@ai-sdk/provider-utils@2.2.8(zod@3.25.76):
    resolution: {integrity: sha512-fqhG+4sCVv8x7nFzYnFo19ryhAa3w096Kmc3hWxMQfW/TubPOmt3A6tYZhl4mUfQWWQMsuSkLrtjlWuXBVSGQA==}
    engines: {node: '>=18'}
    peerDependencies:
      zod: ^3.23.8
    dependencies:
      '@ai-sdk/provider': 1.1.3
      nanoid: 3.3.11
      secure-json-parse: 2.7.0
      zod: 3.25.76
    dev: true

  /@ai-sdk/provider-utils@3.0.12(zod@3.25.76):
    resolution: {integrity: sha512-ZtbdvYxdMoria+2SlNarEk6Hlgyf+zzcznlD55EAl+7VZvJaSg2sqPvwArY7L6TfDEDJsnCq0fdhBSkYo0Xqdg==}
    engines: {node: '>=18'}
    peerDependencies:
      zod: ^3.25.76 || ^4.1.8
    dependencies:
      '@ai-sdk/provider': 2.0.0
      '@standard-schema/spec': 1.0.0
      eventsource-parser: 3.0.6
      zod: 3.25.76
    dev: true

  /@ai-sdk/provider@0.0.11:
    resolution: {integrity: sha512-VTipPQ92Moa5Ovg/nZIc8yNoIFfukZjUHZcQMduJbiUh3CLQyrBAKTEV9AwjPy8wgVxj3+GZjon0yyOJKhfp5g==}
    engines: {node: '>=18'}
    dependencies:
      json-schema: 0.4.0
    dev: false

  /@ai-sdk/provider@1.1.3:
    resolution: {integrity: sha512-qZMxYJ0qqX/RfnuIaab+zp8UAeJn/ygXXAffR5I4N0n1IrvA6qBsjc8hXLmBiMV2zoXlifkacF7sEFnYnjBcqg==}
    engines: {node: '>=18'}
    dependencies:
      json-schema: 0.4.0

  /@ai-sdk/provider@2.0.0:
    resolution: {integrity: sha512-6o7Y2SeO9vFKB8lArHXehNuusnpddKPk7xqL7T2/b+OvXMRIXUO1rR4wcv1hAFUAT9avGZshty3Wlua/XA7TvA==}
    engines: {node: '>=18'}
    dependencies:
      json-schema: 0.4.0
    dev: true

  /@ai-sdk/react@0.0.16(react@18.3.1)(zod@3.25.76):
    resolution: {integrity: sha512-PUPjI4XB8or2m2NvRU8SBzGfSwjlJ19Mdde8LkeppFoNj++53kgM4BiniAsVRl8v8WNGZ55rrsLyY5g8h+gfeA==}
    engines: {node: '>=18'}
    peerDependencies:
      react: ^18 || ^19
      zod: ^3.0.0
    peerDependenciesMeta:
      react:
        optional: true
      zod:
        optional: true
    dependencies:
      '@ai-sdk/provider-utils': 1.0.0(zod@3.25.76)
      '@ai-sdk/ui-utils': 0.0.9(zod@3.25.76)
      react: 18.3.1
      swr: 2.2.0(react@18.3.1)
      zod: 3.25.76
    dev: false

  /@ai-sdk/react@1.2.12(react@19.1.1)(zod@3.25.76):
    resolution: {integrity: sha512-jK1IZZ22evPZoQW3vlkZ7wvjYGYF+tRBKXtrcolduIkQ/m/sOAVcVeVDUDvh1T91xCnWCdUGCPZg2avZ90mv3g==}
    engines: {node: '>=18'}
    peerDependencies:
      react: ^18 || ^19 || ^19.0.0-rc
      zod: ^3.23.8
    peerDependenciesMeta:
      zod:
        optional: true
    dependencies:
      '@ai-sdk/provider-utils': 2.2.8(zod@3.25.76)
      '@ai-sdk/ui-utils': 1.2.11(zod@3.25.76)
      react: 19.1.1
      swr: 2.3.3(react@19.1.1)
      throttleit: 2.1.0
      zod: 3.25.76
    dev: true

  /@ai-sdk/solid@0.0.11(zod@3.25.76):
    resolution: {integrity: sha512-8L4YoNNmDWmdnqtKnFdmaDZ+bIf1m160NXSPMEDhhWvp+t1SGMS/eLemuYEkDnlO18hhM/0IKX8lbQEyz7QYPQ==}
    engines: {node: '>=18'}
    peerDependencies:
      solid-js: ^1.7.7
    peerDependenciesMeta:
      solid-js:
        optional: true
    dependencies:
      '@ai-sdk/ui-utils': 0.0.9(zod@3.25.76)
    transitivePeerDependencies:
      - zod
    dev: false

  /@ai-sdk/svelte@0.0.12(svelte@5.39.0)(zod@3.25.76):
    resolution: {integrity: sha512-pSgIQhu0H2MRuoi/oj/5sq7UIK7Nm1oLRmZQ0tz2iQeqO2uo3Pe0si4n7lo8gb8gOMCyqJtqteb13A7rAlusfQ==}
    engines: {node: '>=18'}
    peerDependencies:
      svelte: ^3.0.0 || ^4.0.0
    peerDependenciesMeta:
      svelte:
        optional: true
    dependencies:
      '@ai-sdk/provider-utils': 1.0.0(zod@3.25.76)
      '@ai-sdk/ui-utils': 0.0.9(zod@3.25.76)
      sswr: 2.1.0(svelte@5.39.0)
      svelte: 5.39.0
    transitivePeerDependencies:
      - zod
    dev: false

  /@ai-sdk/ui-utils@0.0.9(zod@3.25.76):
    resolution: {integrity: sha512-RdC68yG1abpFQgpm3Tcn4hMbRzpRj0BXbphhwSpMwHqPQu4c/n82tYYJvhGB+rRXs/qLftLBS1NtrhqEYSVZTg==}
    engines: {node: '>=18'}
    peerDependencies:
      zod: ^3.0.0
    peerDependenciesMeta:
      zod:
        optional: true
    dependencies:
      '@ai-sdk/provider-utils': 1.0.0(zod@3.25.76)
      secure-json-parse: 2.7.0
      zod: 3.25.76
    dev: false

  /@ai-sdk/ui-utils@1.2.11(zod@3.25.76):
    resolution: {integrity: sha512-3zcwCc8ezzFlwp3ZD15wAPjf2Au4s3vAbKsXQVyhxODHcmu0iyPO2Eua6D/vicq/AUm/BAo60r97O6HU+EI0+w==}
    engines: {node: '>=18'}
    peerDependencies:
      zod: ^3.23.8
    dependencies:
      '@ai-sdk/provider': 1.1.3
      '@ai-sdk/provider-utils': 2.2.8(zod@3.25.76)
      zod: 3.25.76
      zod-to-json-schema: 3.24.6(zod@3.25.76)
    dev: true

  /@ai-sdk/vue@0.0.11(vue@3.5.21)(zod@3.25.76):
    resolution: {integrity: sha512-YXqrFCIo8iOCsTBagEAAH6YIgveZCvS66Lm+WcyYVC5ehwx4Hn2vSayaRUiqQiHxDkF/IdETURRKki/cGbp/eg==}
    engines: {node: '>=18'}
    peerDependencies:
      vue: ^3.3.4
    peerDependenciesMeta:
      vue:
        optional: true
    dependencies:
      '@ai-sdk/ui-utils': 0.0.9(zod@3.25.76)
      swrv: 1.0.4(vue@3.5.21)
      vue: 3.5.21(typescript@5.3.3)
    transitivePeerDependencies:
      - zod
    dev: false

  /@ampproject/remapping@2.3.0:
    resolution: {integrity: sha512-30iZtAPgz+LTIYoeivqYo853f02jBYSd5uGnGpkFV0M3xOt9aN73erkgYAmZU43x4VfqcnLxW9Kpg3R5LC4YYw==}
    engines: {node: '>=6.0.0'}
    dependencies:
      '@jridgewell/gen-mapping': 0.3.8
      '@jridgewell/trace-mapping': 0.3.25
    dev: true

  /@anthropic-ai/claude-agent-sdk@0.1.23(zod@3.25.76):
    resolution: {integrity: sha512-DktXOjzS2hOuuj2Zpo7fEooONfMa5bm09pt1/Vt4vn30YugELoezn/ZQ/TG5uSQ7+Zl/ElxAvi4vGDorj1Tirg==}
    engines: {node: '>=18.0.0'}
    peerDependencies:
      zod: ^3.24.1
    dependencies:
      zod: 3.25.76
    optionalDependencies:
      '@img/sharp-darwin-arm64': 0.33.5
      '@img/sharp-darwin-x64': 0.33.5
      '@img/sharp-linux-arm': 0.33.5
      '@img/sharp-linux-arm64': 0.33.5
      '@img/sharp-linux-x64': 0.33.5
      '@img/sharp-win32-x64': 0.33.5
    dev: true

  /@anthropic-ai/sdk@0.60.0:
    resolution: {integrity: sha512-9zu/TXaUy8BZhXedDtt1wT3H4LOlpKDO1/ftiFpeR3N1PCr3KJFKkxxlQWWt1NNp08xSwUNJ3JNY8yhl8av6eQ==}
    hasBin: true
    dev: true

  /@anthropic-ai/sdk@0.65.0(zod@3.25.76):
    resolution: {integrity: sha512-zIdPOcrCVEI8t3Di40nH4z9EoeyGZfXbYSvWdDLsB/KkaSYMnEgC7gmcgWu83g2NTn1ZTpbMvpdttWDGGIk6zw==}
    hasBin: true
    peerDependencies:
      zod: ^3.25.0 || ^4.0.0
    peerDependenciesMeta:
      zod:
        optional: true
    dependencies:
      json-schema-to-ts: 3.1.1
      zod: 3.25.76

  /@apidevtools/json-schema-ref-parser@11.7.2:
    resolution: {integrity: sha512-4gY54eEGEstClvEkGnwVkTkrx0sqwemEFG5OSRRn3tD91XH0+Q8XIkYIfo7IwEWPpJZwILb9GUXeShtplRc/eA==}
    engines: {node: '>= 16'}
    dependencies:
      '@jsdevtools/ono': 7.1.3
      '@types/json-schema': 7.0.15
      js-yaml: 4.1.0
    dev: true

  /@apidevtools/openapi-schemas@2.1.0:
    resolution: {integrity: sha512-Zc1AlqrJlX3SlpupFGpiLi2EbteyP7fXmUOGup6/DnkRgjP9bgMM/ag+n91rsv0U1Gpz0H3VILA/o3bW7Ua6BQ==}
    engines: {node: '>=10'}
    dev: true

  /@apidevtools/swagger-methods@3.0.2:
    resolution: {integrity: sha512-QAkD5kK2b1WfjDS/UQn/qQkbwF31uqRjPTrsCs5ZG9BQGAkjwvqGFjjPqAuzac/IYzpPtRzjCP1WrTuAIjMrXg==}
    dev: true

  /@apidevtools/swagger-parser@10.1.1(openapi-types@12.1.3):
    resolution: {integrity: sha512-u/kozRnsPO/x8QtKYJOqoGtC4kH6yg1lfYkB9Au0WhYB0FNLpyFusttQtvhlwjtG3rOwiRz4D8DnnXa8iEpIKA==}
    peerDependencies:
      openapi-types: '>=7'
    dependencies:
      '@apidevtools/json-schema-ref-parser': 11.7.2
      '@apidevtools/openapi-schemas': 2.1.0
      '@apidevtools/swagger-methods': 3.0.2
      '@jsdevtools/ono': 7.1.3
      ajv: 8.17.1
      ajv-draft-04: 1.0.0(ajv@8.17.1)
      call-me-maybe: 1.0.2
      openapi-types: 12.1.3
    dev: true

  /@babel/code-frame@7.24.7:
    resolution: {integrity: sha512-BcYH1CVJBO9tvyIZ2jVeXgSIMvGZ2FDRvDdOIVQyuklNKSsx+eppDEBq/g47Ayw+RqNFE+URvOShmf+f/qwAlA==}
    engines: {node: '>=6.9.0'}
    dependencies:
      '@babel/highlight': 7.24.7
      picocolors: 1.1.1
    dev: true

  /@babel/code-frame@7.27.1:
    resolution: {integrity: sha512-cjQ7ZlQ0Mv3b47hABuTevyTuYN4i+loJKGeV9flcCgIK37cCXRh+L1bd3iBHlynerhQ7BhCkn2BPbQUL+rGqFg==}
    engines: {node: '>=6.9.0'}
    dependencies:
      '@babel/helper-validator-identifier': 7.27.1
      js-tokens: 4.0.0
      picocolors: 1.1.1
    dev: true

  /@babel/compat-data@7.24.7:
    resolution: {integrity: sha512-qJzAIcv03PyaWqxRgO4mSU3lihncDT296vnyuE2O8uA4w3UHWI4S3hgeZd1L8W1Bft40w9JxJ2b412iDUFFRhw==}
    engines: {node: '>=6.9.0'}
    dev: true

  /@babel/compat-data@7.28.0:
    resolution: {integrity: sha512-60X7qkglvrap8mn1lh2ebxXdZYtUcpd7gsmy9kLaBJ4i/WdY8PqTSdxyA8qraikqKQK5C1KRBKXqznrVapyNaw==}
    engines: {node: '>=6.9.0'}
    dev: true

  /@babel/core@7.24.7:
    resolution: {integrity: sha512-nykK+LEK86ahTkX/3TgauT0ikKoNCfKHEaZYTUVupJdTLzGNvrblu4u6fa7DhZONAltdf8e662t/abY8idrd/g==}
    engines: {node: '>=6.9.0'}
    dependencies:
      '@ampproject/remapping': 2.3.0
      '@babel/code-frame': 7.24.7
      '@babel/generator': 7.24.7
      '@babel/helper-compilation-targets': 7.24.7
      '@babel/helper-module-transforms': 7.24.7(@babel/core@7.24.7)
      '@babel/helpers': 7.24.7
      '@babel/parser': 7.24.7
      '@babel/template': 7.24.7
      '@babel/traverse': 7.24.7
      '@babel/types': 7.24.7
      convert-source-map: 2.0.0
      debug: 4.4.3
      gensync: 1.0.0-beta.2
      json5: 2.2.3
      semver: 6.3.1
    transitivePeerDependencies:
      - supports-color
    dev: true

  /@babel/core@7.28.0:
    resolution: {integrity: sha512-UlLAnTPrFdNGoFtbSXwcGFQBtQZJCNjaN6hQNP3UPvuNXT1i82N26KL3dZeIpNalWywr9IuQuncaAfUaS1g6sQ==}
    engines: {node: '>=6.9.0'}
    dependencies:
      '@ampproject/remapping': 2.3.0
      '@babel/code-frame': 7.27.1
      '@babel/generator': 7.28.0
      '@babel/helper-compilation-targets': 7.27.2
      '@babel/helper-module-transforms': 7.27.3(@babel/core@7.28.0)
      '@babel/helpers': 7.27.6
      '@babel/parser': 7.28.0
      '@babel/template': 7.27.2
      '@babel/traverse': 7.28.0
      '@babel/types': 7.28.1
      convert-source-map: 2.0.0
      debug: 4.4.3
      gensync: 1.0.0-beta.2
      json5: 2.2.3
      semver: 6.3.1
    transitivePeerDependencies:
      - supports-color
    dev: true

  /@babel/core@7.28.4:
    resolution: {integrity: sha512-2BCOP7TN8M+gVDj7/ht3hsaO/B/n5oDbiAyyvnRlNOs+u1o+JWNYTQrmpuNp1/Wq2gcFrI01JAW+paEKDMx/CA==}
    engines: {node: '>=6.9.0'}
    dependencies:
      '@babel/code-frame': 7.27.1
      '@babel/generator': 7.28.3
      '@babel/helper-compilation-targets': 7.27.2
      '@babel/helper-module-transforms': 7.28.3(@babel/core@7.28.4)
      '@babel/helpers': 7.28.4
      '@babel/parser': 7.28.4
      '@babel/template': 7.27.2
      '@babel/traverse': 7.28.4
      '@babel/types': 7.28.4
      '@jridgewell/remapping': 2.3.5
      convert-source-map: 2.0.0
      debug: 4.4.3
      gensync: 1.0.0-beta.2
      json5: 2.2.3
      semver: 6.3.1
    transitivePeerDependencies:
      - supports-color
    dev: true

  /@babel/generator@7.24.7:
    resolution: {integrity: sha512-oipXieGC3i45Y1A41t4tAqpnEZWgB/lC6Ehh6+rOviR5XWpTtMmLN+fGjz9vOiNRt0p6RtO6DtD0pdU3vpqdSA==}
    engines: {node: '>=6.9.0'}
    dependencies:
      '@babel/types': 7.24.7
      '@jridgewell/gen-mapping': 0.3.8
      '@jridgewell/trace-mapping': 0.3.25
      jsesc: 2.5.2
    dev: true

  /@babel/generator@7.28.0:
    resolution: {integrity: sha512-lJjzvrbEeWrhB4P3QBsH7tey117PjLZnDbLiQEKjQ/fNJTjuq4HSqgFA+UNSwZT8D7dxxbnuSBMsa1lrWzKlQg==}
    engines: {node: '>=6.9.0'}
    dependencies:
      '@babel/parser': 7.28.0
      '@babel/types': 7.28.1
      '@jridgewell/gen-mapping': 0.3.12
      '@jridgewell/trace-mapping': 0.3.29
      jsesc: 3.1.0
    dev: true

  /@babel/generator@7.28.3:
    resolution: {integrity: sha512-3lSpxGgvnmZznmBkCRnVREPUFJv2wrv9iAoFDvADJc0ypmdOxdUtcLeBgBJ6zE0PMeTKnxeQzyk0xTBq4Ep7zw==}
    engines: {node: '>=6.9.0'}
    dependencies:
      '@babel/parser': 7.28.4
      '@babel/types': 7.28.4
      '@jridgewell/gen-mapping': 0.3.13
      '@jridgewell/trace-mapping': 0.3.31
      jsesc: 3.1.0
    dev: true

  /@babel/helper-compilation-targets@7.24.7:
    resolution: {integrity: sha512-ctSdRHBi20qWOfy27RUb4Fhp07KSJ3sXcuSvTrXrc4aG8NSYDo1ici3Vhg9bg69y5bj0Mr1lh0aeEgTvc12rMg==}
    engines: {node: '>=6.9.0'}
    dependencies:
      '@babel/compat-data': 7.24.7
      '@babel/helper-validator-option': 7.24.7
      browserslist: 4.23.1
      lru-cache: 5.1.1
      semver: 6.3.1
    dev: true

  /@babel/helper-compilation-targets@7.27.2:
    resolution: {integrity: sha512-2+1thGUUWWjLTYTHZWK1n8Yga0ijBz1XAhUXcKy81rd5g6yh7hGqMp45v7cadSbEHc9G3OTv45SyneRN3ps4DQ==}
    engines: {node: '>=6.9.0'}
    dependencies:
      '@babel/compat-data': 7.28.0
      '@babel/helper-validator-option': 7.27.1
      browserslist: 4.25.1
      lru-cache: 5.1.1
      semver: 6.3.1
    dev: true

  /@babel/helper-environment-visitor@7.24.7:
    resolution: {integrity: sha512-DoiN84+4Gnd0ncbBOM9AZENV4a5ZiL39HYMyZJGZ/AZEykHYdJw0wW3kdcsh9/Kn+BRXHLkkklZ51ecPKmI1CQ==}
    engines: {node: '>=6.9.0'}
    dependencies:
      '@babel/types': 7.24.7
    dev: true

  /@babel/helper-function-name@7.24.7:
    resolution: {integrity: sha512-FyoJTsj/PEUWu1/TYRiXTIHc8lbw+TDYkZuoE43opPS5TrI7MyONBE1oNvfguEXAD9yhQRrVBnXdXzSLQl9XnA==}
    engines: {node: '>=6.9.0'}
    dependencies:
      '@babel/template': 7.24.7
      '@babel/types': 7.24.7
    dev: true

  /@babel/helper-globals@7.28.0:
    resolution: {integrity: sha512-+W6cISkXFa1jXsDEdYA8HeevQT/FULhxzR99pxphltZcVaugps53THCeiWA8SguxxpSp3gKPiuYfSWopkLQ4hw==}
    engines: {node: '>=6.9.0'}
    dev: true

  /@babel/helper-hoist-variables@7.24.7:
    resolution: {integrity: sha512-MJJwhkoGy5c4ehfoRyrJ/owKeMl19U54h27YYftT0o2teQ3FJ3nQUf/I3LlJsX4l3qlw7WRXUmiyajvHXoTubQ==}
    engines: {node: '>=6.9.0'}
    dependencies:
      '@babel/types': 7.24.7
    dev: true

  /@babel/helper-module-imports@7.24.7:
    resolution: {integrity: sha512-8AyH3C+74cgCVVXow/myrynrAGv+nTVg5vKu2nZph9x7RcRwzmh0VFallJuFTZ9mx6u4eSdXZfcOzSqTUm0HCA==}
    engines: {node: '>=6.9.0'}
    dependencies:
      '@babel/traverse': 7.24.7
      '@babel/types': 7.24.7
    transitivePeerDependencies:
      - supports-color
    dev: true

  /@babel/helper-module-imports@7.27.1:
    resolution: {integrity: sha512-0gSFWUPNXNopqtIPQvlD5WgXYI5GY2kP2cCvoT8kczjbfcfuIljTbcWrulD1CIPIX2gt1wghbDy08yE1p+/r3w==}
    engines: {node: '>=6.9.0'}
    dependencies:
      '@babel/traverse': 7.28.0
      '@babel/types': 7.28.1
    transitivePeerDependencies:
      - supports-color
    dev: true

  /@babel/helper-module-transforms@7.24.7(@babel/core@7.24.7):
    resolution: {integrity: sha512-1fuJEwIrp+97rM4RWdO+qrRsZlAeL1lQJoPqtCYWv0NL115XM93hIH4CSRln2w52SqvmY5hqdtauB6QFCDiZNQ==}
    engines: {node: '>=6.9.0'}
    peerDependencies:
      '@babel/core': ^7.0.0
    dependencies:
      '@babel/core': 7.24.7
      '@babel/helper-environment-visitor': 7.24.7
      '@babel/helper-module-imports': 7.24.7
      '@babel/helper-simple-access': 7.24.7
      '@babel/helper-split-export-declaration': 7.24.7
      '@babel/helper-validator-identifier': 7.24.7
    transitivePeerDependencies:
      - supports-color
    dev: true

  /@babel/helper-module-transforms@7.27.3(@babel/core@7.28.0):
    resolution: {integrity: sha512-dSOvYwvyLsWBeIRyOeHXp5vPj5l1I011r52FM1+r1jCERv+aFXYk4whgQccYEGYxK2H3ZAIA8nuPkQ0HaUo3qg==}
    engines: {node: '>=6.9.0'}
    peerDependencies:
      '@babel/core': ^7.0.0
    dependencies:
      '@babel/core': 7.28.0
      '@babel/helper-module-imports': 7.27.1
      '@babel/helper-validator-identifier': 7.27.1
      '@babel/traverse': 7.28.0
    transitivePeerDependencies:
      - supports-color
    dev: true

  /@babel/helper-module-transforms@7.28.3(@babel/core@7.28.4):
    resolution: {integrity: sha512-gytXUbs8k2sXS9PnQptz5o0QnpLL51SwASIORY6XaBKF88nsOT0Zw9szLqlSGQDP/4TljBAD5y98p2U1fqkdsw==}
    engines: {node: '>=6.9.0'}
    peerDependencies:
      '@babel/core': ^7.0.0
    dependencies:
      '@babel/core': 7.28.4
      '@babel/helper-module-imports': 7.27.1
      '@babel/helper-validator-identifier': 7.27.1
      '@babel/traverse': 7.28.4
    transitivePeerDependencies:
      - supports-color
    dev: true

  /@babel/helper-plugin-utils@7.24.7:
    resolution: {integrity: sha512-Rq76wjt7yz9AAc1KnlRKNAi/dMSVWgDRx43FHoJEbcYU6xOWaE2dVPwcdTukJrjxS65GITyfbvEYHvkirZ6uEg==}
    engines: {node: '>=6.9.0'}
    dev: true

  /@babel/helper-plugin-utils@7.27.1:
    resolution: {integrity: sha512-1gn1Up5YXka3YYAHGKpbideQ5Yjf1tDa9qYcgysz+cNCXukyLl6DjPXhD3VRwSb8c0J9tA4b2+rHEZtc6R0tlw==}
    engines: {node: '>=6.9.0'}
    dev: true

  /@babel/helper-simple-access@7.24.7:
    resolution: {integrity: sha512-zBAIvbCMh5Ts+b86r/CjU+4XGYIs+R1j951gxI3KmmxBMhCg4oQMsv6ZXQ64XOm/cvzfU1FmoCyt6+owc5QMYg==}
    engines: {node: '>=6.9.0'}
    dependencies:
      '@babel/traverse': 7.24.7
      '@babel/types': 7.24.7
    transitivePeerDependencies:
      - supports-color
    dev: true

  /@babel/helper-split-export-declaration@7.24.7:
    resolution: {integrity: sha512-oy5V7pD+UvfkEATUKvIjvIAH/xCzfsFVw7ygW2SI6NClZzquT+mwdTfgfdbUiceh6iQO0CHtCPsyze/MZ2YbAA==}
    engines: {node: '>=6.9.0'}
    dependencies:
      '@babel/types': 7.24.7
    dev: true

  /@babel/helper-string-parser@7.24.7:
    resolution: {integrity: sha512-7MbVt6xrwFQbunH2DNQsAP5sTGxfqQtErvBIvIMi6EQnbgUOuVYanvREcmFrOPhoXBrTtjhhP+lW+o5UfK+tDg==}
    engines: {node: '>=6.9.0'}
    dev: true

  /@babel/helper-string-parser@7.27.1:
    resolution: {integrity: sha512-qMlSxKbpRlAridDExk92nSobyDdpPijUq2DW6oDnUqd0iOGxmQjyqhMIihI9+zv4LPyZdRje2cavWPbCbWm3eA==}
    engines: {node: '>=6.9.0'}

  /@babel/helper-validator-identifier@7.24.7:
    resolution: {integrity: sha512-rR+PBcQ1SMQDDyF6X0wxtG8QyLCgUB0eRAGguqRLfkCA87l7yAP7ehq8SNj96OOGTO8OBV70KhuFYcIkHXOg0w==}
    engines: {node: '>=6.9.0'}
    dev: true

  /@babel/helper-validator-identifier@7.27.1:
    resolution: {integrity: sha512-D2hP9eA+Sqx1kBZgzxZh0y1trbuU+JoDkiEwqhQ36nodYqJwyEIhPSdMNd7lOm/4io72luTPWH20Yda0xOuUow==}
    engines: {node: '>=6.9.0'}

  /@babel/helper-validator-option@7.24.7:
    resolution: {integrity: sha512-yy1/KvjhV/ZCL+SM7hBrvnZJ3ZuT9OuZgIJAGpPEToANvc3iM6iDvBnRjtElWibHU6n8/LPR/EjX9EtIEYO3pw==}
    engines: {node: '>=6.9.0'}
    dev: true

  /@babel/helper-validator-option@7.27.1:
    resolution: {integrity: sha512-YvjJow9FxbhFFKDSuFnVCe2WxXk1zWc22fFePVNEaWJEu8IrZVlda6N0uHwzZrUM1il7NC9Mlp4MaJYbYd9JSg==}
    engines: {node: '>=6.9.0'}
    dev: true

  /@babel/helpers@7.24.7:
    resolution: {integrity: sha512-NlmJJtvcw72yRJRcnCmGvSi+3jDEg8qFu3z0AFoymmzLx5ERVWyzd9kVXr7Th9/8yIJi2Zc6av4Tqz3wFs8QWg==}
    engines: {node: '>=6.9.0'}
    dependencies:
      '@babel/template': 7.24.7
      '@babel/types': 7.24.7
    dev: true

  /@babel/helpers@7.27.6:
    resolution: {integrity: sha512-muE8Tt8M22638HU31A3CgfSUciwz1fhATfoVai05aPXGor//CdWDCbnlY1yvBPo07njuVOCNGCSp/GTt12lIug==}
    engines: {node: '>=6.9.0'}
    dependencies:
      '@babel/template': 7.27.2
      '@babel/types': 7.28.1
    dev: true

  /@babel/helpers@7.28.4:
    resolution: {integrity: sha512-HFN59MmQXGHVyYadKLVumYsA9dBFun/ldYxipEjzA4196jpLZd8UjEEBLkbEkvfYreDqJhZxYAWFPtrfhNpj4w==}
    engines: {node: '>=6.9.0'}
    dependencies:
      '@babel/template': 7.27.2
      '@babel/types': 7.28.4
    dev: true

  /@babel/highlight@7.24.7:
    resolution: {integrity: sha512-EStJpq4OuY8xYfhGVXngigBJRWxftKX9ksiGDnmlY3o7B/V7KIAc9X4oiK87uPJSc/vs5L869bem5fhZa8caZw==}
    engines: {node: '>=6.9.0'}
    dependencies:
      '@babel/helper-validator-identifier': 7.24.7
      chalk: 2.4.2
      js-tokens: 4.0.0
      picocolors: 1.1.1
    dev: true

  /@babel/parser@7.24.7:
    resolution: {integrity: sha512-9uUYRm6OqQrCqQdG1iCBwBPZgN8ciDBro2nIOFaiRz1/BCxaI7CNvQbDHvsArAC7Tw9Hda/B3U+6ui9u4HWXPw==}
    engines: {node: '>=6.0.0'}
    hasBin: true
    dependencies:
      '@babel/types': 7.24.7
    dev: true

  /@babel/parser@7.28.0:
    resolution: {integrity: sha512-jVZGvOxOuNSsuQuLRTh13nU0AogFlw32w/MT+LV6D3sP5WdbW61E77RnkbaO2dUvmPAYrBDJXGn5gGS6tH4j8g==}
    engines: {node: '>=6.0.0'}
    hasBin: true
    dependencies:
      '@babel/types': 7.28.1
    dev: true

  /@babel/parser@7.28.4:
    resolution: {integrity: sha512-yZbBqeM6TkpP9du/I2pUZnJsRMGGvOuIrhjzC1AwHwW+6he4mni6Bp/m8ijn0iOuZuPI2BfkCoSRunpyjnrQKg==}
    engines: {node: '>=6.0.0'}
    hasBin: true
    dependencies:
      '@babel/types': 7.28.4

  /@babel/plugin-syntax-async-generators@7.8.4(@babel/core@7.24.7):
    resolution: {integrity: sha512-tycmZxkGfZaxhMRbXlPXuVFpdWlXpir2W4AMhSJgRKzk/eDlIXOhb2LHWoLpDF7TEHylV5zNhykX6KAgHJmTNw==}
    peerDependencies:
      '@babel/core': ^7.0.0-0
    dependencies:
      '@babel/core': 7.24.7
      '@babel/helper-plugin-utils': 7.24.7
    dev: true

  /@babel/plugin-syntax-async-generators@7.8.4(@babel/core@7.28.4):
    resolution: {integrity: sha512-tycmZxkGfZaxhMRbXlPXuVFpdWlXpir2W4AMhSJgRKzk/eDlIXOhb2LHWoLpDF7TEHylV5zNhykX6KAgHJmTNw==}
    peerDependencies:
      '@babel/core': ^7.0.0-0
    dependencies:
      '@babel/core': 7.28.4
      '@babel/helper-plugin-utils': 7.24.7
    dev: true

  /@babel/plugin-syntax-bigint@7.8.3(@babel/core@7.24.7):
    resolution: {integrity: sha512-wnTnFlG+YxQm3vDxpGE57Pj0srRU4sHE/mDkt1qv2YJJSeUAec2ma4WLUnUPeKjyrfntVwe/N6dCXpU+zL3Npg==}
    peerDependencies:
      '@babel/core': ^7.0.0-0
    dependencies:
      '@babel/core': 7.24.7
      '@babel/helper-plugin-utils': 7.24.7
    dev: true

  /@babel/plugin-syntax-bigint@7.8.3(@babel/core@7.28.4):
    resolution: {integrity: sha512-wnTnFlG+YxQm3vDxpGE57Pj0srRU4sHE/mDkt1qv2YJJSeUAec2ma4WLUnUPeKjyrfntVwe/N6dCXpU+zL3Npg==}
    peerDependencies:
      '@babel/core': ^7.0.0-0
    dependencies:
      '@babel/core': 7.28.4
      '@babel/helper-plugin-utils': 7.24.7
    dev: true

  /@babel/plugin-syntax-class-properties@7.12.13(@babel/core@7.24.7):
    resolution: {integrity: sha512-fm4idjKla0YahUNgFNLCB0qySdsoPiZP3iQE3rky0mBUtMZ23yDJ9SJdg6dXTSDnulOVqiF3Hgr9nbXvXTQZYA==}
    peerDependencies:
      '@babel/core': ^7.0.0-0
    dependencies:
      '@babel/core': 7.24.7
      '@babel/helper-plugin-utils': 7.24.7
    dev: true

  /@babel/plugin-syntax-class-properties@7.12.13(@babel/core@7.28.4):
    resolution: {integrity: sha512-fm4idjKla0YahUNgFNLCB0qySdsoPiZP3iQE3rky0mBUtMZ23yDJ9SJdg6dXTSDnulOVqiF3Hgr9nbXvXTQZYA==}
    peerDependencies:
      '@babel/core': ^7.0.0-0
    dependencies:
      '@babel/core': 7.28.4
      '@babel/helper-plugin-utils': 7.24.7
    dev: true

  /@babel/plugin-syntax-class-static-block@7.14.5(@babel/core@7.28.4):
    resolution: {integrity: sha512-b+YyPmr6ldyNnM6sqYeMWE+bgJcJpO6yS4QD7ymxgH34GBPNDM/THBh8iunyvKIZztiwLH4CJZ0RxTk9emgpjw==}
    engines: {node: '>=6.9.0'}
    peerDependencies:
      '@babel/core': ^7.0.0-0
    dependencies:
      '@babel/core': 7.28.4
      '@babel/helper-plugin-utils': 7.27.1
    dev: true

  /@babel/plugin-syntax-import-attributes@7.27.1(@babel/core@7.28.4):
    resolution: {integrity: sha512-oFT0FrKHgF53f4vOsZGi2Hh3I35PfSmVs4IBFLFj4dnafP+hIWDLg3VyKmUHfLoLHlyxY4C7DGtmHuJgn+IGww==}
    engines: {node: '>=6.9.0'}
    peerDependencies:
      '@babel/core': ^7.0.0-0
    dependencies:
      '@babel/core': 7.28.4
      '@babel/helper-plugin-utils': 7.27.1
    dev: true

  /@babel/plugin-syntax-import-meta@7.10.4(@babel/core@7.24.7):
    resolution: {integrity: sha512-Yqfm+XDx0+Prh3VSeEQCPU81yC+JWZ2pDPFSS4ZdpfZhp4MkFMaDC1UqseovEKwSUpnIL7+vK+Clp7bfh0iD7g==}
    peerDependencies:
      '@babel/core': ^7.0.0-0
    dependencies:
      '@babel/core': 7.24.7
      '@babel/helper-plugin-utils': 7.24.7
    dev: true

  /@babel/plugin-syntax-import-meta@7.10.4(@babel/core@7.28.4):
    resolution: {integrity: sha512-Yqfm+XDx0+Prh3VSeEQCPU81yC+JWZ2pDPFSS4ZdpfZhp4MkFMaDC1UqseovEKwSUpnIL7+vK+Clp7bfh0iD7g==}
    peerDependencies:
      '@babel/core': ^7.0.0-0
    dependencies:
      '@babel/core': 7.28.4
      '@babel/helper-plugin-utils': 7.24.7
    dev: true

  /@babel/plugin-syntax-json-strings@7.8.3(@babel/core@7.24.7):
    resolution: {integrity: sha512-lY6kdGpWHvjoe2vk4WrAapEuBR69EMxZl+RoGRhrFGNYVK8mOPAW8VfbT/ZgrFbXlDNiiaxQnAtgVCZ6jv30EA==}
    peerDependencies:
      '@babel/core': ^7.0.0-0
    dependencies:
      '@babel/core': 7.24.7
      '@babel/helper-plugin-utils': 7.24.7
    dev: true

  /@babel/plugin-syntax-json-strings@7.8.3(@babel/core@7.28.4):
    resolution: {integrity: sha512-lY6kdGpWHvjoe2vk4WrAapEuBR69EMxZl+RoGRhrFGNYVK8mOPAW8VfbT/ZgrFbXlDNiiaxQnAtgVCZ6jv30EA==}
    peerDependencies:
      '@babel/core': ^7.0.0-0
    dependencies:
      '@babel/core': 7.28.4
      '@babel/helper-plugin-utils': 7.24.7
    dev: true

  /@babel/plugin-syntax-jsx@7.24.7(@babel/core@7.24.7):
    resolution: {integrity: sha512-6ddciUPe/mpMnOKv/U+RSd2vvVy+Yw/JfBB0ZHYjEZt9NLHmCUylNYlsbqCCS1Bffjlb0fCwC9Vqz+sBz6PsiQ==}
    engines: {node: '>=6.9.0'}
    peerDependencies:
      '@babel/core': ^7.0.0-0
    dependencies:
      '@babel/core': 7.24.7
      '@babel/helper-plugin-utils': 7.24.7
    dev: true

  /@babel/plugin-syntax-logical-assignment-operators@7.10.4(@babel/core@7.24.7):
    resolution: {integrity: sha512-d8waShlpFDinQ5MtvGU9xDAOzKH47+FFoney2baFIoMr952hKOLp1HR7VszoZvOsV/4+RRszNY7D17ba0te0ig==}
    peerDependencies:
      '@babel/core': ^7.0.0-0
    dependencies:
      '@babel/core': 7.24.7
      '@babel/helper-plugin-utils': 7.24.7
    dev: true

  /@babel/plugin-syntax-logical-assignment-operators@7.10.4(@babel/core@7.28.4):
    resolution: {integrity: sha512-d8waShlpFDinQ5MtvGU9xDAOzKH47+FFoney2baFIoMr952hKOLp1HR7VszoZvOsV/4+RRszNY7D17ba0te0ig==}
    peerDependencies:
      '@babel/core': ^7.0.0-0
    dependencies:
      '@babel/core': 7.28.4
      '@babel/helper-plugin-utils': 7.24.7
    dev: true

  /@babel/plugin-syntax-nullish-coalescing-operator@7.8.3(@babel/core@7.24.7):
    resolution: {integrity: sha512-aSff4zPII1u2QD7y+F8oDsz19ew4IGEJg9SVW+bqwpwtfFleiQDMdzA/R+UlWDzfnHFCxxleFT0PMIrR36XLNQ==}
    peerDependencies:
      '@babel/core': ^7.0.0-0
    dependencies:
      '@babel/core': 7.24.7
      '@babel/helper-plugin-utils': 7.24.7
    dev: true

  /@babel/plugin-syntax-nullish-coalescing-operator@7.8.3(@babel/core@7.28.4):
    resolution: {integrity: sha512-aSff4zPII1u2QD7y+F8oDsz19ew4IGEJg9SVW+bqwpwtfFleiQDMdzA/R+UlWDzfnHFCxxleFT0PMIrR36XLNQ==}
    peerDependencies:
      '@babel/core': ^7.0.0-0
    dependencies:
      '@babel/core': 7.28.4
      '@babel/helper-plugin-utils': 7.24.7
    dev: true

  /@babel/plugin-syntax-numeric-separator@7.10.4(@babel/core@7.24.7):
    resolution: {integrity: sha512-9H6YdfkcK/uOnY/K7/aA2xpzaAgkQn37yzWUMRK7OaPOqOpGS1+n0H5hxT9AUw9EsSjPW8SVyMJwYRtWs3X3ug==}
    peerDependencies:
      '@babel/core': ^7.0.0-0
    dependencies:
      '@babel/core': 7.24.7
      '@babel/helper-plugin-utils': 7.24.7
    dev: true

  /@babel/plugin-syntax-numeric-separator@7.10.4(@babel/core@7.28.4):
    resolution: {integrity: sha512-9H6YdfkcK/uOnY/K7/aA2xpzaAgkQn37yzWUMRK7OaPOqOpGS1+n0H5hxT9AUw9EsSjPW8SVyMJwYRtWs3X3ug==}
    peerDependencies:
      '@babel/core': ^7.0.0-0
    dependencies:
      '@babel/core': 7.28.4
      '@babel/helper-plugin-utils': 7.24.7
    dev: true

  /@babel/plugin-syntax-object-rest-spread@7.8.3(@babel/core@7.24.7):
    resolution: {integrity: sha512-XoqMijGZb9y3y2XskN+P1wUGiVwWZ5JmoDRwx5+3GmEplNyVM2s2Dg8ILFQm8rWM48orGy5YpI5Bl8U1y7ydlA==}
    peerDependencies:
      '@babel/core': ^7.0.0-0
    dependencies:
      '@babel/core': 7.24.7
      '@babel/helper-plugin-utils': 7.24.7
    dev: true

  /@babel/plugin-syntax-object-rest-spread@7.8.3(@babel/core@7.28.4):
    resolution: {integrity: sha512-XoqMijGZb9y3y2XskN+P1wUGiVwWZ5JmoDRwx5+3GmEplNyVM2s2Dg8ILFQm8rWM48orGy5YpI5Bl8U1y7ydlA==}
    peerDependencies:
      '@babel/core': ^7.0.0-0
    dependencies:
      '@babel/core': 7.28.4
      '@babel/helper-plugin-utils': 7.24.7
    dev: true

  /@babel/plugin-syntax-optional-catch-binding@7.8.3(@babel/core@7.24.7):
    resolution: {integrity: sha512-6VPD0Pc1lpTqw0aKoeRTMiB+kWhAoT24PA+ksWSBrFtl5SIRVpZlwN3NNPQjehA2E/91FV3RjLWoVTglWcSV3Q==}
    peerDependencies:
      '@babel/core': ^7.0.0-0
    dependencies:
      '@babel/core': 7.24.7
      '@babel/helper-plugin-utils': 7.24.7
    dev: true

  /@babel/plugin-syntax-optional-catch-binding@7.8.3(@babel/core@7.28.4):
    resolution: {integrity: sha512-6VPD0Pc1lpTqw0aKoeRTMiB+kWhAoT24PA+ksWSBrFtl5SIRVpZlwN3NNPQjehA2E/91FV3RjLWoVTglWcSV3Q==}
    peerDependencies:
      '@babel/core': ^7.0.0-0
    dependencies:
      '@babel/core': 7.28.4
      '@babel/helper-plugin-utils': 7.24.7
    dev: true

  /@babel/plugin-syntax-optional-chaining@7.8.3(@babel/core@7.24.7):
    resolution: {integrity: sha512-KoK9ErH1MBlCPxV0VANkXW2/dw4vlbGDrFgz8bmUsBGYkFRcbRwMh6cIJubdPrkxRwuGdtCk0v/wPTKbQgBjkg==}
    peerDependencies:
      '@babel/core': ^7.0.0-0
    dependencies:
      '@babel/core': 7.24.7
      '@babel/helper-plugin-utils': 7.24.7
    dev: true

  /@babel/plugin-syntax-optional-chaining@7.8.3(@babel/core@7.28.4):
    resolution: {integrity: sha512-KoK9ErH1MBlCPxV0VANkXW2/dw4vlbGDrFgz8bmUsBGYkFRcbRwMh6cIJubdPrkxRwuGdtCk0v/wPTKbQgBjkg==}
    peerDependencies:
      '@babel/core': ^7.0.0-0
    dependencies:
      '@babel/core': 7.28.4
      '@babel/helper-plugin-utils': 7.24.7
    dev: true

  /@babel/plugin-syntax-private-property-in-object@7.14.5(@babel/core@7.28.4):
    resolution: {integrity: sha512-0wVnp9dxJ72ZUJDV27ZfbSj6iHLoytYZmh3rFcxNnvsJF3ktkzLDZPy/mA17HGsaQT3/DQsWYX1f1QGWkCoVUg==}
    engines: {node: '>=6.9.0'}
    peerDependencies:
      '@babel/core': ^7.0.0-0
    dependencies:
      '@babel/core': 7.28.4
      '@babel/helper-plugin-utils': 7.27.1
    dev: true

  /@babel/plugin-syntax-top-level-await@7.14.5(@babel/core@7.24.7):
    resolution: {integrity: sha512-hx++upLv5U1rgYfwe1xBQUhRmU41NEvpUvrp8jkrSCdvGSnM5/qdRMtylJ6PG5OFkBaHkbTAKTnd3/YyESRHFw==}
    engines: {node: '>=6.9.0'}
    peerDependencies:
      '@babel/core': ^7.0.0-0
    dependencies:
      '@babel/core': 7.24.7
      '@babel/helper-plugin-utils': 7.24.7
    dev: true

  /@babel/plugin-syntax-top-level-await@7.14.5(@babel/core@7.28.4):
    resolution: {integrity: sha512-hx++upLv5U1rgYfwe1xBQUhRmU41NEvpUvrp8jkrSCdvGSnM5/qdRMtylJ6PG5OFkBaHkbTAKTnd3/YyESRHFw==}
    engines: {node: '>=6.9.0'}
    peerDependencies:
      '@babel/core': ^7.0.0-0
    dependencies:
      '@babel/core': 7.28.4
      '@babel/helper-plugin-utils': 7.24.7
    dev: true

  /@babel/plugin-syntax-typescript@7.24.7(@babel/core@7.24.7):
    resolution: {integrity: sha512-c/+fVeJBB0FeKsFvwytYiUD+LBvhHjGSI0g446PRGdSVGZLRNArBUno2PETbAly3tpiNAQR5XaZ+JslxkotsbA==}
    engines: {node: '>=6.9.0'}
    peerDependencies:
      '@babel/core': ^7.0.0-0
    dependencies:
      '@babel/core': 7.24.7
      '@babel/helper-plugin-utils': 7.24.7
    dev: true

  /@babel/runtime@7.28.4:
    resolution: {integrity: sha512-Q/N6JNWvIvPnLDvjlE1OUBLPQHH6l3CltCEsHIujp45zQUSSh8K+gHnaEX45yAT1nyngnINhvWtzN+Nb9D8RAQ==}
    engines: {node: '>=6.9.0'}

  /@babel/template@7.24.7:
    resolution: {integrity: sha512-jYqfPrU9JTF0PmPy1tLYHW4Mp4KlgxJD9l2nP9fD6yT/ICi554DmrWBAEYpIelzjHf1msDP3PxJIRt/nFNfBig==}
    engines: {node: '>=6.9.0'}
    dependencies:
      '@babel/code-frame': 7.24.7
      '@babel/parser': 7.24.7
      '@babel/types': 7.24.7
    dev: true

  /@babel/template@7.27.2:
    resolution: {integrity: sha512-LPDZ85aEJyYSd18/DkjNh4/y1ntkE5KwUHWTiqgRxruuZL2F1yuHligVHLvcHY2vMHXttKFpJn6LwfI7cw7ODw==}
    engines: {node: '>=6.9.0'}
    dependencies:
      '@babel/code-frame': 7.27.1
      '@babel/parser': 7.28.0
      '@babel/types': 7.28.1
    dev: true

  /@babel/traverse@7.24.7:
    resolution: {integrity: sha512-yb65Ed5S/QAcewNPh0nZczy9JdYXkkAbIsEo+P7BE7yO3txAY30Y/oPa3QkQ5It3xVG2kpKMg9MsdxZaO31uKA==}
    engines: {node: '>=6.9.0'}
    dependencies:
      '@babel/code-frame': 7.24.7
      '@babel/generator': 7.24.7
      '@babel/helper-environment-visitor': 7.24.7
      '@babel/helper-function-name': 7.24.7
      '@babel/helper-hoist-variables': 7.24.7
      '@babel/helper-split-export-declaration': 7.24.7
      '@babel/parser': 7.24.7
      '@babel/types': 7.24.7
      debug: 4.4.3
      globals: 11.12.0
    transitivePeerDependencies:
      - supports-color
    dev: true

  /@babel/traverse@7.28.0:
    resolution: {integrity: sha512-mGe7UK5wWyh0bKRfupsUchrQGqvDbZDbKJw+kcRGSmdHVYrv+ltd0pnpDTVpiTqnaBru9iEvA8pz8W46v0Amwg==}
    engines: {node: '>=6.9.0'}
    dependencies:
      '@babel/code-frame': 7.27.1
      '@babel/generator': 7.28.0
      '@babel/helper-globals': 7.28.0
      '@babel/parser': 7.28.0
      '@babel/template': 7.27.2
      '@babel/types': 7.28.1
      debug: 4.4.3
    transitivePeerDependencies:
      - supports-color
    dev: true

  /@babel/traverse@7.28.4:
    resolution: {integrity: sha512-YEzuboP2qvQavAcjgQNVgsvHIDv6ZpwXvcvjmyySP2DIMuByS/6ioU5G9pYrWHM6T2YDfc7xga9iNzYOs12CFQ==}
    engines: {node: '>=6.9.0'}
    dependencies:
      '@babel/code-frame': 7.27.1
      '@babel/generator': 7.28.3
      '@babel/helper-globals': 7.28.0
      '@babel/parser': 7.28.4
      '@babel/template': 7.27.2
      '@babel/types': 7.28.4
      debug: 4.4.3
    transitivePeerDependencies:
      - supports-color
    dev: true

  /@babel/types@7.24.7:
    resolution: {integrity: sha512-XEFXSlxiG5td2EJRe8vOmRbaXVgfcBlszKujvVmWIK/UpywWljQCfzAv3RQCGujWQ1RD4YYWEAqDXfuJiy8f5Q==}
    engines: {node: '>=6.9.0'}
    dependencies:
      '@babel/helper-string-parser': 7.24.7
      '@babel/helper-validator-identifier': 7.24.7
      to-fast-properties: 2.0.0
    dev: true

  /@babel/types@7.28.1:
    resolution: {integrity: sha512-x0LvFTekgSX+83TI28Y9wYPUfzrnl2aT5+5QLnO6v7mSJYtEEevuDRN0F0uSHRk1G1IWZC43o00Y0xDDrpBGPQ==}
    engines: {node: '>=6.9.0'}
    dependencies:
      '@babel/helper-string-parser': 7.27.1
      '@babel/helper-validator-identifier': 7.27.1
    dev: true

  /@babel/types@7.28.4:
    resolution: {integrity: sha512-bkFqkLhh3pMBUQQkpVgWDWq/lqzc2678eUyDlTBhRqhCHFguYYGM0Efga7tYk4TogG/3x0EEl66/OQ+WGbWB/Q==}
    engines: {node: '>=6.9.0'}
    dependencies:
      '@babel/helper-string-parser': 7.27.1
      '@babel/helper-validator-identifier': 7.27.1

  /@bcoe/v8-coverage@0.2.3:
    resolution: {integrity: sha512-0hYQ8SB4Db5zvZB4axdMHGwEaQjkZzFjQiN9LVYvIFB2nSUHW9tYpxWriPrWDASIxiaXax83REcLxuSdnGPZtw==}
    dev: true

  /@bundled-es-modules/cookie@2.0.1:
    resolution: {integrity: sha512-8o+5fRPLNbjbdGRRmJj3h6Hh1AQJf2dk3qQ/5ZFb+PXkRNiSoMGGUKlsgLfrxneb72axVJyIYji64E2+nNfYyw==}
    dependencies:
      cookie: 0.7.2
    dev: true

  /@bundled-es-modules/statuses@1.0.1:
    resolution: {integrity: sha512-yn7BklA5acgcBr+7w064fGV+SGIFySjCKpqjcWgBAIfrAkY+4GQTJJHQMeT3V/sgz23VTEVV8TtOmkvJAhFVfg==}
    dependencies:
      statuses: 2.0.1
    dev: true

  /@bundled-es-modules/tough-cookie@0.1.6:
    resolution: {integrity: sha512-dvMHbL464C0zI+Yqxbz6kZ5TOEp7GLW+pry/RWndAR8MJQAXZ2rPmIs8tziTZjeIyhSNZgZbCePtfSbdWqStJw==}
    dependencies:
      '@types/tough-cookie': 4.0.5
      tough-cookie: 4.1.4
    dev: true

  /@cfworker/json-schema@4.0.3:
    resolution: {integrity: sha512-ZykIcDTVv5UNmKWSTLAs3VukO6NDJkkSKxrgUTDPBkAlORVT3H9n5DbRjRl8xIotklscHdbLIa0b9+y3mQq73g==}

  /@colors/colors@1.5.0:
    resolution: {integrity: sha512-ooWCrlZP11i8GImSjTHYHLkvFDP48nS4+204nGb1RiX/WXYHmJA2III9/e2DWVabCESdW7hBAEzHRqUn9OUVvQ==}
    engines: {node: '>=0.1.90'}
    requiresBuild: true
    dev: false
    optional: true

  /@esbuild/aix-ppc64@0.21.5:
    resolution: {integrity: sha512-1SDgH6ZSPTlggy1yI6+Dbkiz8xzpHJEVAlF/AM1tHPLsf5STom9rwtjE4hKAF20FfXXNTFqEYXyJNWh1GiZedQ==}
    engines: {node: '>=12'}
    cpu: [ppc64]
    os: [aix]
    requiresBuild: true
    dev: true
    optional: true

  /@esbuild/aix-ppc64@0.24.2:
    resolution: {integrity: sha512-thpVCb/rhxE/BnMLQ7GReQLLN8q9qbHmI55F4489/ByVg2aQaQ6kbcLb6FHkocZzQhxc4gx0sCk0tJkKBFzDhA==}
    engines: {node: '>=18'}
    cpu: [ppc64]
    os: [aix]
    requiresBuild: true
    dev: true
    optional: true

  /@esbuild/aix-ppc64@0.27.0:
    resolution: {integrity: sha512-KuZrd2hRjz01y5JK9mEBSD3Vj3mbCvemhT466rSuJYeE/hjuBrHfjjcjMdTm/sz7au+++sdbJZJmuBwQLuw68A==}
    engines: {node: '>=18'}
    cpu: [ppc64]
    os: [aix]
    requiresBuild: true
    optional: true

  /@esbuild/android-arm64@0.18.20:
    resolution: {integrity: sha512-Nz4rJcchGDtENV0eMKUNa6L12zz2zBDXuhj/Vjh18zGqB44Bi7MBMSXjgunJgjRhCmKOjnPuZp4Mb6OKqtMHLQ==}
    engines: {node: '>=12'}
    cpu: [arm64]
    os: [android]
    requiresBuild: true
    dev: true
    optional: true

  /@esbuild/android-arm64@0.21.5:
    resolution: {integrity: sha512-c0uX9VAUBQ7dTDCjq+wdyGLowMdtR/GoC2U5IYk/7D1H1JYC0qseD7+11iMP2mRLN9RcCMRcjC4YMclCzGwS/A==}
    engines: {node: '>=12'}
    cpu: [arm64]
    os: [android]
    requiresBuild: true
    dev: true
    optional: true

  /@esbuild/android-arm64@0.24.2:
    resolution: {integrity: sha512-cNLgeqCqV8WxfcTIOeL4OAtSmL8JjcN6m09XIgro1Wi7cF4t/THaWEa7eL5CMoMBdjoHOTh/vwTO/o2TRXIyzg==}
    engines: {node: '>=18'}
    cpu: [arm64]
    os: [android]
    requiresBuild: true
    dev: true
    optional: true

  /@esbuild/android-arm64@0.27.0:
    resolution: {integrity: sha512-CC3vt4+1xZrs97/PKDkl0yN7w8edvU2vZvAFGD16n9F0Cvniy5qvzRXjfO1l94efczkkQE6g1x0i73Qf5uthOQ==}
    engines: {node: '>=18'}
    cpu: [arm64]
    os: [android]
    requiresBuild: true
    optional: true

  /@esbuild/android-arm@0.18.20:
    resolution: {integrity: sha512-fyi7TDI/ijKKNZTUJAQqiG5T7YjJXgnzkURqmGj13C6dCqckZBLdl4h7bkhHt/t0WP+zO9/zwroDvANaOqO5Sw==}
    engines: {node: '>=12'}
    cpu: [arm]
    os: [android]
    requiresBuild: true
    dev: true
    optional: true

  /@esbuild/android-arm@0.21.5:
    resolution: {integrity: sha512-vCPvzSjpPHEi1siZdlvAlsPxXl7WbOVUBBAowWug4rJHb68Ox8KualB+1ocNvT5fjv6wpkX6o/iEpbDrf68zcg==}
    engines: {node: '>=12'}
    cpu: [arm]
    os: [android]
    requiresBuild: true
    dev: true
    optional: true

  /@esbuild/android-arm@0.24.2:
    resolution: {integrity: sha512-tmwl4hJkCfNHwFB3nBa8z1Uy3ypZpxqxfTQOcHX+xRByyYgunVbZ9MzUUfb0RxaHIMnbHagwAxuTL+tnNM+1/Q==}
    engines: {node: '>=18'}
    cpu: [arm]
    os: [android]
    requiresBuild: true
    dev: true
    optional: true

  /@esbuild/android-arm@0.27.0:
    resolution: {integrity: sha512-j67aezrPNYWJEOHUNLPj9maeJte7uSMM6gMoxfPC9hOg8N02JuQi/T7ewumf4tNvJadFkvLZMlAq73b9uwdMyQ==}
    engines: {node: '>=18'}
    cpu: [arm]
    os: [android]
    requiresBuild: true
    optional: true

  /@esbuild/android-x64@0.18.20:
    resolution: {integrity: sha512-8GDdlePJA8D6zlZYJV/jnrRAi6rOiNaCC/JclcXpB+KIuvfBN4owLtgzY2bsxnx666XjJx2kDPUmnTtR8qKQUg==}
    engines: {node: '>=12'}
    cpu: [x64]
    os: [android]
    requiresBuild: true
    dev: true
    optional: true

  /@esbuild/android-x64@0.21.5:
    resolution: {integrity: sha512-D7aPRUUNHRBwHxzxRvp856rjUHRFW1SdQATKXH2hqA0kAZb1hKmi02OpYRacl0TxIGz/ZmXWlbZgjwWYaCakTA==}
    engines: {node: '>=12'}
    cpu: [x64]
    os: [android]
    requiresBuild: true
    dev: true
    optional: true

  /@esbuild/android-x64@0.24.2:
    resolution: {integrity: sha512-B6Q0YQDqMx9D7rvIcsXfmJfvUYLoP722bgfBlO5cGvNVb5V/+Y7nhBE3mHV9OpxBf4eAS2S68KZztiPaWq4XYw==}
    engines: {node: '>=18'}
    cpu: [x64]
    os: [android]
    requiresBuild: true
    dev: true
    optional: true

  /@esbuild/android-x64@0.27.0:
    resolution: {integrity: sha512-wurMkF1nmQajBO1+0CJmcN17U4BP6GqNSROP8t0X/Jiw2ltYGLHpEksp9MpoBqkrFR3kv2/te6Sha26k3+yZ9Q==}
    engines: {node: '>=18'}
    cpu: [x64]
    os: [android]
    requiresBuild: true
    optional: true

  /@esbuild/darwin-arm64@0.18.20:
    resolution: {integrity: sha512-bxRHW5kHU38zS2lPTPOyuyTm+S+eobPUnTNkdJEfAddYgEcll4xkT8DB9d2008DtTbl7uJag2HuE5NZAZgnNEA==}
    engines: {node: '>=12'}
    cpu: [arm64]
    os: [darwin]
    requiresBuild: true
    dev: true
    optional: true

  /@esbuild/darwin-arm64@0.21.5:
    resolution: {integrity: sha512-DwqXqZyuk5AiWWf3UfLiRDJ5EDd49zg6O9wclZ7kUMv2WRFr4HKjXp/5t8JZ11QbQfUS6/cRCKGwYhtNAY88kQ==}
    engines: {node: '>=12'}
    cpu: [arm64]
    os: [darwin]
    requiresBuild: true
    dev: true
    optional: true

  /@esbuild/darwin-arm64@0.24.2:
    resolution: {integrity: sha512-kj3AnYWc+CekmZnS5IPu9D+HWtUI49hbnyqk0FLEJDbzCIQt7hg7ucF1SQAilhtYpIujfaHr6O0UHlzzSPdOeA==}
    engines: {node: '>=18'}
    cpu: [arm64]
    os: [darwin]
    requiresBuild: true
    dev: true
    optional: true

  /@esbuild/darwin-arm64@0.27.0:
    resolution: {integrity: sha512-uJOQKYCcHhg07DL7i8MzjvS2LaP7W7Pn/7uA0B5S1EnqAirJtbyw4yC5jQ5qcFjHK9l6o/MX9QisBg12kNkdHg==}
    engines: {node: '>=18'}
    cpu: [arm64]
    os: [darwin]
    requiresBuild: true
    optional: true

  /@esbuild/darwin-x64@0.18.20:
    resolution: {integrity: sha512-pc5gxlMDxzm513qPGbCbDukOdsGtKhfxD1zJKXjCCcU7ju50O7MeAZ8c4krSJcOIJGFR+qx21yMMVYwiQvyTyQ==}
    engines: {node: '>=12'}
    cpu: [x64]
    os: [darwin]
    requiresBuild: true
    dev: true
    optional: true

  /@esbuild/darwin-x64@0.21.5:
    resolution: {integrity: sha512-se/JjF8NlmKVG4kNIuyWMV/22ZaerB+qaSi5MdrXtd6R08kvs2qCN4C09miupktDitvh8jRFflwGFBQcxZRjbw==}
    engines: {node: '>=12'}
    cpu: [x64]
    os: [darwin]
    requiresBuild: true
    dev: true
    optional: true

  /@esbuild/darwin-x64@0.24.2:
    resolution: {integrity: sha512-WeSrmwwHaPkNR5H3yYfowhZcbriGqooyu3zI/3GGpF8AyUdsrrP0X6KumITGA9WOyiJavnGZUwPGvxvwfWPHIA==}
    engines: {node: '>=18'}
    cpu: [x64]
    os: [darwin]
    requiresBuild: true
    dev: true
    optional: true

  /@esbuild/darwin-x64@0.27.0:
    resolution: {integrity: sha512-8mG6arH3yB/4ZXiEnXof5MK72dE6zM9cDvUcPtxhUZsDjESl9JipZYW60C3JGreKCEP+p8P/72r69m4AZGJd5g==}
    engines: {node: '>=18'}
    cpu: [x64]
    os: [darwin]
    requiresBuild: true
    optional: true

  /@esbuild/freebsd-arm64@0.18.20:
    resolution: {integrity: sha512-yqDQHy4QHevpMAaxhhIwYPMv1NECwOvIpGCZkECn8w2WFHXjEwrBn3CeNIYsibZ/iZEUemj++M26W3cNR5h+Tw==}
    engines: {node: '>=12'}
    cpu: [arm64]
    os: [freebsd]
    requiresBuild: true
    dev: true
    optional: true

  /@esbuild/freebsd-arm64@0.21.5:
    resolution: {integrity: sha512-5JcRxxRDUJLX8JXp/wcBCy3pENnCgBR9bN6JsY4OmhfUtIHe3ZW0mawA7+RDAcMLrMIZaf03NlQiX9DGyB8h4g==}
    engines: {node: '>=12'}
    cpu: [arm64]
    os: [freebsd]
    requiresBuild: true
    dev: true
    optional: true

  /@esbuild/freebsd-arm64@0.24.2:
    resolution: {integrity: sha512-UN8HXjtJ0k/Mj6a9+5u6+2eZ2ERD7Edt1Q9IZiB5UZAIdPnVKDoG7mdTVGhHJIeEml60JteamR3qhsr1r8gXvg==}
    engines: {node: '>=18'}
    cpu: [arm64]
    os: [freebsd]
    requiresBuild: true
    dev: true
    optional: true

  /@esbuild/freebsd-arm64@0.27.0:
    resolution: {integrity: sha512-9FHtyO988CwNMMOE3YIeci+UV+x5Zy8fI2qHNpsEtSF83YPBmE8UWmfYAQg6Ux7Gsmd4FejZqnEUZCMGaNQHQw==}
    engines: {node: '>=18'}
    cpu: [arm64]
    os: [freebsd]
    requiresBuild: true
    optional: true

  /@esbuild/freebsd-x64@0.18.20:
    resolution: {integrity: sha512-tgWRPPuQsd3RmBZwarGVHZQvtzfEBOreNuxEMKFcd5DaDn2PbBxfwLcj4+aenoh7ctXcbXmOQIn8HI6mCSw5MQ==}
    engines: {node: '>=12'}
    cpu: [x64]
    os: [freebsd]
    requiresBuild: true
    dev: true
    optional: true

  /@esbuild/freebsd-x64@0.21.5:
    resolution: {integrity: sha512-J95kNBj1zkbMXtHVH29bBriQygMXqoVQOQYA+ISs0/2l3T9/kj42ow2mpqerRBxDJnmkUDCaQT/dfNXWX/ZZCQ==}
    engines: {node: '>=12'}
    cpu: [x64]
    os: [freebsd]
    requiresBuild: true
    dev: true
    optional: true

  /@esbuild/freebsd-x64@0.24.2:
    resolution: {integrity: sha512-TvW7wE/89PYW+IevEJXZ5sF6gJRDY/14hyIGFXdIucxCsbRmLUcjseQu1SyTko+2idmCw94TgyaEZi9HUSOe3Q==}
    engines: {node: '>=18'}
    cpu: [x64]
    os: [freebsd]
    requiresBuild: true
    dev: true
    optional: true

  /@esbuild/freebsd-x64@0.27.0:
    resolution: {integrity: sha512-zCMeMXI4HS/tXvJz8vWGexpZj2YVtRAihHLk1imZj4efx1BQzN76YFeKqlDr3bUWI26wHwLWPd3rwh6pe4EV7g==}
    engines: {node: '>=18'}
    cpu: [x64]
    os: [freebsd]
    requiresBuild: true
    optional: true

  /@esbuild/linux-arm64@0.18.20:
    resolution: {integrity: sha512-2YbscF+UL7SQAVIpnWvYwM+3LskyDmPhe31pE7/aoTMFKKzIc9lLbyGUpmmb8a8AixOL61sQ/mFh3jEjHYFvdA==}
    engines: {node: '>=12'}
    cpu: [arm64]
    os: [linux]
    requiresBuild: true
    dev: true
    optional: true

  /@esbuild/linux-arm64@0.21.5:
    resolution: {integrity: sha512-ibKvmyYzKsBeX8d8I7MH/TMfWDXBF3db4qM6sy+7re0YXya+K1cem3on9XgdT2EQGMu4hQyZhan7TeQ8XkGp4Q==}
    engines: {node: '>=12'}
    cpu: [arm64]
    os: [linux]
    requiresBuild: true
    dev: true
    optional: true

  /@esbuild/linux-arm64@0.24.2:
    resolution: {integrity: sha512-7HnAD6074BW43YvvUmE/35Id9/NB7BeX5EoNkK9obndmZBUk8xmJJeU7DwmUeN7tkysslb2eSl6CTrYz6oEMQg==}
    engines: {node: '>=18'}
    cpu: [arm64]
    os: [linux]
    requiresBuild: true
    dev: true
    optional: true

  /@esbuild/linux-arm64@0.27.0:
    resolution: {integrity: sha512-AS18v0V+vZiLJyi/4LphvBE+OIX682Pu7ZYNsdUHyUKSoRwdnOsMf6FDekwoAFKej14WAkOef3zAORJgAtXnlQ==}
    engines: {node: '>=18'}
    cpu: [arm64]
    os: [linux]
    requiresBuild: true
    optional: true

  /@esbuild/linux-arm@0.18.20:
    resolution: {integrity: sha512-/5bHkMWnq1EgKr1V+Ybz3s1hWXok7mDFUMQ4cG10AfW3wL02PSZi5kFpYKrptDsgb2WAJIvRcDm+qIvXf/apvg==}
    engines: {node: '>=12'}
    cpu: [arm]
    os: [linux]
    requiresBuild: true
    dev: true
    optional: true

  /@esbuild/linux-arm@0.21.5:
    resolution: {integrity: sha512-bPb5AHZtbeNGjCKVZ9UGqGwo8EUu4cLq68E95A53KlxAPRmUyYv2D6F0uUI65XisGOL1hBP5mTronbgo+0bFcA==}
    engines: {node: '>=12'}
    cpu: [arm]
    os: [linux]
    requiresBuild: true
    dev: true
    optional: true

  /@esbuild/linux-arm@0.24.2:
    resolution: {integrity: sha512-n0WRM/gWIdU29J57hJyUdIsk0WarGd6To0s+Y+LwvlC55wt+GT/OgkwoXCXvIue1i1sSNWblHEig00GBWiJgfA==}
    engines: {node: '>=18'}
    cpu: [arm]
    os: [linux]
    requiresBuild: true
    dev: true
    optional: true

  /@esbuild/linux-arm@0.27.0:
    resolution: {integrity: sha512-t76XLQDpxgmq2cNXKTVEB7O7YMb42atj2Re2Haf45HkaUpjM2J0UuJZDuaGbPbamzZ7bawyGFUkodL+zcE+jvQ==}
    engines: {node: '>=18'}
    cpu: [arm]
    os: [linux]
    requiresBuild: true
    optional: true

  /@esbuild/linux-ia32@0.18.20:
    resolution: {integrity: sha512-P4etWwq6IsReT0E1KHU40bOnzMHoH73aXp96Fs8TIT6z9Hu8G6+0SHSw9i2isWrD2nbx2qo5yUqACgdfVGx7TA==}
    engines: {node: '>=12'}
    cpu: [ia32]
    os: [linux]
    requiresBuild: true
    dev: true
    optional: true

  /@esbuild/linux-ia32@0.21.5:
    resolution: {integrity: sha512-YvjXDqLRqPDl2dvRODYmmhz4rPeVKYvppfGYKSNGdyZkA01046pLWyRKKI3ax8fbJoK5QbxblURkwK/MWY18Tg==}
    engines: {node: '>=12'}
    cpu: [ia32]
    os: [linux]
    requiresBuild: true
    dev: true
    optional: true

  /@esbuild/linux-ia32@0.24.2:
    resolution: {integrity: sha512-sfv0tGPQhcZOgTKO3oBE9xpHuUqguHvSo4jl+wjnKwFpapx+vUDcawbwPNuBIAYdRAvIDBfZVvXprIj3HA+Ugw==}
    engines: {node: '>=18'}
    cpu: [ia32]
    os: [linux]
    requiresBuild: true
    dev: true
    optional: true

  /@esbuild/linux-ia32@0.27.0:
    resolution: {integrity: sha512-Mz1jxqm/kfgKkc/KLHC5qIujMvnnarD9ra1cEcrs7qshTUSksPihGrWHVG5+osAIQ68577Zpww7SGapmzSt4Nw==}
    engines: {node: '>=18'}
    cpu: [ia32]
    os: [linux]
    requiresBuild: true
    optional: true

  /@esbuild/linux-loong64@0.18.20:
    resolution: {integrity: sha512-nXW8nqBTrOpDLPgPY9uV+/1DjxoQ7DoB2N8eocyq8I9XuqJ7BiAMDMf9n1xZM9TgW0J8zrquIb/A7s3BJv7rjg==}
    engines: {node: '>=12'}
    cpu: [loong64]
    os: [linux]
    requiresBuild: true
    dev: true
    optional: true

  /@esbuild/linux-loong64@0.21.5:
    resolution: {integrity: sha512-uHf1BmMG8qEvzdrzAqg2SIG/02+4/DHB6a9Kbya0XDvwDEKCoC8ZRWI5JJvNdUjtciBGFQ5PuBlpEOXQj+JQSg==}
    engines: {node: '>=12'}
    cpu: [loong64]
    os: [linux]
    requiresBuild: true
    dev: true
    optional: true

  /@esbuild/linux-loong64@0.24.2:
    resolution: {integrity: sha512-CN9AZr8kEndGooS35ntToZLTQLHEjtVB5n7dl8ZcTZMonJ7CCfStrYhrzF97eAecqVbVJ7APOEe18RPI4KLhwQ==}
    engines: {node: '>=18'}
    cpu: [loong64]
    os: [linux]
    requiresBuild: true
    dev: true
    optional: true

  /@esbuild/linux-loong64@0.27.0:
    resolution: {integrity: sha512-QbEREjdJeIreIAbdG2hLU1yXm1uu+LTdzoq1KCo4G4pFOLlvIspBm36QrQOar9LFduavoWX2msNFAAAY9j4BDg==}
    engines: {node: '>=18'}
    cpu: [loong64]
    os: [linux]
    requiresBuild: true
    optional: true

  /@esbuild/linux-mips64el@0.18.20:
    resolution: {integrity: sha512-d5NeaXZcHp8PzYy5VnXV3VSd2D328Zb+9dEq5HE6bw6+N86JVPExrA6O68OPwobntbNJ0pzCpUFZTo3w0GyetQ==}
    engines: {node: '>=12'}
    cpu: [mips64el]
    os: [linux]
    requiresBuild: true
    dev: true
    optional: true

  /@esbuild/linux-mips64el@0.21.5:
    resolution: {integrity: sha512-IajOmO+KJK23bj52dFSNCMsz1QP1DqM6cwLUv3W1QwyxkyIWecfafnI555fvSGqEKwjMXVLokcV5ygHW5b3Jbg==}
    engines: {node: '>=12'}
    cpu: [mips64el]
    os: [linux]
    requiresBuild: true
    dev: true
    optional: true

  /@esbuild/linux-mips64el@0.24.2:
    resolution: {integrity: sha512-iMkk7qr/wl3exJATwkISxI7kTcmHKE+BlymIAbHO8xanq/TjHaaVThFF6ipWzPHryoFsesNQJPE/3wFJw4+huw==}
    engines: {node: '>=18'}
    cpu: [mips64el]
    os: [linux]
    requiresBuild: true
    dev: true
    optional: true

  /@esbuild/linux-mips64el@0.27.0:
    resolution: {integrity: sha512-sJz3zRNe4tO2wxvDpH/HYJilb6+2YJxo/ZNbVdtFiKDufzWq4JmKAiHy9iGoLjAV7r/W32VgaHGkk35cUXlNOg==}
    engines: {node: '>=18'}
    cpu: [mips64el]
    os: [linux]
    requiresBuild: true
    optional: true

  /@esbuild/linux-ppc64@0.18.20:
    resolution: {integrity: sha512-WHPyeScRNcmANnLQkq6AfyXRFr5D6N2sKgkFo2FqguP44Nw2eyDlbTdZwd9GYk98DZG9QItIiTlFLHJHjxP3FA==}
    engines: {node: '>=12'}
    cpu: [ppc64]
    os: [linux]
    requiresBuild: true
    dev: true
    optional: true

  /@esbuild/linux-ppc64@0.21.5:
    resolution: {integrity: sha512-1hHV/Z4OEfMwpLO8rp7CvlhBDnjsC3CttJXIhBi+5Aj5r+MBvy4egg7wCbe//hSsT+RvDAG7s81tAvpL2XAE4w==}
    engines: {node: '>=12'}
    cpu: [ppc64]
    os: [linux]
    requiresBuild: true
    dev: true
    optional: true

  /@esbuild/linux-ppc64@0.24.2:
    resolution: {integrity: sha512-shsVrgCZ57Vr2L8mm39kO5PPIb+843FStGt7sGGoqiiWYconSxwTiuswC1VJZLCjNiMLAMh34jg4VSEQb+iEbw==}
    engines: {node: '>=18'}
    cpu: [ppc64]
    os: [linux]
    requiresBuild: true
    dev: true
    optional: true

  /@esbuild/linux-ppc64@0.27.0:
    resolution: {integrity: sha512-z9N10FBD0DCS2dmSABDBb5TLAyF1/ydVb+N4pi88T45efQ/w4ohr/F/QYCkxDPnkhkp6AIpIcQKQ8F0ANoA2JA==}
    engines: {node: '>=18'}
    cpu: [ppc64]
    os: [linux]
    requiresBuild: true
    optional: true

  /@esbuild/linux-riscv64@0.18.20:
    resolution: {integrity: sha512-WSxo6h5ecI5XH34KC7w5veNnKkju3zBRLEQNY7mv5mtBmrP/MjNBCAlsM2u5hDBlS3NGcTQpoBvRzqBcRtpq1A==}
    engines: {node: '>=12'}
    cpu: [riscv64]
    os: [linux]
    requiresBuild: true
    dev: true
    optional: true

  /@esbuild/linux-riscv64@0.21.5:
    resolution: {integrity: sha512-2HdXDMd9GMgTGrPWnJzP2ALSokE/0O5HhTUvWIbD3YdjME8JwvSCnNGBnTThKGEB91OZhzrJ4qIIxk/SBmyDDA==}
    engines: {node: '>=12'}
    cpu: [riscv64]
    os: [linux]
    requiresBuild: true
    dev: true
    optional: true

  /@esbuild/linux-riscv64@0.24.2:
    resolution: {integrity: sha512-4eSFWnU9Hhd68fW16GD0TINewo1L6dRrB+oLNNbYyMUAeOD2yCK5KXGK1GH4qD/kT+bTEXjsyTCiJGHPZ3eM9Q==}
    engines: {node: '>=18'}
    cpu: [riscv64]
    os: [linux]
    requiresBuild: true
    dev: true
    optional: true

  /@esbuild/linux-riscv64@0.27.0:
    resolution: {integrity: sha512-pQdyAIZ0BWIC5GyvVFn5awDiO14TkT/19FTmFcPdDec94KJ1uZcmFs21Fo8auMXzD4Tt+diXu1LW1gHus9fhFQ==}
    engines: {node: '>=18'}
    cpu: [riscv64]
    os: [linux]
    requiresBuild: true
    optional: true

  /@esbuild/linux-s390x@0.18.20:
    resolution: {integrity: sha512-+8231GMs3mAEth6Ja1iK0a1sQ3ohfcpzpRLH8uuc5/KVDFneH6jtAJLFGafpzpMRO6DzJ6AvXKze9LfFMrIHVQ==}
    engines: {node: '>=12'}
    cpu: [s390x]
    os: [linux]
    requiresBuild: true
    dev: true
    optional: true

  /@esbuild/linux-s390x@0.21.5:
    resolution: {integrity: sha512-zus5sxzqBJD3eXxwvjN1yQkRepANgxE9lgOW2qLnmr8ikMTphkjgXu1HR01K4FJg8h1kEEDAqDcZQtbrRnB41A==}
    engines: {node: '>=12'}
    cpu: [s390x]
    os: [linux]
    requiresBuild: true
    dev: true
    optional: true

  /@esbuild/linux-s390x@0.24.2:
    resolution: {integrity: sha512-S0Bh0A53b0YHL2XEXC20bHLuGMOhFDO6GN4b3YjRLK//Ep3ql3erpNcPlEFed93hsQAjAQDNsvcK+hV90FubSw==}
    engines: {node: '>=18'}
    cpu: [s390x]
    os: [linux]
    requiresBuild: true
    dev: true
    optional: true

  /@esbuild/linux-s390x@0.27.0:
    resolution: {integrity: sha512-hPlRWR4eIDDEci953RI1BLZitgi5uqcsjKMxwYfmi4LcwyWo2IcRP+lThVnKjNtk90pLS8nKdroXYOqW+QQH+w==}
    engines: {node: '>=18'}
    cpu: [s390x]
    os: [linux]
    requiresBuild: true
    optional: true

  /@esbuild/linux-x64@0.18.20:
    resolution: {integrity: sha512-UYqiqemphJcNsFEskc73jQ7B9jgwjWrSayxawS6UVFZGWrAAtkzjxSqnoclCXxWtfwLdzU+vTpcNYhpn43uP1w==}
    engines: {node: '>=12'}
    cpu: [x64]
    os: [linux]
    requiresBuild: true
    dev: true
    optional: true

  /@esbuild/linux-x64@0.21.5:
    resolution: {integrity: sha512-1rYdTpyv03iycF1+BhzrzQJCdOuAOtaqHTWJZCWvijKD2N5Xu0TtVC8/+1faWqcP9iBCWOmjmhoH94dH82BxPQ==}
    engines: {node: '>=12'}
    cpu: [x64]
    os: [linux]
    requiresBuild: true
    dev: true
    optional: true

  /@esbuild/linux-x64@0.24.2:
    resolution: {integrity: sha512-8Qi4nQcCTbLnK9WoMjdC9NiTG6/E38RNICU6sUNqK0QFxCYgoARqVqxdFmWkdonVsvGqWhmm7MO0jyTqLqwj0Q==}
    engines: {node: '>=18'}
    cpu: [x64]
    os: [linux]
    requiresBuild: true
    dev: true
    optional: true

  /@esbuild/linux-x64@0.27.0:
    resolution: {integrity: sha512-1hBWx4OUJE2cab++aVZ7pObD6s+DK4mPGpemtnAORBvb5l/g5xFGk0vc0PjSkrDs0XaXj9yyob3d14XqvnQ4gw==}
    engines: {node: '>=18'}
    cpu: [x64]
    os: [linux]
    requiresBuild: true
    optional: true

  /@esbuild/netbsd-arm64@0.24.2:
    resolution: {integrity: sha512-wuLK/VztRRpMt9zyHSazyCVdCXlpHkKm34WUyinD2lzK07FAHTq0KQvZZlXikNWkDGoT6x3TD51jKQ7gMVpopw==}
    engines: {node: '>=18'}
    cpu: [arm64]
    os: [netbsd]
    requiresBuild: true
    dev: true
    optional: true

  /@esbuild/netbsd-arm64@0.27.0:
    resolution: {integrity: sha512-6m0sfQfxfQfy1qRuecMkJlf1cIzTOgyaeXaiVaaki8/v+WB+U4hc6ik15ZW6TAllRlg/WuQXxWj1jx6C+dfy3w==}
    engines: {node: '>=18'}
    cpu: [arm64]
    os: [netbsd]
    requiresBuild: true
    optional: true

  /@esbuild/netbsd-x64@0.18.20:
    resolution: {integrity: sha512-iO1c++VP6xUBUmltHZoMtCUdPlnPGdBom6IrO4gyKPFFVBKioIImVooR5I83nTew5UOYrk3gIJhbZh8X44y06A==}
    engines: {node: '>=12'}
    cpu: [x64]
    os: [netbsd]
    requiresBuild: true
    dev: true
    optional: true

  /@esbuild/netbsd-x64@0.21.5:
    resolution: {integrity: sha512-Woi2MXzXjMULccIwMnLciyZH4nCIMpWQAs049KEeMvOcNADVxo0UBIQPfSmxB3CWKedngg7sWZdLvLczpe0tLg==}
    engines: {node: '>=12'}
    cpu: [x64]
    os: [netbsd]
    requiresBuild: true
    dev: true
    optional: true

  /@esbuild/netbsd-x64@0.24.2:
    resolution: {integrity: sha512-VefFaQUc4FMmJuAxmIHgUmfNiLXY438XrL4GDNV1Y1H/RW3qow68xTwjZKfj/+Plp9NANmzbH5R40Meudu8mmw==}
    engines: {node: '>=18'}
    cpu: [x64]
    os: [netbsd]
    requiresBuild: true
    dev: true
    optional: true

  /@esbuild/netbsd-x64@0.27.0:
    resolution: {integrity: sha512-xbbOdfn06FtcJ9d0ShxxvSn2iUsGd/lgPIO2V3VZIPDbEaIj1/3nBBe1AwuEZKXVXkMmpr6LUAgMkLD/4D2PPA==}
    engines: {node: '>=18'}
    cpu: [x64]
    os: [netbsd]
    requiresBuild: true
    optional: true

  /@esbuild/openbsd-arm64@0.24.2:
    resolution: {integrity: sha512-YQbi46SBct6iKnszhSvdluqDmxCJA+Pu280Av9WICNwQmMxV7nLRHZfjQzwbPs3jeWnuAhE9Jy0NrnJ12Oz+0A==}
    engines: {node: '>=18'}
    cpu: [arm64]
    os: [openbsd]
    requiresBuild: true
    dev: true
    optional: true

  /@esbuild/openbsd-arm64@0.27.0:
    resolution: {integrity: sha512-fWgqR8uNbCQ/GGv0yhzttj6sU/9Z5/Sv/VGU3F5OuXK6J6SlriONKrQ7tNlwBrJZXRYk5jUhuWvF7GYzGguBZQ==}
    engines: {node: '>=18'}
    cpu: [arm64]
    os: [openbsd]
    requiresBuild: true
    optional: true

  /@esbuild/openbsd-x64@0.18.20:
    resolution: {integrity: sha512-e5e4YSsuQfX4cxcygw/UCPIEP6wbIL+se3sxPdCiMbFLBWu0eiZOJ7WoD+ptCLrmjZBK1Wk7I6D/I3NglUGOxg==}
    engines: {node: '>=12'}
    cpu: [x64]
    os: [openbsd]
    requiresBuild: true
    dev: true
    optional: true

  /@esbuild/openbsd-x64@0.21.5:
    resolution: {integrity: sha512-HLNNw99xsvx12lFBUwoT8EVCsSvRNDVxNpjZ7bPn947b8gJPzeHWyNVhFsaerc0n3TsbOINvRP2byTZ5LKezow==}
    engines: {node: '>=12'}
    cpu: [x64]
    os: [openbsd]
    requiresBuild: true
    dev: true
    optional: true

  /@esbuild/openbsd-x64@0.24.2:
    resolution: {integrity: sha512-+iDS6zpNM6EnJyWv0bMGLWSWeXGN/HTaF/LXHXHwejGsVi+ooqDfMCCTerNFxEkM3wYVcExkeGXNqshc9iMaOA==}
    engines: {node: '>=18'}
    cpu: [x64]
    os: [openbsd]
    requiresBuild: true
    dev: true
    optional: true

  /@esbuild/openbsd-x64@0.27.0:
    resolution: {integrity: sha512-aCwlRdSNMNxkGGqQajMUza6uXzR/U0dIl1QmLjPtRbLOx3Gy3otfFu/VjATy4yQzo9yFDGTxYDo1FfAD9oRD2A==}
    engines: {node: '>=18'}
    cpu: [x64]
    os: [openbsd]
    requiresBuild: true
    optional: true

  /@esbuild/openharmony-arm64@0.27.0:
    resolution: {integrity: sha512-nyvsBccxNAsNYz2jVFYwEGuRRomqZ149A39SHWk4hV0jWxKM0hjBPm3AmdxcbHiFLbBSwG6SbpIcUbXjgyECfA==}
    engines: {node: '>=18'}
    cpu: [arm64]
    os: [openharmony]
    requiresBuild: true
    optional: true

  /@esbuild/sunos-x64@0.18.20:
    resolution: {integrity: sha512-kDbFRFp0YpTQVVrqUd5FTYmWo45zGaXe0X8E1G/LKFC0v8x0vWrhOWSLITcCn63lmZIxfOMXtCfti/RxN/0wnQ==}
    engines: {node: '>=12'}
    cpu: [x64]
    os: [sunos]
    requiresBuild: true
    dev: true
    optional: true

  /@esbuild/sunos-x64@0.21.5:
    resolution: {integrity: sha512-6+gjmFpfy0BHU5Tpptkuh8+uw3mnrvgs+dSPQXQOv3ekbordwnzTVEb4qnIvQcYXq6gzkyTnoZ9dZG+D4garKg==}
    engines: {node: '>=12'}
    cpu: [x64]
    os: [sunos]
    requiresBuild: true
    dev: true
    optional: true

  /@esbuild/sunos-x64@0.24.2:
    resolution: {integrity: sha512-hTdsW27jcktEvpwNHJU4ZwWFGkz2zRJUz8pvddmXPtXDzVKTTINmlmga3ZzwcuMpUvLw7JkLy9QLKyGpD2Yxig==}
    engines: {node: '>=18'}
    cpu: [x64]
    os: [sunos]
    requiresBuild: true
    dev: true
    optional: true

  /@esbuild/sunos-x64@0.27.0:
    resolution: {integrity: sha512-Q1KY1iJafM+UX6CFEL+F4HRTgygmEW568YMqDA5UV97AuZSm21b7SXIrRJDwXWPzr8MGr75fUZPV67FdtMHlHA==}
    engines: {node: '>=18'}
    cpu: [x64]
    os: [sunos]
    requiresBuild: true
    optional: true

  /@esbuild/win32-arm64@0.18.20:
    resolution: {integrity: sha512-ddYFR6ItYgoaq4v4JmQQaAI5s7npztfV4Ag6NrhiaW0RrnOXqBkgwZLofVTlq1daVTQNhtI5oieTvkRPfZrePg==}
    engines: {node: '>=12'}
    cpu: [arm64]
    os: [win32]
    requiresBuild: true
    dev: true
    optional: true

  /@esbuild/win32-arm64@0.21.5:
    resolution: {integrity: sha512-Z0gOTd75VvXqyq7nsl93zwahcTROgqvuAcYDUr+vOv8uHhNSKROyU961kgtCD1e95IqPKSQKH7tBTslnS3tA8A==}
    engines: {node: '>=12'}
    cpu: [arm64]
    os: [win32]
    requiresBuild: true
    dev: true
    optional: true

  /@esbuild/win32-arm64@0.24.2:
    resolution: {integrity: sha512-LihEQ2BBKVFLOC9ZItT9iFprsE9tqjDjnbulhHoFxYQtQfai7qfluVODIYxt1PgdoyQkz23+01rzwNwYfutxUQ==}
    engines: {node: '>=18'}
    cpu: [arm64]
    os: [win32]
    requiresBuild: true
    dev: true
    optional: true

  /@esbuild/win32-arm64@0.27.0:
    resolution: {integrity: sha512-W1eyGNi6d+8kOmZIwi/EDjrL9nxQIQ0MiGqe/AWc6+IaHloxHSGoeRgDRKHFISThLmsewZ5nHFvGFWdBYlgKPg==}
    engines: {node: '>=18'}
    cpu: [arm64]
    os: [win32]
    requiresBuild: true
    optional: true

  /@esbuild/win32-ia32@0.18.20:
    resolution: {integrity: sha512-Wv7QBi3ID/rROT08SABTS7eV4hX26sVduqDOTe1MvGMjNd3EjOz4b7zeexIR62GTIEKrfJXKL9LFxTYgkyeu7g==}
    engines: {node: '>=12'}
    cpu: [ia32]
    os: [win32]
    requiresBuild: true
    dev: true
    optional: true

  /@esbuild/win32-ia32@0.21.5:
    resolution: {integrity: sha512-SWXFF1CL2RVNMaVs+BBClwtfZSvDgtL//G/smwAc5oVK/UPu2Gu9tIaRgFmYFFKrmg3SyAjSrElf0TiJ1v8fYA==}
    engines: {node: '>=12'}
    cpu: [ia32]
    os: [win32]
    requiresBuild: true
    dev: true
    optional: true

  /@esbuild/win32-ia32@0.24.2:
    resolution: {integrity: sha512-q+iGUwfs8tncmFC9pcnD5IvRHAzmbwQ3GPS5/ceCyHdjXubwQWI12MKWSNSMYLJMq23/IUCvJMS76PDqXe1fxA==}
    engines: {node: '>=18'}
    cpu: [ia32]
    os: [win32]
    requiresBuild: true
    dev: true
    optional: true

  /@esbuild/win32-ia32@0.27.0:
    resolution: {integrity: sha512-30z1aKL9h22kQhilnYkORFYt+3wp7yZsHWus+wSKAJR8JtdfI76LJ4SBdMsCopTR3z/ORqVu5L1vtnHZWVj4cQ==}
    engines: {node: '>=18'}
    cpu: [ia32]
    os: [win32]
    requiresBuild: true
    optional: true

  /@esbuild/win32-x64@0.18.20:
    resolution: {integrity: sha512-kTdfRcSiDfQca/y9QIkng02avJ+NCaQvrMejlsB3RRv5sE9rRoeBPISaZpKxHELzRxZyLvNts1P27W3wV+8geQ==}
    engines: {node: '>=12'}
    cpu: [x64]
    os: [win32]
    requiresBuild: true
    dev: true
    optional: true

  /@esbuild/win32-x64@0.21.5:
    resolution: {integrity: sha512-tQd/1efJuzPC6rCFwEvLtci/xNFcTZknmXs98FYDfGE4wP9ClFV98nyKrzJKVPMhdDnjzLhdUyMX4PsQAPjwIw==}
    engines: {node: '>=12'}
    cpu: [x64]
    os: [win32]
    requiresBuild: true
    dev: true
    optional: true

  /@esbuild/win32-x64@0.24.2:
    resolution: {integrity: sha512-7VTgWzgMGvup6aSqDPLiW5zHaxYJGTO4OokMjIlrCtf+VpEL+cXKtCvg723iguPYI5oaUNdS+/V7OU2gvXVWEg==}
    engines: {node: '>=18'}
    cpu: [x64]
    os: [win32]
    requiresBuild: true
    dev: true
    optional: true

  /@esbuild/win32-x64@0.27.0:
    resolution: {integrity: sha512-aIitBcjQeyOhMTImhLZmtxfdOcuNRpwlPNmlFKPcHQYPhEssw75Cl1TSXJXpMkzaua9FUetx/4OQKq7eJul5Cg==}
    engines: {node: '>=18'}
    cpu: [x64]
    os: [win32]
    requiresBuild: true
    optional: true

  /@eslint-community/eslint-utils@4.9.0(eslint@9.39.2):
    resolution: {integrity: sha512-ayVFHdtZ+hsq1t2Dy24wCmGXGe4q9Gu3smhLYALJrr473ZH27MsnSL+LKUlimp4BWJqMDMLmPpx/Q9R3OAlL4g==}
    engines: {node: ^12.22.0 || ^14.17.0 || >=16.0.0}
    peerDependencies:
      eslint: ^6.0.0 || ^7.0.0 || >=8.0.0
    dependencies:
      eslint: 9.39.2
      eslint-visitor-keys: 3.4.3
    dev: true

  /@eslint-community/regexpp@4.12.2:
    resolution: {integrity: sha512-EriSTlt5OC9/7SXkRSCAhfSxxoSUgBm33OH+IkwbdpgoqsSsUg7y3uh+IICI/Qg4BBWr3U2i39RpmycbxMq4ew==}
    engines: {node: ^12.0.0 || ^14.0.0 || >=16.0.0}
    dev: true

  /@eslint/config-array@0.21.1:
    resolution: {integrity: sha512-aw1gNayWpdI/jSYVgzN5pL0cfzU02GT3NBpeT/DXbx1/1x7ZKxFPd9bwrzygx/qiwIQiJ1sw/zD8qY/kRvlGHA==}
    engines: {node: ^18.18.0 || ^20.9.0 || >=21.1.0}
    dependencies:
      '@eslint/object-schema': 2.1.7
      debug: 4.4.3
      minimatch: 3.1.2
    transitivePeerDependencies:
      - supports-color
    dev: true

  /@eslint/config-helpers@0.4.2:
    resolution: {integrity: sha512-gBrxN88gOIf3R7ja5K9slwNayVcZgK6SOUORm2uBzTeIEfeVaIhOpCtTox3P6R7o2jLFwLFTLnC7kU/RGcYEgw==}
    engines: {node: ^18.18.0 || ^20.9.0 || >=21.1.0}
    dependencies:
      '@eslint/core': 0.17.0
    dev: true

  /@eslint/core@0.17.0:
    resolution: {integrity: sha512-yL/sLrpmtDaFEiUj1osRP4TI2MDz1AddJL+jZ7KSqvBuliN4xqYY54IfdN8qD8Toa6g1iloph1fxQNkjOxrrpQ==}
    engines: {node: ^18.18.0 || ^20.9.0 || >=21.1.0}
    dependencies:
      '@types/json-schema': 7.0.15
    dev: true

  /@eslint/eslintrc@3.3.3:
    resolution: {integrity: sha512-Kr+LPIUVKz2qkx1HAMH8q1q6azbqBAsXJUxBl/ODDuVPX45Z9DfwB8tPjTi6nNZ8BuM3nbJxC5zCAg5elnBUTQ==}
    engines: {node: ^18.18.0 || ^20.9.0 || >=21.1.0}
    dependencies:
      ajv: 6.12.6
      debug: 4.4.3
      espree: 10.4.0
      globals: 14.0.0
      ignore: 5.3.2
      import-fresh: 3.3.1
      js-yaml: 4.1.1
      minimatch: 3.1.2
      strip-json-comments: 3.1.1
    transitivePeerDependencies:
      - supports-color
    dev: true

  /@eslint/js@9.39.2:
    resolution: {integrity: sha512-q1mjIoW1VX4IvSocvM/vbTiveKC4k9eLrajNEuSsmjymSDEbpGddtpfOoN7YGAqBK3NG+uqo8ia4PDTt8buCYA==}
    engines: {node: ^18.18.0 || ^20.9.0 || >=21.1.0}
    dev: true

  /@eslint/object-schema@2.1.7:
    resolution: {integrity: sha512-VtAOaymWVfZcmZbp6E2mympDIHvyjXs/12LqWYjVw6qjrfF+VK+fyG33kChz3nnK+SU5/NeHOqrTEHS8sXO3OA==}
    engines: {node: ^18.18.0 || ^20.9.0 || >=21.1.0}
    dev: true

  /@eslint/plugin-kit@0.4.1:
    resolution: {integrity: sha512-43/qtrDUokr7LJqoF2c3+RInu/t4zfrpYdoSDfYyhg52rwLV6TnOvdG4fXm7IkSB3wErkcmJS9iEhjVtOSEjjA==}
    engines: {node: ^18.18.0 || ^20.9.0 || >=21.1.0}
    dependencies:
      '@eslint/core': 0.17.0
      levn: 0.4.1
    dev: true

  /@google/genai@1.25.0:
    resolution: {integrity: sha512-IBNyel/umavam98SQUfvQSvh/Rp6Ql2fysQLqPyWZr5K8d768X9AO+JZU4o+3qvFDUBA0dVYUSkxyYonVcICvA==}
    engines: {node: '>=20.0.0'}
    peerDependencies:
      '@modelcontextprotocol/sdk': ^1.11.4
    peerDependenciesMeta:
      '@modelcontextprotocol/sdk':
        optional: true
    dependencies:
      google-auth-library: 9.15.1
      ws: 8.18.3
    transitivePeerDependencies:
      - bufferutil
      - encoding
      - supports-color
      - utf-8-validate

  /@humanfs/core@0.19.1:
    resolution: {integrity: sha512-5DyQ4+1JEUzejeK1JGICcideyfUbGixgS9jNgex5nqkW+cY7WZhxBigmieN5Qnw9ZosSNVC9KQKyb+GUaGyKUA==}
    engines: {node: '>=18.18.0'}
    dev: true

  /@humanfs/node@0.16.7:
    resolution: {integrity: sha512-/zUx+yOsIrG4Y43Eh2peDeKCxlRt/gET6aHfaKpuq267qXdYDFViVHfMaLyygZOnl0kGWxFIgsBy8QFuTLUXEQ==}
    engines: {node: '>=18.18.0'}
    dependencies:
      '@humanfs/core': 0.19.1
      '@humanwhocodes/retry': 0.4.3
    dev: true

  /@humanwhocodes/module-importer@1.0.1:
    resolution: {integrity: sha512-bxveV4V8v5Yb4ncFTT3rPSgZBOpCkjfK0y4oVVVJwIuDVBRMDXrPyXRL988i5ap9m9bnyEEjWfm5WkBmtffLfA==}
    engines: {node: '>=12.22'}
    dev: true

  /@humanwhocodes/retry@0.4.3:
    resolution: {integrity: sha512-bV0Tgo9K4hfPCek+aMAn81RppFKv2ySDQeMoSZuvTASywNTnVJCArCZE2FWqpvIatKu7VMRLWlR1EazvVhDyhQ==}
    engines: {node: '>=18.18'}
    dev: true

  /@img/sharp-darwin-arm64@0.33.5:
    resolution: {integrity: sha512-UT4p+iz/2H4twwAoLCqfA9UH5pI6DggwKEGuaPy7nCVQ8ZsiY5PIcrRvD1DzuY3qYL07NtIQcWnBSY/heikIFQ==}
    engines: {node: ^18.17.0 || ^20.3.0 || >=21.0.0}
    cpu: [arm64]
    os: [darwin]
    requiresBuild: true
    optionalDependencies:
      '@img/sharp-libvips-darwin-arm64': 1.0.4
    dev: true
    optional: true

  /@img/sharp-darwin-x64@0.33.5:
    resolution: {integrity: sha512-fyHac4jIc1ANYGRDxtiqelIbdWkIuQaI84Mv45KvGRRxSAa7o7d1ZKAOBaYbnepLC1WqxfpimdeWfvqqSGwR2Q==}
    engines: {node: ^18.17.0 || ^20.3.0 || >=21.0.0}
    cpu: [x64]
    os: [darwin]
    requiresBuild: true
    optionalDependencies:
      '@img/sharp-libvips-darwin-x64': 1.0.4
    dev: true
    optional: true

  /@img/sharp-libvips-darwin-arm64@1.0.4:
    resolution: {integrity: sha512-XblONe153h0O2zuFfTAbQYAX2JhYmDHeWikp1LM9Hul9gVPjFY427k6dFEcOL72O01QxQsWi761svJ/ev9xEDg==}
    cpu: [arm64]
    os: [darwin]
    requiresBuild: true
    dev: true
    optional: true

  /@img/sharp-libvips-darwin-x64@1.0.4:
    resolution: {integrity: sha512-xnGR8YuZYfJGmWPvmlunFaWJsb9T/AO2ykoP3Fz/0X5XV2aoYBPkX6xqCQvUTKKiLddarLaxpzNe+b1hjeWHAQ==}
    cpu: [x64]
    os: [darwin]
    requiresBuild: true
    dev: true
    optional: true

  /@img/sharp-libvips-linux-arm64@1.0.4:
    resolution: {integrity: sha512-9B+taZ8DlyyqzZQnoeIvDVR/2F4EbMepXMc/NdVbkzsJbzkUjhXv/70GQJ7tdLA4YJgNP25zukcxpX2/SueNrA==}
    cpu: [arm64]
    os: [linux]
    requiresBuild: true
    dev: true
    optional: true

  /@img/sharp-libvips-linux-arm@1.0.5:
    resolution: {integrity: sha512-gvcC4ACAOPRNATg/ov8/MnbxFDJqf/pDePbBnuBDcjsI8PssmjoKMAz4LtLaVi+OnSb5FK/yIOamqDwGmXW32g==}
    cpu: [arm]
    os: [linux]
    requiresBuild: true
    dev: true
    optional: true

  /@img/sharp-libvips-linux-x64@1.0.4:
    resolution: {integrity: sha512-MmWmQ3iPFZr0Iev+BAgVMb3ZyC4KeFc3jFxnNbEPas60e1cIfevbtuyf9nDGIzOaW9PdnDciJm+wFFaTlj5xYw==}
    cpu: [x64]
    os: [linux]
    requiresBuild: true
    dev: true
    optional: true

  /@img/sharp-linux-arm64@0.33.5:
    resolution: {integrity: sha512-JMVv+AMRyGOHtO1RFBiJy/MBsgz0x4AWrT6QoEVVTyh1E39TrCUpTRI7mx9VksGX4awWASxqCYLCV4wBZHAYxA==}
    engines: {node: ^18.17.0 || ^20.3.0 || >=21.0.0}
    cpu: [arm64]
    os: [linux]
    requiresBuild: true
    optionalDependencies:
      '@img/sharp-libvips-linux-arm64': 1.0.4
    dev: true
    optional: true

  /@img/sharp-linux-arm@0.33.5:
    resolution: {integrity: sha512-JTS1eldqZbJxjvKaAkxhZmBqPRGmxgu+qFKSInv8moZ2AmT5Yib3EQ1c6gp493HvrvV8QgdOXdyaIBrhvFhBMQ==}
    engines: {node: ^18.17.0 || ^20.3.0 || >=21.0.0}
    cpu: [arm]
    os: [linux]
    requiresBuild: true
    optionalDependencies:
      '@img/sharp-libvips-linux-arm': 1.0.5
    dev: true
    optional: true

  /@img/sharp-linux-x64@0.33.5:
    resolution: {integrity: sha512-opC+Ok5pRNAzuvq1AG0ar+1owsu842/Ab+4qvU879ippJBHvyY5n2mxF1izXqkPYlGuP/M556uh53jRLJmzTWA==}
    engines: {node: ^18.17.0 || ^20.3.0 || >=21.0.0}
    cpu: [x64]
    os: [linux]
    requiresBuild: true
    optionalDependencies:
      '@img/sharp-libvips-linux-x64': 1.0.4
    dev: true
    optional: true

  /@img/sharp-win32-x64@0.33.5:
    resolution: {integrity: sha512-MpY/o8/8kj+EcnxwvrP4aTJSWw/aZ7JIGR4aBeZkZw5B7/Jn+tY9/VNwtcoGmdT7GfggGIU4kygOMSbYnOrAbg==}
    engines: {node: ^18.17.0 || ^20.3.0 || >=21.0.0}
    cpu: [x64]
    os: [win32]
    requiresBuild: true
    dev: true
    optional: true

  /@inquirer/confirm@5.0.2(@types/node@20.10.5):
    resolution: {integrity: sha512-KJLUHOaKnNCYzwVbryj3TNBxyZIrr56fR5N45v6K9IPrbT6B7DcudBMfylkV1A8PUdJE15mybkEQyp2/ZUpxUA==}
    engines: {node: '>=18'}
    peerDependencies:
      '@types/node': '>=18'
    dependencies:
      '@inquirer/core': 10.1.0(@types/node@20.10.5)
      '@inquirer/type': 3.0.1(@types/node@20.10.5)
      '@types/node': 20.10.5
    dev: true

  /@inquirer/core@10.1.0(@types/node@20.10.5):
    resolution: {integrity: sha512-I+ETk2AL+yAVbvuKx5AJpQmoaWhpiTFOg/UJb7ZkMAK4blmtG8ATh5ct+T/8xNld0CZG/2UhtkdMwpgvld92XQ==}
    engines: {node: '>=18'}
    dependencies:
      '@inquirer/figures': 1.0.8
      '@inquirer/type': 3.0.1(@types/node@20.10.5)
      ansi-escapes: 4.3.2
      cli-width: 4.1.0
      mute-stream: 2.0.0
      signal-exit: 4.1.0
      strip-ansi: 6.0.1
      wrap-ansi: 6.2.0
      yoctocolors-cjs: 2.1.2
    transitivePeerDependencies:
      - '@types/node'
    dev: true

  /@inquirer/figures@1.0.8:
    resolution: {integrity: sha512-tKd+jsmhq21AP1LhexC0pPwsCxEhGgAkg28byjJAd+xhmIs8LUX8JbUc3vBf3PhLxWiB5EvyBE5X7JSPAqMAqg==}
    engines: {node: '>=18'}
    dev: true

  /@inquirer/type@3.0.1(@types/node@20.10.5):
    resolution: {integrity: sha512-+ksJMIy92sOAiAccGpcKZUc3bYO07cADnscIxHBknEm3uNts3movSmBofc1908BNy5edKscxYeAdaX1NXkHS6A==}
    engines: {node: '>=18'}
    peerDependencies:
      '@types/node': '>=18'
    dependencies:
      '@types/node': 20.10.5
    dev: true

  /@isaacs/cliui@8.0.2:
    resolution: {integrity: sha512-O8jcjabXaleOG9DQ0+ARXWZBTfnP4WNAqzuiJK7ll44AmxGKv/J2M4TPjxjY3znBCfvBXFzucm1twdyFybFqEA==}
    engines: {node: '>=12'}
    dependencies:
      string-width: 5.1.2
      string-width-cjs: /string-width@4.2.3
      strip-ansi: 7.1.0
      strip-ansi-cjs: /strip-ansi@6.0.1
      wrap-ansi: 8.1.0
      wrap-ansi-cjs: /wrap-ansi@7.0.0
    dev: true

  /@isaacs/fs-minipass@4.0.1:
    resolution: {integrity: sha512-wgm9Ehl2jpeqP3zw/7mo3kRHFp5MEDhqAdwy1fTGkHAwnkGOVsgpvQhL8B5n1qlb01jV3n/bI0ZfZp5lWA1k4w==}
    engines: {node: '>=18.0.0'}
    dependencies:
      minipass: 7.1.2
    dev: true

  /@istanbuljs/load-nyc-config@1.1.0:
    resolution: {integrity: sha512-VjeHSlIzpv/NyD3N0YuHfXOPDIixcA1q2ZV98wsMqcYlPmv2n3Yb2lYP9XMElnaFVXg5A7YLTeLu6V84uQDjmQ==}
    engines: {node: '>=8'}
    dependencies:
      camelcase: 5.3.1
      find-up: 4.1.0
      get-package-type: 0.1.0
      js-yaml: 3.14.1
      resolve-from: 5.0.0
    dev: true

  /@istanbuljs/schema@0.1.3:
    resolution: {integrity: sha512-ZXRY4jNvVgSVQ8DL3LTcakaAtXwTVUxE81hslsyD2AtoXW/wVob10HkOJ1X/pAlcI7D+2YoZKg5do8G/w6RYgA==}
    engines: {node: '>=8'}
    dev: true

  /@jest/console@29.7.0:
    resolution: {integrity: sha512-5Ni4CU7XHQi32IJ398EEP4RrB8eV09sXP2ROqD4bksHrnTree52PsxvX8tpL8LvTZ3pFzXyPbNQReSN41CAhOg==}
    engines: {node: ^14.15.0 || ^16.10.0 || >=18.0.0}
    dependencies:
      '@jest/types': 29.6.3
      '@types/node': 20.19.16
      chalk: 4.1.2
      jest-message-util: 29.7.0
      jest-util: 29.7.0
      slash: 3.0.0
    dev: true

  /@jest/core@29.7.0:
    resolution: {integrity: sha512-n7aeXWKMnGtDA48y8TLWJPJmLmmZ642Ceo78cYWEpiD7FzDgmNDV/GCVRorPABdXLJZ/9wzzgZAlHjXjxDHGsg==}
    engines: {node: ^14.15.0 || ^16.10.0 || >=18.0.0}
    peerDependencies:
      node-notifier: ^8.0.1 || ^9.0.0 || ^10.0.0
    peerDependenciesMeta:
      node-notifier:
        optional: true
    dependencies:
      '@jest/console': 29.7.0
      '@jest/reporters': 29.7.0
      '@jest/test-result': 29.7.0
      '@jest/transform': 29.7.0
      '@jest/types': 29.6.3
      '@types/node': 20.19.16
      ansi-escapes: 4.3.2
      chalk: 4.1.2
      ci-info: 3.9.0
      exit: 0.1.2
      graceful-fs: 4.2.11
      jest-changed-files: 29.7.0
      jest-config: 29.7.0(@types/node@20.19.16)
      jest-haste-map: 29.7.0
      jest-message-util: 29.7.0
      jest-regex-util: 29.6.3
      jest-resolve: 29.7.0
      jest-resolve-dependencies: 29.7.0
      jest-runner: 29.7.0
      jest-runtime: 29.7.0
      jest-snapshot: 29.7.0
      jest-util: 29.7.0
      jest-validate: 29.7.0
      jest-watcher: 29.7.0
      micromatch: 4.0.8
      pretty-format: 29.7.0
      slash: 3.0.0
      strip-ansi: 6.0.1
    transitivePeerDependencies:
      - babel-plugin-macros
      - supports-color
      - ts-node
    dev: true

  /@jest/environment@29.7.0:
    resolution: {integrity: sha512-aQIfHDq33ExsN4jP1NWGXhxgQ/wixs60gDiKO+XVMd8Mn0NWPWgc34ZQDTb2jKaUWQ7MuwoitXAsN2XVXNMpAw==}
    engines: {node: ^14.15.0 || ^16.10.0 || >=18.0.0}
    dependencies:
      '@jest/fake-timers': 29.7.0
      '@jest/types': 29.6.3
      '@types/node': 20.19.16
      jest-mock: 29.7.0
    dev: true

  /@jest/expect-utils@29.7.0:
    resolution: {integrity: sha512-GlsNBWiFQFCVi9QVSx7f5AgMeLxe9YCCs5PuP2O2LdjDAA8Jh9eX7lA1Jq/xdXw3Wb3hyvlFNfZIfcRetSzYcA==}
    engines: {node: ^14.15.0 || ^16.10.0 || >=18.0.0}
    dependencies:
      jest-get-type: 29.6.3
    dev: true

  /@jest/expect@29.7.0:
    resolution: {integrity: sha512-8uMeAMycttpva3P1lBHB8VciS9V0XAr3GymPpipdyQXbBcuhkLQOSe8E/p92RyAdToS6ZD1tFkX+CkhoECE0dQ==}
    engines: {node: ^14.15.0 || ^16.10.0 || >=18.0.0}
    dependencies:
      expect: 29.7.0
      jest-snapshot: 29.7.0
    transitivePeerDependencies:
      - supports-color
    dev: true

  /@jest/fake-timers@29.7.0:
    resolution: {integrity: sha512-q4DH1Ha4TTFPdxLsqDXK1d3+ioSL7yL5oCMJZgDYm6i+6CygW5E5xVr/D1HdsGxjt1ZWSfUAs9OxSB/BNelWrQ==}
    engines: {node: ^14.15.0 || ^16.10.0 || >=18.0.0}
    dependencies:
      '@jest/types': 29.6.3
      '@sinonjs/fake-timers': 10.3.0
      '@types/node': 20.19.16
      jest-message-util: 29.7.0
      jest-mock: 29.7.0
      jest-util: 29.7.0
    dev: true

  /@jest/globals@29.7.0:
    resolution: {integrity: sha512-mpiz3dutLbkW2MNFubUGUEVLkTGiqW6yLVTA+JbP6fI6J5iL9Y0Nlg8k95pcF8ctKwCS7WVxteBs29hhfAotzQ==}
    engines: {node: ^14.15.0 || ^16.10.0 || >=18.0.0}
    dependencies:
      '@jest/environment': 29.7.0
      '@jest/expect': 29.7.0
      '@jest/types': 29.6.3
      jest-mock: 29.7.0
    transitivePeerDependencies:
      - supports-color
    dev: true

  /@jest/reporters@29.7.0:
    resolution: {integrity: sha512-DApq0KJbJOEzAFYjHADNNxAE3KbhxQB1y5Kplb5Waqw6zVbuWatSnMjE5gs8FUgEPmNsnZA3NCWl9NG0ia04Pg==}
    engines: {node: ^14.15.0 || ^16.10.0 || >=18.0.0}
    peerDependencies:
      node-notifier: ^8.0.1 || ^9.0.0 || ^10.0.0
    peerDependenciesMeta:
      node-notifier:
        optional: true
    dependencies:
      '@bcoe/v8-coverage': 0.2.3
      '@jest/console': 29.7.0
      '@jest/test-result': 29.7.0
      '@jest/transform': 29.7.0
      '@jest/types': 29.6.3
      '@jridgewell/trace-mapping': 0.3.31
      '@types/node': 20.19.16
      chalk: 4.1.2
      collect-v8-coverage: 1.0.2
      exit: 0.1.2
      glob: 7.2.3
      graceful-fs: 4.2.11
      istanbul-lib-coverage: 3.2.2
      istanbul-lib-instrument: 6.0.3
      istanbul-lib-report: 3.0.1
      istanbul-lib-source-maps: 4.0.1
      istanbul-reports: 3.2.0
      jest-message-util: 29.7.0
      jest-util: 29.7.0
      jest-worker: 29.7.0
      slash: 3.0.0
      string-length: 4.0.2
      strip-ansi: 6.0.1
      v8-to-istanbul: 9.3.0
    transitivePeerDependencies:
      - supports-color
    dev: true

  /@jest/schemas@29.6.3:
    resolution: {integrity: sha512-mo5j5X+jIZmJQveBKeS/clAueipV7KgiX1vMgCxam1RNYiqE1w62n0/tJJnHtjW8ZHcQco5gY85jA3mi0L+nSA==}
    engines: {node: ^14.15.0 || ^16.10.0 || >=18.0.0}
    dependencies:
      '@sinclair/typebox': 0.27.8
    dev: true

  /@jest/source-map@29.6.3:
    resolution: {integrity: sha512-MHjT95QuipcPrpLM+8JMSzFx6eHp5Bm+4XeFDJlwsvVBjmKNiIAvasGK2fxz2WbGRlnvqehFbh07MMa7n3YJnw==}
    engines: {node: ^14.15.0 || ^16.10.0 || >=18.0.0}
    dependencies:
      '@jridgewell/trace-mapping': 0.3.31
      callsites: 3.1.0
      graceful-fs: 4.2.11
    dev: true

  /@jest/test-result@29.7.0:
    resolution: {integrity: sha512-Fdx+tv6x1zlkJPcWXmMDAG2HBnaR9XPSd5aDWQVsfrZmLVT3lU1cwyxLgRmXR9yrq4NBoEm9BMsfgFzTQAbJYA==}
    engines: {node: ^14.15.0 || ^16.10.0 || >=18.0.0}
    dependencies:
      '@jest/console': 29.7.0
      '@jest/types': 29.6.3
      '@types/istanbul-lib-coverage': 2.0.6
      collect-v8-coverage: 1.0.2
    dev: true

  /@jest/test-sequencer@29.7.0:
    resolution: {integrity: sha512-GQwJ5WZVrKnOJuiYiAF52UNUJXgTZx1NHjFSEB0qEMmSZKAkdMoIzw/Cj6x6NF4AvV23AUqDpFzQkN/eYCYTxw==}
    engines: {node: ^14.15.0 || ^16.10.0 || >=18.0.0}
    dependencies:
      '@jest/test-result': 29.7.0
      graceful-fs: 4.2.11
      jest-haste-map: 29.7.0
      slash: 3.0.0
    dev: true

  /@jest/transform@29.7.0:
    resolution: {integrity: sha512-ok/BTPFzFKVMwO5eOHRrvnBVHdRy9IrsrW1GpMaQ9MCnilNLXQKmAX8s1YXDFaai9xJpac2ySzV0YeRRECr2Vw==}
    engines: {node: ^14.15.0 || ^16.10.0 || >=18.0.0}
    dependencies:
      '@babel/core': 7.24.7
      '@jest/types': 29.6.3
      '@jridgewell/trace-mapping': 0.3.25
      babel-plugin-istanbul: 6.1.1
      chalk: 4.1.2
      convert-source-map: 2.0.0
      fast-json-stable-stringify: 2.1.0
      graceful-fs: 4.2.11
      jest-haste-map: 29.7.0
      jest-regex-util: 29.6.3
      jest-util: 29.7.0
      micromatch: 4.0.5
      pirates: 4.0.6
      slash: 3.0.0
      write-file-atomic: 4.0.2
    transitivePeerDependencies:
      - supports-color
    dev: true

  /@jest/types@29.6.3:
    resolution: {integrity: sha512-u3UPsIilWKOM3F9CXtrG8LEJmNxwoCQC/XVj4IKYXvvpx7QIi/Kg1LI5uDmDpKlac62NUtX7eLjRh+jVZcLOzw==}
    engines: {node: ^14.15.0 || ^16.10.0 || >=18.0.0}
    dependencies:
      '@jest/schemas': 29.6.3
      '@types/istanbul-lib-coverage': 2.0.6
      '@types/istanbul-reports': 3.0.4
      '@types/node': 20.19.16
      '@types/yargs': 17.0.32
      chalk: 4.1.2
    dev: true

  /@jridgewell/gen-mapping@0.3.12:
    resolution: {integrity: sha512-OuLGC46TjB5BbN1dH8JULVVZY4WTdkF7tV9Ys6wLL1rubZnCMstOhNHueU5bLCrnRuDhKPDM4g6sw4Bel5Gzqg==}
    dependencies:
      '@jridgewell/sourcemap-codec': 1.5.5
      '@jridgewell/trace-mapping': 0.3.29
    dev: true

  /@jridgewell/gen-mapping@0.3.13:
    resolution: {integrity: sha512-2kkt/7niJ6MgEPxF0bYdQ6etZaA+fQvDcLKckhy1yIQOzaoKjBBjSj63/aLVjYE3qhRt5dvM+uUyfCg6UKCBbA==}
    dependencies:
      '@jridgewell/sourcemap-codec': 1.5.5
      '@jridgewell/trace-mapping': 0.3.31

  /@jridgewell/gen-mapping@0.3.8:
    resolution: {integrity: sha512-imAbBGkb+ebQyxKgzv5Hu2nmROxoDOXHh80evxdoXNOrvAnVx7zimzc1Oo5h9RlfV4vPXaE2iM5pOFbvOCClWA==}
    engines: {node: '>=6.0.0'}
    dependencies:
      '@jridgewell/set-array': 1.2.1
      '@jridgewell/sourcemap-codec': 1.5.0
      '@jridgewell/trace-mapping': 0.3.25
    dev: true

  /@jridgewell/remapping@2.3.5:
    resolution: {integrity: sha512-LI9u/+laYG4Ds1TDKSJW2YPrIlcVYOwi2fUC6xB43lueCjgxV4lffOCZCtYFiH6TNOX+tQKXx97T4IKHbhyHEQ==}
    dependencies:
      '@jridgewell/gen-mapping': 0.3.13
      '@jridgewell/trace-mapping': 0.3.31

  /@jridgewell/resolve-uri@3.1.2:
    resolution: {integrity: sha512-bRISgCIjP20/tbWSPWMEi54QVPRZExkuD9lJL+UIxUKtwVJA8wW1Trb1jMs1RFXo1CBTNZ/5hpC9QvmKWdopKw==}
    engines: {node: '>=6.0.0'}

  /@jridgewell/set-array@1.2.1:
    resolution: {integrity: sha512-R8gLRTZeyp03ymzP/6Lil/28tGeGEzhx1q2k703KGWRAI1VdvPIXdG70VJc2pAMw3NA6JKL5hhFu1sJX0Mnn/A==}
    engines: {node: '>=6.0.0'}
    dev: true

  /@jridgewell/sourcemap-codec@1.5.0:
    resolution: {integrity: sha512-gv3ZRaISU3fjPAgNsriBRqGWQL6quFx04YMPW/zD8XMLsU32mhCCbfbO6KZFLjvYpCZ8zyDEgqsgf+PwPaM7GQ==}
    dev: true

  /@jridgewell/sourcemap-codec@1.5.5:
    resolution: {integrity: sha512-cYQ9310grqxueWbl+WuIUIaiUaDcj7WOq5fVhEljNVgRfOUhY9fy2zTvfoqWsnebh8Sl70VScFbICvJnLKB0Og==}

  /@jridgewell/trace-mapping@0.3.25:
    resolution: {integrity: sha512-vNk6aEwybGtawWmy/PzwnGDOjCkLWSD2wqvjGGAgOAwCGWySYXfYoxt00IJkTF+8Lb57DwOb3Aa0o9CApepiYQ==}
    dependencies:
      '@jridgewell/resolve-uri': 3.1.2
      '@jridgewell/sourcemap-codec': 1.5.0
    dev: true

  /@jridgewell/trace-mapping@0.3.29:
    resolution: {integrity: sha512-uw6guiW/gcAGPDhLmd77/6lW8QLeiV5RUTsAX46Db6oLhGaVj4lhnPwb184s1bkc8kdVg/+h988dro8GRDpmYQ==}
    dependencies:
      '@jridgewell/resolve-uri': 3.1.2
      '@jridgewell/sourcemap-codec': 1.5.5
    dev: true

  /@jridgewell/trace-mapping@0.3.31:
    resolution: {integrity: sha512-zzNR+SdQSDJzc8joaeP8QQoCQr8NuYx2dIIytl1QeBEZHJ9uW6hebsrYgbz8hJwUQao3TWCMtmfV8Nu1twOLAw==}
    dependencies:
      '@jridgewell/resolve-uri': 3.1.2
      '@jridgewell/sourcemap-codec': 1.5.5

  /@jsdevtools/ono@7.1.3:
    resolution: {integrity: sha512-4JQNk+3mVzK3xh2rqd6RB4J46qUR19azEHBneZyTZM+c456qOrbbM/5xcR8huNCCcbVt7+UmizG6GuUvPvKUYg==}
    dev: true

  /@kwsites/file-exists@1.1.1:
    resolution: {integrity: sha512-m9/5YGR18lIwxSFDwfE3oA7bWuq9kdau6ugN4H2rJeyhFQZcG9AgSHkQtSD15a8WvTgfz9aikZMrKPHvbpqFiw==}
    dependencies:
      debug: 4.4.3
    transitivePeerDependencies:
      - supports-color
    dev: false

  /@kwsites/promise-deferred@1.1.1:
    resolution: {integrity: sha512-GaHYm+c0O9MjZRu0ongGBRbinu8gVAMd2UZjji6jVmqKtZluZnptXGWhz1E8j8D2HJ3f/yMxKAUC0b+57wncIw==}
    dev: false

  /@langchain/anthropic@0.3.30(@langchain/core@0.3.75)(zod@3.25.76):
    resolution: {integrity: sha512-ZO6b8G+6OxI/4drCSWIzMC67o7ZhWGlX6OXhO30X0BgtMYHwpYlU7ATPT/9+IvOcFSytC7GZsWb5zKknLku0vw==}
    engines: {node: '>=18'}
    peerDependencies:
      '@langchain/core': '>=0.3.58 <0.4.0'
    dependencies:
      '@anthropic-ai/sdk': 0.65.0(zod@3.25.76)
      '@langchain/core': 0.3.75
      fast-xml-parser: 4.5.3
    transitivePeerDependencies:
      - zod
    dev: true

  /@langchain/anthropic@0.3.30(@langchain/core@0.3.78)(zod@3.25.76):
    resolution: {integrity: sha512-ZO6b8G+6OxI/4drCSWIzMC67o7ZhWGlX6OXhO30X0BgtMYHwpYlU7ATPT/9+IvOcFSytC7GZsWb5zKknLku0vw==}
    engines: {node: '>=18'}
    peerDependencies:
      '@langchain/core': '>=0.3.58 <0.4.0'
    dependencies:
      '@anthropic-ai/sdk': 0.65.0(zod@3.25.76)
      '@langchain/core': 0.3.78(openai@6.4.0)
      fast-xml-parser: 4.5.3
    transitivePeerDependencies:
      - zod
    dev: false

  /@langchain/core@0.3.75:
    resolution: {integrity: sha512-kTyBS0DTeD0JYa9YH5lg6UdDbHmvplk3t9PCjP5jDQZCK5kPe2aDFToqdiCaLzZg8RzzM+clXLVyJtPTE8bZ2Q==}
    engines: {node: '>=18'}
    dependencies:
      '@cfworker/json-schema': 4.0.3
      ansi-styles: 5.2.0
      camelcase: 6.3.0
      decamelize: 1.2.0
      js-tiktoken: 1.0.21
      langsmith: 0.3.67(openai@6.4.0)
      mustache: 4.2.0
      p-queue: 6.6.2
      p-retry: 4.6.2
      uuid: 10.0.0
      zod: 3.25.76
      zod-to-json-schema: 3.24.6(zod@3.25.76)
    transitivePeerDependencies:
      - '@opentelemetry/api'
      - '@opentelemetry/exporter-trace-otlp-proto'
      - '@opentelemetry/sdk-trace-base'
      - openai
    dev: true

  /@langchain/core@0.3.78(openai@6.4.0):
    resolution: {integrity: sha512-Nn0x9erQlK3zgtRU1Z8NUjLuyW0gzdclMsvLQ6wwLeDqV91pE+YKl6uQb+L2NUDs4F0N7c2Zncgz46HxrvPzuA==}
    engines: {node: '>=18'}
    dependencies:
      '@cfworker/json-schema': 4.0.3
      ansi-styles: 5.2.0
      camelcase: 6.3.0
      decamelize: 1.2.0
      js-tiktoken: 1.0.21
      langsmith: 0.3.67(openai@6.4.0)
      mustache: 4.2.0
      p-queue: 6.6.2
      p-retry: 4.6.2
      uuid: 10.0.0
      zod: 3.25.76
      zod-to-json-schema: 3.24.6(zod@3.25.76)
    transitivePeerDependencies:
      - '@opentelemetry/api'
      - '@opentelemetry/exporter-trace-otlp-proto'
      - '@opentelemetry/sdk-trace-base'
      - openai
    dev: false

  /@langchain/langgraph-checkpoint@0.0.13(@langchain/core@0.3.75):
    resolution: {integrity: sha512-amdmBcNT8a9xP2VwcEWxqArng4gtRDcnVyVI4DsQIo1Aaz8e8+hH17zSwrUF3pt1pIYztngIfYnBOim31mtKMg==}
    engines: {node: '>=18'}
    peerDependencies:
      '@langchain/core': '>=0.2.31 <0.4.0'
    dependencies:
      '@langchain/core': 0.3.75
      uuid: 10.0.0
    dev: true

  /@langchain/langgraph-sdk@0.0.31:
    resolution: {integrity: sha512-oYZWoC3x7vH9bAL1Y30XjtuWnic1j3knXD4BbldsY0chFLxwIT5i6/GMThNy3Oiwb4SB+c6gvaSuxBNDkp7dkw==}
    dependencies:
      '@types/json-schema': 7.0.15
      p-queue: 6.6.2
      p-retry: 4.6.2
      uuid: 9.0.1
    dev: true

  /@langchain/langgraph@0.2.25(@langchain/core@0.3.75):
    resolution: {integrity: sha512-i+WnwmSxHiyB8gDzFaRBMUO1qomGHSz93bEg5SkS4Y/AjcyoJNZBgYSKNUcSKPQ2tqGAXI5XNPN5jrTUVnWOFw==}
    engines: {node: '>=18'}
    peerDependencies:
      '@langchain/core': '>=0.2.36 <0.3.0 || >=0.3.9 < 0.4.0'
    dependencies:
      '@langchain/core': 0.3.75
      '@langchain/langgraph-checkpoint': 0.0.13(@langchain/core@0.3.75)
      '@langchain/langgraph-sdk': 0.0.31
      uuid: 10.0.0
      zod: 3.25.76
    dev: true

  /@langchain/openai@0.3.17(@langchain/core@0.3.75):
    resolution: {integrity: sha512-uw4po32OKptVjq+CYHrumgbfh4NuD7LqyE+ZgqY9I/LrLc6bHLMc+sisHmI17vgek0K/yqtarI0alPJbzrwyag==}
    engines: {node: '>=18'}
    peerDependencies:
      '@langchain/core': '>=0.3.29 <0.4.0'
    dependencies:
      '@langchain/core': 0.3.75
      js-tiktoken: 1.0.21
      openai: 4.104.0(zod@3.25.76)
      zod: 3.25.76
      zod-to-json-schema: 3.24.6(zod@3.25.76)
    transitivePeerDependencies:
      - encoding
      - ws
    dev: true

  /@langchain/openai@0.3.17(@langchain/core@0.3.78):
    resolution: {integrity: sha512-uw4po32OKptVjq+CYHrumgbfh4NuD7LqyE+ZgqY9I/LrLc6bHLMc+sisHmI17vgek0K/yqtarI0alPJbzrwyag==}
    engines: {node: '>=18'}
    peerDependencies:
      '@langchain/core': '>=0.3.29 <0.4.0'
    dependencies:
      '@langchain/core': 0.3.78(openai@6.4.0)
      js-tiktoken: 1.0.21
      openai: 4.104.0(zod@3.25.76)
      zod: 3.25.76
      zod-to-json-schema: 3.24.6(zod@3.25.76)
    transitivePeerDependencies:
      - encoding
      - ws
    dev: false

  /@liuli-util/fs-extra@0.1.0:
    resolution: {integrity: sha512-eaAyDyMGT23QuRGbITVY3SOJff3G9ekAAyGqB9joAnTBmqvFN+9a1FazOdO70G6IUqgpKV451eBHYSRcOJ/FNQ==}
    dependencies:
      '@types/fs-extra': 9.0.13
      fs-extra: 10.1.0
    dev: true

  /@modelcontextprotocol/sdk@1.18.0:
    resolution: {integrity: sha512-JvKyB6YwS3quM+88JPR0axeRgvdDu3Pv6mdZUy+w4qVkCzGgumb9bXG/TmtDRQv+671yaofVfXSQmFLlWU5qPQ==}
    engines: {node: '>=18'}
    requiresBuild: true
    dependencies:
      ajv: 6.12.6
      content-type: 1.0.5
      cors: 2.8.5
      cross-spawn: 7.0.6
      eventsource: 3.0.7
      eventsource-parser: 3.0.6
      express: 5.1.0
      express-rate-limit: 7.5.1(express@5.1.0)
      pkce-challenge: 5.0.0
      raw-body: 3.0.0
      zod: 3.25.76
      zod-to-json-schema: 3.24.6(zod@3.25.76)
    transitivePeerDependencies:
      - supports-color
    dev: true
    optional: true

  /@mswjs/interceptors@0.37.3:
    resolution: {integrity: sha512-USvgCL/uOGFtVa6SVyRrC8kIAedzRohxIXN5LISlg5C5vLZCn7dgMFVSNhSF9cuBEFrm/O2spDWEZeMnw4ZXYg==}
    engines: {node: '>=18'}
    dependencies:
      '@open-draft/deferred-promise': 2.2.0
      '@open-draft/logger': 0.3.0
      '@open-draft/until': 2.1.0
      is-node-process: 1.2.0
      outvariant: 1.4.3
      strict-event-emitter: 0.5.1
    dev: true

  /@next/env@14.2.3:
    resolution: {integrity: sha512-W7fd7IbkfmeeY2gXrzJYDx8D2lWKbVoTIj1o1ScPHNzvp30s1AuoEFSdr39bC5sjxJaxTtq3OTCZboNp0lNWHA==}
    dev: false

  /@nodelib/fs.scandir@2.1.5:
    resolution: {integrity: sha512-vq24Bq3ym5HEQm2NKCr3yXDwjc7vTsEThRDnkp2DK9p1uqLR+DHurm/NOTo0KG7HYHU7eppKZj3MyqYuMBf62g==}
    engines: {node: '>= 8'}
    dependencies:
      '@nodelib/fs.stat': 2.0.5
      run-parallel: 1.2.0
    dev: true

  /@nodelib/fs.stat@2.0.5:
    resolution: {integrity: sha512-RkhPPp2zrqDAQA/2jNhnztcPAlv64XdhIp7a7454A5ovI7Bukxgt7MX7udwAu3zg1DcpPU0rz3VV1SeaqvY4+A==}
    engines: {node: '>= 8'}
    dev: true

  /@nodelib/fs.walk@1.2.8:
    resolution: {integrity: sha512-oGB+UxlgWcgQkgwo8GcEGwemoTFt3FIO9ababBmaGwXIoBKZ+GTy0pP185beGg7Llih/NSHSV2XAs1lnznocSg==}
    engines: {node: '>= 8'}
    dependencies:
      '@nodelib/fs.scandir': 2.1.5
      fastq: 1.16.0
    dev: true

  /@open-draft/deferred-promise@2.2.0:
    resolution: {integrity: sha512-CecwLWx3rhxVQF6V4bAgPS5t+So2sTbPgAzafKkVizyi7tlwpcFpdFqq+wqF2OwNBmqFuu6tOyouTuxgpMfzmA==}
    dev: true

  /@open-draft/logger@0.3.0:
    resolution: {integrity: sha512-X2g45fzhxH238HKO4xbSr7+wBS8Fvw6ixhTDuvLd5mqh6bJJCFAPwU9mPDxbcrRtfxv4u5IHCEH77BmxvXmmxQ==}
    dependencies:
      is-node-process: 1.2.0
      outvariant: 1.4.3
    dev: true

  /@open-draft/until@2.1.0:
    resolution: {integrity: sha512-U69T3ItWHvLwGg5eJ0n3I62nWuE6ilHlmz7zM0npLBRvPRd7e6NYmg54vvRtP5mZG7kZqZCFVdsTWo7BPtBujg==}
    dev: true

  /@openai/agents-core@0.0.14(ws@8.18.3)(zod@3.25.67):
    resolution: {integrity: sha512-enCk5ucz+xxwPgh0zBQoJi5c1RukSc60neRUmlW4eQRgj9p5hVFQaBQNapZ4RysagHCLm2scYRwKgaP6nPDuNQ==}
    peerDependencies:
      zod: 3.25.40 - 3.25.67
    peerDependenciesMeta:
      zod:
        optional: true
    dependencies:
      '@openai/zod': /zod@3.25.67
      debug: 4.4.1
      openai: 5.11.0(ws@8.18.3)(zod@3.25.67)
      zod: 3.25.67
    optionalDependencies:
      '@modelcontextprotocol/sdk': 1.18.0
    transitivePeerDependencies:
      - supports-color
      - ws
    dev: true

  /@openai/agents-core@0.0.14(zod@3.25.67):
    resolution: {integrity: sha512-enCk5ucz+xxwPgh0zBQoJi5c1RukSc60neRUmlW4eQRgj9p5hVFQaBQNapZ4RysagHCLm2scYRwKgaP6nPDuNQ==}
    peerDependencies:
      zod: 3.25.40 - 3.25.67
    peerDependenciesMeta:
      zod:
        optional: true
    dependencies:
      '@openai/zod': /zod@3.25.67
      debug: 4.4.1
      openai: 5.11.0(zod@3.25.67)
      zod: 3.25.67
    optionalDependencies:
      '@modelcontextprotocol/sdk': 1.18.0
    transitivePeerDependencies:
      - supports-color
      - ws
    dev: true

  /@openai/agents-core@0.0.15(ws@8.18.3)(zod@3.25.67):
    resolution: {integrity: sha512-ODTqttjW0s0ejBe5PKnYRlFbJSZH2IO6OtUlRhIKmWiWrX6pGRxvpKjTSOXy8DEtpRHBj6Nhky0UoSlO6eOkDQ==}
    peerDependencies:
      zod: 3.25.40 - 3.25.67
    peerDependenciesMeta:
      zod:
        optional: true
    dependencies:
      '@openai/zod': /zod@3.25.67
      debug: 4.4.3
      openai: 5.11.0(ws@8.18.3)(zod@3.25.67)
      zod: 3.25.67
    optionalDependencies:
      '@modelcontextprotocol/sdk': 1.18.0
    transitivePeerDependencies:
      - supports-color
      - ws
    dev: true

  /@openai/agents-openai@0.0.14(zod@3.25.67):
    resolution: {integrity: sha512-qSGBictwfJ3dMhC3QvqOLMm8RVZ/eIYNcFNLHps7hWeB1xeDGJFDZ/X7dDicejOeEXbi/nGe1ry6LbXDYSo3uQ==}
    dependencies:
      '@openai/agents-core': 0.0.14(zod@3.25.67)
      '@openai/zod': /zod@3.25.67
      debug: 4.4.1
      openai: 5.11.0(zod@3.25.67)
    transitivePeerDependencies:
      - supports-color
      - ws
      - zod
    dev: true

  /@openai/agents-openai@0.0.15(zod@3.25.67):
    resolution: {integrity: sha512-YIX3n98HdmmWKkb/71OB+DCQUYyGEpqfzPjejzdtNLUvAEs3jvXf7nkC8oTISsuCwrirgBz0rQEefeo0oUlyFQ==}
    dependencies:
      '@openai/agents-core': 0.0.15(ws@8.18.3)(zod@3.25.67)
      '@openai/zod': /zod@3.25.67
      debug: 4.4.3
      openai: 5.11.0(ws@8.18.3)(zod@3.25.67)
    transitivePeerDependencies:
      - supports-color
      - ws
      - zod
    dev: true

  /@openai/agents-realtime@0.0.14(zod@3.25.67):
    resolution: {integrity: sha512-gfSuWEDKZREWi0DJDf3F8fT/xvLL9R0cydfgriL0kPkWOlTMuZ0KZKI6D90pc2VAWIescA8BuqCcWkgWFq55Uw==}
    dependencies:
      '@openai/agents-core': 0.0.14(ws@8.18.3)(zod@3.25.67)
      '@openai/zod': /zod@3.25.67
      '@types/ws': 8.18.1
      debug: 4.4.1
      ws: 8.18.3
    transitivePeerDependencies:
      - bufferutil
      - supports-color
      - utf-8-validate
      - zod
    dev: true

  /@openai/agents-realtime@0.0.15(zod@3.25.67):
    resolution: {integrity: sha512-kSZzMyij9Xt3BpMb/9snuVnu7a5qKZLyhtN/kWMA+wmfETvWz23BBz6tbO5xOmurAt9//OktkB+94e0T0RBtlA==}
    dependencies:
      '@openai/agents-core': 0.0.15(ws@8.18.3)(zod@3.25.67)
      '@openai/zod': /zod@3.25.67
      '@types/ws': 8.18.1
      debug: 4.4.3
      ws: 8.18.3
    transitivePeerDependencies:
      - bufferutil
      - supports-color
      - utf-8-validate
      - zod
    dev: true

  /@openai/agents@0.0.14(zod@3.25.67):
    resolution: {integrity: sha512-67FwkSxlid8/fFzIDMBuIvDQJ2Egf7PCpI7zp2JAlIlsz4UZVSlptNcN63RCG2xP6X2XqsdyjPke8ZDEKVrePw==}
    dependencies:
      '@openai/agents-core': 0.0.14(zod@3.25.67)
      '@openai/agents-openai': 0.0.14(zod@3.25.67)
      '@openai/agents-realtime': 0.0.14(zod@3.25.67)
      debug: 4.4.1
      openai: 5.11.0(zod@3.25.76)
    transitivePeerDependencies:
      - bufferutil
      - supports-color
      - utf-8-validate
      - ws
      - zod
    dev: true

  /@openai/agents@0.0.15(zod@3.25.67):
    resolution: {integrity: sha512-B8y+WyWOeHowflPx09pyCfcqikC4OYWK27HTyNGt1oraXv93CzuamSr76iAaU1nWQ1MPbUwl6LHPX4BPUikVkQ==}
    dependencies:
      '@openai/agents-core': 0.0.15(ws@8.18.3)(zod@3.25.67)
      '@openai/agents-openai': 0.0.15(zod@3.25.67)
      '@openai/agents-realtime': 0.0.15(zod@3.25.67)
      debug: 4.4.3
      openai: 5.11.0(zod@3.25.76)
    transitivePeerDependencies:
      - bufferutil
      - supports-color
      - utf-8-validate
      - ws
      - zod
    dev: true

  /@opentelemetry/api-logs@0.208.0:
    resolution: {integrity: sha512-CjruKY9V6NMssL/T1kAFgzosF1v9o6oeN+aX5JB/C/xPNtmgIJqcXHG7fA82Ou1zCpWGl4lROQUKwUNE1pMCyg==}
    engines: {node: '>=8.0.0'}
    dependencies:
      '@opentelemetry/api': 1.9.0
    dev: false

  /@opentelemetry/api@1.9.0:
    resolution: {integrity: sha512-3giAOQvZiH5F9bMlMiv8+GSPMeqg0dbaeo58/0SlA9sxSqZhnUtxzX9/2FzyhS9sWQf5S0GJE0AKBrFqjpeYcg==}
    engines: {node: '>=8.0.0'}

  /@opentelemetry/core@2.2.0(@opentelemetry/api@1.9.0):
    resolution: {integrity: sha512-FuabnnUm8LflnieVxs6eP7Z383hgQU4W1e3KJS6aOG3RxWxcHyBxH8fDMHNgu/gFx/M2jvTOW/4/PHhLz6bjWw==}
    engines: {node: ^18.19.0 || >=20.6.0}
    peerDependencies:
      '@opentelemetry/api': '>=1.0.0 <1.10.0'
    dependencies:
      '@opentelemetry/api': 1.9.0
      '@opentelemetry/semantic-conventions': 1.38.0
    dev: false

  /@opentelemetry/exporter-trace-otlp-http@0.208.0(@opentelemetry/api@1.9.0):
    resolution: {integrity: sha512-jbzDw1q+BkwKFq9yxhjAJ9rjKldbt5AgIy1gmEIJjEV/WRxQ3B6HcLVkwbjJ3RcMif86BDNKR846KJ0tY0aOJA==}
    engines: {node: ^18.19.0 || >=20.6.0}
    peerDependencies:
      '@opentelemetry/api': ^1.3.0
    dependencies:
      '@opentelemetry/api': 1.9.0
      '@opentelemetry/core': 2.2.0(@opentelemetry/api@1.9.0)
      '@opentelemetry/otlp-exporter-base': 0.208.0(@opentelemetry/api@1.9.0)
      '@opentelemetry/otlp-transformer': 0.208.0(@opentelemetry/api@1.9.0)
      '@opentelemetry/resources': 2.2.0(@opentelemetry/api@1.9.0)
      '@opentelemetry/sdk-trace-base': 2.2.0(@opentelemetry/api@1.9.0)
    dev: false

  /@opentelemetry/otlp-exporter-base@0.208.0(@opentelemetry/api@1.9.0):
    resolution: {integrity: sha512-gMd39gIfVb2OgxldxUtOwGJYSH8P1kVFFlJLuut32L6KgUC4gl1dMhn+YC2mGn0bDOiQYSk/uHOdSjuKp58vvA==}
    engines: {node: ^18.19.0 || >=20.6.0}
    peerDependencies:
      '@opentelemetry/api': ^1.3.0
    dependencies:
      '@opentelemetry/api': 1.9.0
      '@opentelemetry/core': 2.2.0(@opentelemetry/api@1.9.0)
      '@opentelemetry/otlp-transformer': 0.208.0(@opentelemetry/api@1.9.0)
    dev: false

  /@opentelemetry/otlp-transformer@0.208.0(@opentelemetry/api@1.9.0):
    resolution: {integrity: sha512-DCFPY8C6lAQHUNkzcNT9R+qYExvsk6C5Bto2pbNxgicpcSWbe2WHShLxkOxIdNcBiYPdVHv/e7vH7K6TI+C+fQ==}
    engines: {node: ^18.19.0 || >=20.6.0}
    peerDependencies:
      '@opentelemetry/api': ^1.3.0
    dependencies:
      '@opentelemetry/api': 1.9.0
      '@opentelemetry/api-logs': 0.208.0
      '@opentelemetry/core': 2.2.0(@opentelemetry/api@1.9.0)
      '@opentelemetry/resources': 2.2.0(@opentelemetry/api@1.9.0)
      '@opentelemetry/sdk-logs': 0.208.0(@opentelemetry/api@1.9.0)
      '@opentelemetry/sdk-metrics': 2.2.0(@opentelemetry/api@1.9.0)
      '@opentelemetry/sdk-trace-base': 2.2.0(@opentelemetry/api@1.9.0)
      protobufjs: 7.5.4
    dev: false

  /@opentelemetry/resources@2.2.0(@opentelemetry/api@1.9.0):
    resolution: {integrity: sha512-1pNQf/JazQTMA0BiO5NINUzH0cbLbbl7mntLa4aJNmCCXSj0q03T5ZXXL0zw4G55TjdL9Tz32cznGClf+8zr5A==}
    engines: {node: ^18.19.0 || >=20.6.0}
    peerDependencies:
      '@opentelemetry/api': '>=1.3.0 <1.10.0'
    dependencies:
      '@opentelemetry/api': 1.9.0
      '@opentelemetry/core': 2.2.0(@opentelemetry/api@1.9.0)
      '@opentelemetry/semantic-conventions': 1.38.0
    dev: false

  /@opentelemetry/sdk-logs@0.208.0(@opentelemetry/api@1.9.0):
    resolution: {integrity: sha512-QlAyL1jRpOeaqx7/leG1vJMp84g0xKP6gJmfELBpnI4O/9xPX+Hu5m1POk9Kl+veNkyth5t19hRlN6tNY1sjbA==}
    engines: {node: ^18.19.0 || >=20.6.0}
    peerDependencies:
      '@opentelemetry/api': '>=1.4.0 <1.10.0'
    dependencies:
      '@opentelemetry/api': 1.9.0
      '@opentelemetry/api-logs': 0.208.0
      '@opentelemetry/core': 2.2.0(@opentelemetry/api@1.9.0)
      '@opentelemetry/resources': 2.2.0(@opentelemetry/api@1.9.0)
    dev: false

  /@opentelemetry/sdk-metrics@2.2.0(@opentelemetry/api@1.9.0):
    resolution: {integrity: sha512-G5KYP6+VJMZzpGipQw7Giif48h6SGQ2PFKEYCybeXJsOCB4fp8azqMAAzE5lnnHK3ZVwYQrgmFbsUJO/zOnwGw==}
    engines: {node: ^18.19.0 || >=20.6.0}
    peerDependencies:
      '@opentelemetry/api': '>=1.9.0 <1.10.0'
    dependencies:
      '@opentelemetry/api': 1.9.0
      '@opentelemetry/core': 2.2.0(@opentelemetry/api@1.9.0)
      '@opentelemetry/resources': 2.2.0(@opentelemetry/api@1.9.0)
    dev: false

  /@opentelemetry/sdk-trace-base@2.2.0(@opentelemetry/api@1.9.0):
    resolution: {integrity: sha512-xWQgL0Bmctsalg6PaXExmzdedSp3gyKV8mQBwK/j9VGdCDu2fmXIb2gAehBKbkXCpJ4HPkgv3QfoJWRT4dHWbw==}
    engines: {node: ^18.19.0 || >=20.6.0}
    peerDependencies:
      '@opentelemetry/api': '>=1.3.0 <1.10.0'
    dependencies:
      '@opentelemetry/api': 1.9.0
      '@opentelemetry/core': 2.2.0(@opentelemetry/api@1.9.0)
      '@opentelemetry/resources': 2.2.0(@opentelemetry/api@1.9.0)
      '@opentelemetry/semantic-conventions': 1.38.0
    dev: false

  /@opentelemetry/semantic-conventions@1.38.0:
    resolution: {integrity: sha512-kocjix+/sSggfJhwXqClZ3i9Y/MI0fp7b+g7kCRm6psy2dsf8uApTRclwG18h8Avm7C9+fnt+O36PspJ/OzoWg==}
    engines: {node: '>=14'}
    dev: false

  /@pkgjs/parseargs@0.11.0:
    resolution: {integrity: sha512-+1VkjdD0QBLPodGrJUeqarH8VAIvQODIbwh9XpP5Syisf7YoQgsJKPNFoqqLQlu+VQ/tVSshMR6loPMn8U+dPg==}
    engines: {node: '>=14'}
    requiresBuild: true
    dev: true
    optional: true

  /@protobufjs/aspromise@1.1.2:
    resolution: {integrity: sha512-j+gKExEuLmKwvz3OgROXtrJ2UG2x8Ch2YZUxahh+s1F2HZ+wAceUNLkvy6zKCPVRkU++ZWQrdxsUeQXmcg4uoQ==}
    dev: false

  /@protobufjs/base64@1.1.2:
    resolution: {integrity: sha512-AZkcAA5vnN/v4PDqKyMR5lx7hZttPDgClv83E//FMNhR2TMcLUhfRUBHCmSl0oi9zMgDDqRUJkSxO3wm85+XLg==}
    dev: false

  /@protobufjs/codegen@2.0.4:
    resolution: {integrity: sha512-YyFaikqM5sH0ziFZCN3xDC7zeGaB/d0IUb9CATugHWbd1FRFwWwt4ld4OYMPWu5a3Xe01mGAULCdqhMlPl29Jg==}
    dev: false

  /@protobufjs/eventemitter@1.1.0:
    resolution: {integrity: sha512-j9ednRT81vYJ9OfVuXG6ERSTdEL1xVsNgqpkxMsbIabzSo3goCjDIveeGv5d03om39ML71RdmrGNjG5SReBP/Q==}
    dev: false

  /@protobufjs/fetch@1.1.0:
    resolution: {integrity: sha512-lljVXpqXebpsijW71PZaCYeIcE5on1w5DlQy5WH6GLbFryLUrBD4932W/E2BSpfRJWseIL4v/KPgBFxDOIdKpQ==}
    dependencies:
      '@protobufjs/aspromise': 1.1.2
      '@protobufjs/inquire': 1.1.0
    dev: false

  /@protobufjs/float@1.0.2:
    resolution: {integrity: sha512-Ddb+kVXlXst9d+R9PfTIxh1EdNkgoRe5tOX6t01f1lYWOvJnSPDBlG241QLzcyPdoNTsblLUdujGSE4RzrTZGQ==}
    dev: false

  /@protobufjs/inquire@1.1.0:
    resolution: {integrity: sha512-kdSefcPdruJiFMVSbn801t4vFK7KB/5gd2fYvrxhuJYg8ILrmn9SKSX2tZdV6V+ksulWqS7aXjBcRXl3wHoD9Q==}
    dev: false

  /@protobufjs/path@1.1.2:
    resolution: {integrity: sha512-6JOcJ5Tm08dOHAbdR3GrvP+yUUfkjG5ePsHYczMFLq3ZmMkAD98cDgcT2iA1lJ9NVwFd4tH/iSSoe44YWkltEA==}
    dev: false

  /@protobufjs/pool@1.1.0:
    resolution: {integrity: sha512-0kELaGSIDBKvcgS4zkjz1PeddatrjYcmMWOlAuAPwAeccUrPHdUqo/J6LiymHHEiJT5NrF1UVwxY14f+fy4WQw==}
    dev: false

  /@protobufjs/utf8@1.1.0:
    resolution: {integrity: sha512-Vvn3zZrhQZkkBE8LSuW3em98c0FwgO4nxzv6OdSxPKJIEKY2bGbHn+mhGIPerzI4twdxaP8/0+06HBpwf345Lw==}
    dev: false

  /@rollup/rollup-android-arm-eabi@4.35.0:
    resolution: {integrity: sha512-uYQ2WfPaqz5QtVgMxfN6NpLD+no0MYHDBywl7itPYd3K5TjjSghNKmX8ic9S8NU8w81NVhJv/XojcHptRly7qQ==}
    cpu: [arm]
    os: [android]
    requiresBuild: true
    dev: true
    optional: true

  /@rollup/rollup-android-arm64@4.35.0:
    resolution: {integrity: sha512-FtKddj9XZudurLhdJnBl9fl6BwCJ3ky8riCXjEw3/UIbjmIY58ppWwPEvU3fNu+W7FUsAsB1CdH+7EQE6CXAPA==}
    cpu: [arm64]
    os: [android]
    requiresBuild: true
    dev: true
    optional: true

  /@rollup/rollup-darwin-arm64@4.35.0:
    resolution: {integrity: sha512-Uk+GjOJR6CY844/q6r5DR/6lkPFOw0hjfOIzVx22THJXMxktXG6CbejseJFznU8vHcEBLpiXKY3/6xc+cBm65Q==}
    cpu: [arm64]
    os: [darwin]
    requiresBuild: true
    dev: true
    optional: true

  /@rollup/rollup-darwin-x64@4.35.0:
    resolution: {integrity: sha512-3IrHjfAS6Vkp+5bISNQnPogRAW5GAV1n+bNCrDwXmfMHbPl5EhTmWtfmwlJxFRUCBZ+tZ/OxDyU08aF6NI/N5Q==}
    cpu: [x64]
    os: [darwin]
    requiresBuild: true
    dev: true
    optional: true

  /@rollup/rollup-freebsd-arm64@4.35.0:
    resolution: {integrity: sha512-sxjoD/6F9cDLSELuLNnY0fOrM9WA0KrM0vWm57XhrIMf5FGiN8D0l7fn+bpUeBSU7dCgPV2oX4zHAsAXyHFGcQ==}
    cpu: [arm64]
    os: [freebsd]
    requiresBuild: true
    dev: true
    optional: true

  /@rollup/rollup-freebsd-x64@4.35.0:
    resolution: {integrity: sha512-2mpHCeRuD1u/2kruUiHSsnjWtHjqVbzhBkNVQ1aVD63CcexKVcQGwJ2g5VphOd84GvxfSvnnlEyBtQCE5hxVVw==}
    cpu: [x64]
    os: [freebsd]
    requiresBuild: true
    dev: true
    optional: true

  /@rollup/rollup-linux-arm-gnueabihf@4.35.0:
    resolution: {integrity: sha512-mrA0v3QMy6ZSvEuLs0dMxcO2LnaCONs1Z73GUDBHWbY8tFFocM6yl7YyMu7rz4zS81NDSqhrUuolyZXGi8TEqg==}
    cpu: [arm]
    os: [linux]
    requiresBuild: true
    dev: true
    optional: true

  /@rollup/rollup-linux-arm-musleabihf@4.35.0:
    resolution: {integrity: sha512-DnYhhzcvTAKNexIql8pFajr0PiDGrIsBYPRvCKlA5ixSS3uwo/CWNZxB09jhIapEIg945KOzcYEAGGSmTSpk7A==}
    cpu: [arm]
    os: [linux]
    requiresBuild: true
    dev: true
    optional: true

  /@rollup/rollup-linux-arm64-gnu@4.35.0:
    resolution: {integrity: sha512-uagpnH2M2g2b5iLsCTZ35CL1FgyuzzJQ8L9VtlJ+FckBXroTwNOaD0z0/UF+k5K3aNQjbm8LIVpxykUOQt1m/A==}
    cpu: [arm64]
    os: [linux]
    requiresBuild: true
    dev: true
    optional: true

  /@rollup/rollup-linux-arm64-musl@4.35.0:
    resolution: {integrity: sha512-XQxVOCd6VJeHQA/7YcqyV0/88N6ysSVzRjJ9I9UA/xXpEsjvAgDTgH3wQYz5bmr7SPtVK2TsP2fQ2N9L4ukoUg==}
    cpu: [arm64]
    os: [linux]
    requiresBuild: true
    dev: true
    optional: true

  /@rollup/rollup-linux-loongarch64-gnu@4.35.0:
    resolution: {integrity: sha512-5pMT5PzfgwcXEwOaSrqVsz/LvjDZt+vQ8RT/70yhPU06PTuq8WaHhfT1LW+cdD7mW6i/J5/XIkX/1tCAkh1W6g==}
    cpu: [loong64]
    os: [linux]
    requiresBuild: true
    dev: true
    optional: true

  /@rollup/rollup-linux-powerpc64le-gnu@4.35.0:
    resolution: {integrity: sha512-c+zkcvbhbXF98f4CtEIP1EBA/lCic5xB0lToneZYvMeKu5Kamq3O8gqrxiYYLzlZH6E3Aq+TSW86E4ay8iD8EA==}
    cpu: [ppc64]
    os: [linux]
    requiresBuild: true
    dev: true
    optional: true

  /@rollup/rollup-linux-riscv64-gnu@4.35.0:
    resolution: {integrity: sha512-s91fuAHdOwH/Tad2tzTtPX7UZyytHIRR6V4+2IGlV0Cej5rkG0R61SX4l4y9sh0JBibMiploZx3oHKPnQBKe4g==}
    cpu: [riscv64]
    os: [linux]
    requiresBuild: true
    dev: true
    optional: true

  /@rollup/rollup-linux-s390x-gnu@4.35.0:
    resolution: {integrity: sha512-hQRkPQPLYJZYGP+Hj4fR9dDBMIM7zrzJDWFEMPdTnTy95Ljnv0/4w/ixFw3pTBMEuuEuoqtBINYND4M7ujcuQw==}
    cpu: [s390x]
    os: [linux]
    requiresBuild: true
    dev: true
    optional: true

  /@rollup/rollup-linux-x64-gnu@4.35.0:
    resolution: {integrity: sha512-Pim1T8rXOri+0HmV4CdKSGrqcBWX0d1HoPnQ0uw0bdp1aP5SdQVNBy8LjYncvnLgu3fnnCt17xjWGd4cqh8/hA==}
    cpu: [x64]
    os: [linux]
    requiresBuild: true
    dev: true
    optional: true

  /@rollup/rollup-linux-x64-musl@4.35.0:
    resolution: {integrity: sha512-QysqXzYiDvQWfUiTm8XmJNO2zm9yC9P/2Gkrwg2dH9cxotQzunBHYr6jk4SujCTqnfGxduOmQcI7c2ryuW8XVg==}
    cpu: [x64]
    os: [linux]
    requiresBuild: true
    dev: true
    optional: true

  /@rollup/rollup-win32-arm64-msvc@4.35.0:
    resolution: {integrity: sha512-OUOlGqPkVJCdJETKOCEf1mw848ZyJ5w50/rZ/3IBQVdLfR5jk/6Sr5m3iO2tdPgwo0x7VcncYuOvMhBWZq8ayg==}
    cpu: [arm64]
    os: [win32]
    requiresBuild: true
    dev: true
    optional: true

  /@rollup/rollup-win32-ia32-msvc@4.35.0:
    resolution: {integrity: sha512-2/lsgejMrtwQe44glq7AFFHLfJBPafpsTa6JvP2NGef/ifOa4KBoglVf7AKN7EV9o32evBPRqfg96fEHzWo5kw==}
    cpu: [ia32]
    os: [win32]
    requiresBuild: true
    dev: true
    optional: true

  /@rollup/rollup-win32-x64-msvc@4.35.0:
    resolution: {integrity: sha512-PIQeY5XDkrOysbQblSW7v3l1MDZzkTEzAfTPkj5VAu3FW8fS4ynyLg2sINp0fp3SjZ8xkRYpLqoKcYqAkhU1dw==}
    cpu: [x64]
    os: [win32]
    requiresBuild: true
    dev: true
    optional: true

  /@sinclair/typebox@0.27.8:
    resolution: {integrity: sha512-+Fj43pSMwJs4KRrH/938Uf+uAELIgVBmQzg/q1YG10djyfA3TnrU8N8XzqCh/okZdszqBQTZf96idMfE5lnwTA==}
    dev: true

  /@sinonjs/commons@3.0.1:
    resolution: {integrity: sha512-K3mCHKQ9sVh8o1C9cxkwxaOmXoAMlDxC1mYyHrjqOWEcBjYr76t96zL2zlj5dUGZ3HSw240X1qgH3Mjf1yJWpQ==}
    dependencies:
      type-detect: 4.0.8
    dev: true

  /@sinonjs/fake-timers@10.3.0:
    resolution: {integrity: sha512-V4BG07kuYSUkTCSBHG8G8TNhM+F19jXFWnQtzj+we8DrkpSBCee9Z3Ms8yiGer/dlmhe35/Xdgyo3/0rQKg7YA==}
    dependencies:
      '@sinonjs/commons': 3.0.1
    dev: true

  /@standard-schema/spec@1.0.0:
    resolution: {integrity: sha512-m2bOd0f2RT9k8QJx1JN85cZYyH1RqFBdlwtkSlf4tBDYLCiiZnv1fIIwacK6cqwXavOydf0NPToMQgpKq+dVlA==}
    dev: true

  /@sveltejs/acorn-typescript@1.0.5(acorn@8.15.0):
    resolution: {integrity: sha512-IwQk4yfwLdibDlrXVE04jTZYlLnwsTT2PIOQQGNLWfjavGifnk1JD1LcZjZaBTRcxZu2FfPfNLOE04DSu9lqtQ==}
    peerDependencies:
      acorn: ^8.9.0
    dependencies:
      acorn: 8.15.0
    dev: false

  /@types/argparse@2.0.14:
    resolution: {integrity: sha512-jJ6NMs9rXQ0rsqNt3TL4Elcwhd6wygo3lJOVoiHzURD34vsCcAlw443uGu4PXTtEmMF7sYKoadTCLXNmuJuQGw==}
    dev: true

  /@types/async@3.2.24:
    resolution: {integrity: sha512-8iHVLHsCCOBKjCF2KwFe0p9Z3rfM9mL+sSP8btyR5vTjJRAqpBYD28/ZLgXPf0pjG1VxOvtCV/BgXkQbpSe8Hw==}
    dev: true

  /@types/babel__core@7.20.5:
    resolution: {integrity: sha512-qoQprZvz5wQFJwMDqeseRXWv3rqMvhgpbXFfVyWhbx9X47POIA6i/+dXefEmZKoAgOaTdaIgNSMqMIU61yRyzA==}
    dependencies:
      '@babel/parser': 7.28.4
      '@babel/types': 7.28.4
      '@types/babel__generator': 7.27.0
      '@types/babel__template': 7.4.4
      '@types/babel__traverse': 7.28.0
    dev: true

  /@types/babel__generator@7.27.0:
    resolution: {integrity: sha512-ufFd2Xi92OAVPYsy+P4n7/U7e68fex0+Ee8gSG9KX7eo084CWiQ4sdxktvdl0bOPupXtVJPY19zk6EwWqUQ8lg==}
    dependencies:
      '@babel/types': 7.28.4
    dev: true

  /@types/babel__template@7.4.4:
    resolution: {integrity: sha512-h/NUaSyG5EyxBIp8YRxo4RMe2/qQgvyowRwVMzhYhBCONbW8PUsg4lkFMrhgZhUe5z3L3MiLDuvyJ/CaPa2A8A==}
    dependencies:
      '@babel/parser': 7.28.4
      '@babel/types': 7.28.4
    dev: true

  /@types/babel__traverse@7.28.0:
    resolution: {integrity: sha512-8PvcXf70gTDZBgt9ptxJ8elBeBjcLOAcOtoO/mPJjtji1+CdGbHgm77om1GrsPxsiE+uXIpNSK64UYaIwQXd4Q==}
    dependencies:
      '@babel/types': 7.28.4
    dev: true

  /@types/body-parser@1.19.5:
    resolution: {integrity: sha512-fB3Zu92ucau0iQ0JMCFQE7b/dv8Ot07NI3KaZIkIUNXq82k4eBAqUaneXfleGY9JWskeS9y+u0nXMyspcuQrCg==}
    dependencies:
      '@types/connect': 3.4.38
      '@types/node': 20.19.16
    dev: true

  /@types/cli-progress@3.11.5:
    resolution: {integrity: sha512-D4PbNRbviKyppS5ivBGyFO29POlySLmA2HyUFE4p5QGazAMM3CwkKWcvTl8gvElSuxRh6FPKL8XmidX873ou4g==}
    dependencies:
      '@types/node': 20.19.16
    dev: true

  /@types/connect@3.4.38:
    resolution: {integrity: sha512-K6uROf1LD88uDQqJCktA4yzL1YYAK6NgfsI0v/mTgyPKWsX1CnJ0XPSDhViejru1GcRkLWb8RlzFYJRqGUbaug==}
    dependencies:
      '@types/node': 20.19.16
    dev: true

  /@types/cookie@0.6.0:
    resolution: {integrity: sha512-4Kh9a6B2bQciAhf7FSuMRRkUWecJgJu9nPnx3yzpsfXX/c50REIqpHY4C82bXP90qrLtXtkDxTZosYO3UpOwlA==}
    dev: true

  /@types/cors@2.8.17:
    resolution: {integrity: sha512-8CGDvrBj1zgo2qE+oS3pOCyYNqCPryMWY2bGfwA0dcfopWGgxs+78df0Rs3rc9THP4JkOhLsAa+15VdpAqkcUA==}
    dependencies:
      '@types/node': 20.19.16
    dev: true

  /@types/diff-match-patch@1.0.36:
    resolution: {integrity: sha512-xFdR6tkm0MWvBfO8xXCSsinYxHcqkQUlcHeSpMC2ukzOb6lwQAfDmW+Qt0AvlGd8HpsS28qKsB+oPeJn9I39jg==}

  /@types/estree@1.0.6:
    resolution: {integrity: sha512-AYnb1nQyY49te+VRAVgmzfcgjYS91mY5P0TKUDCLEM+gNnA+3T6rWITXRLYCpahpqSQbN5cE+gHpnPyXjHWxcw==}
    dev: true

  /@types/estree@1.0.8:
    resolution: {integrity: sha512-dWHzHa2WqEXI/O1E9OjrocMTKJl2mSrEolh1Iomrv6U+JuNwaHXsXx9bLu5gG7BUWFIN0skIQJQ/L1rIex4X6w==}

  /@types/express-serve-static-core@5.0.6:
    resolution: {integrity: sha512-3xhRnjJPkULekpSzgtoNYYcTWgEZkp4myc+Saevii5JPnHNvHMRlBSHDbs7Bh1iPPoVTERHEZXyhyLbMEsExsA==}
    dependencies:
      '@types/node': 20.19.16
      '@types/qs': 6.9.18
      '@types/range-parser': 1.2.7
      '@types/send': 0.17.4
    dev: true

  /@types/express@5.0.1:
    resolution: {integrity: sha512-UZUw8vjpWFXuDnjFTh7/5c2TWDlQqeXHi6hcN7F2XSVT5P+WmUnnbFS3KA6Jnc6IsEqI2qCVu2bK0R0J4A8ZQQ==}
    dependencies:
      '@types/body-parser': 1.19.5
      '@types/express-serve-static-core': 5.0.6
      '@types/serve-static': 1.15.7
    dev: true

  /@types/fs-extra@9.0.13:
    resolution: {integrity: sha512-nEnwB++1u5lVDM2UI4c1+5R+FYaKfaAzS4OococimjVm3nQw3TuzH5UNsocrcTBbhnerblyHj4A49qXbIiZdpA==}
    dependencies:
      '@types/node': 20.19.16
    dev: true

  /@types/graceful-fs@4.1.9:
    resolution: {integrity: sha512-olP3sd1qOEe5dXTSaFvQG+02VdRXcdytWLAZsAq1PecU8uqQAhkrnbli7DagjtXKW/Bl7YJbUsa8MPcuc8LHEQ==}
    dependencies:
      '@types/node': 20.19.16
    dev: true

  /@types/http-errors@2.0.4:
    resolution: {integrity: sha512-D0CFMMtydbJAegzOyHjtiKPLlvnm3iTZyZRSZoLq2mRhDdmLfIWOCYPfQJ4cu2erKghU++QvjcUjp/5h7hESpA==}
    dev: true

  /@types/istanbul-lib-coverage@2.0.6:
    resolution: {integrity: sha512-2QF/t/auWm0lsy8XtKVPG19v3sSOQlJe/YHZgfjb/KBBHOGSV+J2q/S671rcq9uTBrLAXmZpqJiaQbMT+zNU1w==}
    dev: true

  /@types/istanbul-lib-report@3.0.3:
    resolution: {integrity: sha512-NQn7AHQnk/RSLOxrBbGyJM/aVQ+pjj5HCgasFxc0K/KhoATfQ/47AyUl15I2yBUpihjmas+a+VJBOqecrFH+uA==}
    dependencies:
      '@types/istanbul-lib-coverage': 2.0.6
    dev: true

  /@types/istanbul-reports@3.0.4:
    resolution: {integrity: sha512-pk2B1NWalF9toCRu6gjBzR69syFjP4Od8WRAX+0mmf9lAjCRicLOWc+ZrxZHx/0XRjotgkF9t6iaMJ+aXcOdZQ==}
    dependencies:
      '@types/istanbul-lib-report': 3.0.3
    dev: true

  /@types/json-schema@7.0.15:
    resolution: {integrity: sha512-5+fP8P8MFNC+AyZCDxrB2pkZFPGzqQWUzpSeuuVLvm8VMcorNYavBqoFcxK8bQz4Qsbn4oUEEem4wDLfcysGHA==}
    dev: true

  /@types/mime@1.3.5:
    resolution: {integrity: sha512-/pyBZWSLD2n0dcHE3hq8s8ZvcETHtEuF+3E7XVt0Ig2nvsVQXdghHVcEkIWjy9A0wKfTn97a/PSDYohKIlnP/w==}
    dev: true

  /@types/mustache@4.2.5:
    resolution: {integrity: sha512-PLwiVvTBg59tGFL/8VpcGvqOu3L4OuveNvPi0EYbWchRdEVP++yRUXJPFl+CApKEq13017/4Nf7aQ5lTtHUNsA==}
    dev: true

  /@types/node-fetch@2.6.13:
    resolution: {integrity: sha512-QGpRVpzSaUs30JBSGPjOg4Uveu384erbHBoT1zeONvyCfwQxIkUshLAOqN/k9EjGviPRmWTTe6aH2qySWKTVSw==}
    dependencies:
      '@types/node': 20.19.16
      form-data: 4.0.4

  /@types/node@18.19.123:
    resolution: {integrity: sha512-K7DIaHnh0mzVxreCR9qwgNxp3MH9dltPNIEddW9MYUlcKAzm+3grKNSTe2vCJHI1FaLpvpL5JGJrz1UZDKYvDg==}
    dependencies:
      undici-types: 5.26.5

  /@types/node@20.10.5:
    resolution: {integrity: sha512-nNPsNE65wjMxEKI93yOP+NPGGBJz/PoN3kZsVLee0XMiJolxSekEVD8wRwBUBqkwc7UWop0edW50yrCQW4CyRw==}
    dependencies:
      undici-types: 5.26.5
    dev: true

  /@types/node@20.19.16:
    resolution: {integrity: sha512-VS6TTONVdgwJwtJr7U+ghEjpfmQdqehLLpg/iMYGOd1+ilaFjdBJwFuPggJ4EAYPDCzWfDUHoIxyVnu+tOWVuQ==}
    dependencies:
      undici-types: 6.21.0

  /@types/node@20.19.9:
    resolution: {integrity: sha512-cuVNgarYWZqxRJDQHEB58GEONhOK79QVR/qYx4S7kcUObQvUwvFnYxJuuHUKm2aieN9X3yZB4LZsuYNU1Qphsw==}
    dependencies:
      undici-types: 6.21.0
    dev: true

  /@types/node@22.19.1:
    resolution: {integrity: sha512-LCCV0HdSZZZb34qifBsyWlUmok6W7ouER+oQIGBScS8EsZsQbrtFTUrDX4hOl+CS6p7cnNC4td+qrSVGSCTUfQ==}
    dependencies:
      undici-types: 6.21.0

  /@types/pluralize@0.0.30:
    resolution: {integrity: sha512-kVww6xZrW/db5BR9OqiT71J9huRdQ+z/r+LbDuT7/EK50mCmj5FoaIARnVv0rvjUS/YpDox0cDU9lpQT011VBA==}
    dev: true

  /@types/qs@6.9.18:
    resolution: {integrity: sha512-kK7dgTYDyGqS+e2Q4aK9X3D7q234CIZ1Bv0q/7Z5IwRDoADNU81xXJK/YVyLbLTZCoIwUoDoffFeF+p/eIklAA==}
    dev: true

  /@types/range-parser@1.2.7:
    resolution: {integrity: sha512-hKormJbkJqzQGhziax5PItDUTMAM9uE2XXQmM37dyd4hVM+5aVl7oVxMVUiVQn2oCQFN/LKCZdvSM0pFRqbSmQ==}
    dev: true

  /@types/retry@0.12.0:
    resolution: {integrity: sha512-wWKOClTTiizcZhXnPY4wikVAwmdYHp8q6DmC+EJUzAMsycb7HB32Kh9RN4+0gExjmPmZSAQjgURXIGATPegAvA==}

  /@types/send@0.17.4:
    resolution: {integrity: sha512-x2EM6TJOybec7c52BX0ZspPodMsQUd5L6PRwOunVyVUhXiBSKf3AezDL8Dgvgt5o0UfKNfuA0eMLr2wLT4AiBA==}
    dependencies:
      '@types/mime': 1.3.5
      '@types/node': 20.19.16
    dev: true

  /@types/serve-static@1.15.7:
    resolution: {integrity: sha512-W8Ym+h8nhuRwaKPaDw34QUkwsGi6Rc4yYqvKFo5rm2FUEhCFbzVWrxXUxuKK8TASjWsysJY0nsmNCGhCOIsrOw==}
    dependencies:
      '@types/http-errors': 2.0.4
      '@types/node': 20.19.16
      '@types/send': 0.17.4
    dev: true

  /@types/stack-utils@2.0.3:
    resolution: {integrity: sha512-9aEbYZ3TbYMznPdcdr3SmIrLXwC/AKZXQeCf9Pgao5CKb8CyHuEX5jzWPTkvregvhRJHcpRO6BFoGW9ycaOkYw==}
    dev: true

  /@types/statuses@2.0.5:
    resolution: {integrity: sha512-jmIUGWrAiwu3dZpxntxieC+1n/5c3mjrImkmOSQ2NC5uP6cYO4aAZDdSmRcI5C1oiTmqlZGHC+/NmJrKogbP5A==}
    dev: true

  /@types/tar@6.1.13:
    resolution: {integrity: sha512-IznnlmU5f4WcGTh2ltRu/Ijpmk8wiWXfF0VA4s+HPjHZgvFggk1YaIkbo5krX/zUCzWF8N/l4+W/LNxnvAJ8nw==}
    dependencies:
      '@types/node': 22.19.1
      minipass: 4.2.8
    dev: true

  /@types/tough-cookie@4.0.5:
    resolution: {integrity: sha512-/Ad8+nIOV7Rl++6f1BdKxFSMgmoqEoYbHRpPcx3JEfv8VRsQe9Z4mCXeJBzxs7mbHY/XOZZuXlRNfhpVPbs6ZA==}
    dev: true

  /@types/uuid@10.0.0:
    resolution: {integrity: sha512-7gqG38EyHgyP1S+7+xomFtL+ZNHcKv6DwNaCZmJmo1vgMugyF3TCnXVg4t1uk89mLNwnLtnY3TpOpCOyp1/xHQ==}

  /@types/uuid@9.0.7:
    resolution: {integrity: sha512-WUtIVRUZ9i5dYXefDEAI7sh9/O7jGvHg7Df/5O/gtH3Yabe5odI3UWopVR1qbPXQtvOxWu3mM4XxlYeZtMWF4g==}
    dev: true

  /@types/ws@8.18.1:
    resolution: {integrity: sha512-ThVF6DCVhA8kUGy+aazFQ4kXQ7E1Ty7A3ypFOe0IcJV8O/M511G99AW24irKrW56Wt44yG9+ij8FaqoBGkuBXg==}
    dependencies:
      '@types/node': 20.19.16
    dev: true

  /@types/yargs-parser@21.0.3:
    resolution: {integrity: sha512-I4q9QU9MQv4oEOz4tAHJtNz1cwuLxn2F3xcc2iV5WdqLPpUnj30aUuxt1mAxYTG+oe8CZMV/+6rU4S4gRDzqtQ==}
    dev: true

  /@types/yargs@17.0.32:
    resolution: {integrity: sha512-xQ67Yc/laOG5uMfX/093MRlGGCIBzZMarVa+gfNKJxWAIgykYpVGkBdbqEzGDDfCrVUj6Hiff4mTZ5BA6TmAog==}
    dependencies:
      '@types/yargs-parser': 21.0.3
    dev: true

  /@typescript-eslint/eslint-plugin@8.49.0(@typescript-eslint/parser@8.49.0)(eslint@9.39.2)(typescript@5.4.4):
    resolution: {integrity: sha512-JXij0vzIaTtCwu6SxTh8qBc66kmf1xs7pI4UOiMDFVct6q86G0Zs7KRcEoJgY3Cav3x5Tq0MF5jwgpgLqgKG3A==}
    engines: {node: ^18.18.0 || ^20.9.0 || >=21.1.0}
    peerDependencies:
      '@typescript-eslint/parser': ^8.49.0
      eslint: ^8.57.0 || ^9.0.0
      typescript: '>=4.8.4 <6.0.0'
    dependencies:
      '@eslint-community/regexpp': 4.12.2
      '@typescript-eslint/parser': 8.49.0(eslint@9.39.2)(typescript@5.4.4)
      '@typescript-eslint/scope-manager': 8.49.0
      '@typescript-eslint/type-utils': 8.49.0(eslint@9.39.2)(typescript@5.4.4)
      '@typescript-eslint/utils': 8.49.0(eslint@9.39.2)(typescript@5.4.4)
      '@typescript-eslint/visitor-keys': 8.49.0
      eslint: 9.39.2
      ignore: 7.0.5
      natural-compare: 1.4.0
      ts-api-utils: 2.1.0(typescript@5.4.4)
      typescript: 5.4.4
    transitivePeerDependencies:
      - supports-color
    dev: true

  /@typescript-eslint/parser@8.49.0(eslint@9.39.2)(typescript@5.4.4):
    resolution: {integrity: sha512-N9lBGA9o9aqb1hVMc9hzySbhKibHmB+N3IpoShyV6HyQYRGIhlrO5rQgttypi+yEeKsKI4idxC8Jw6gXKD4THA==}
    engines: {node: ^18.18.0 || ^20.9.0 || >=21.1.0}
    peerDependencies:
      eslint: ^8.57.0 || ^9.0.0
      typescript: '>=4.8.4 <6.0.0'
    dependencies:
      '@typescript-eslint/scope-manager': 8.49.0
      '@typescript-eslint/types': 8.49.0
      '@typescript-eslint/typescript-estree': 8.49.0(typescript@5.4.4)
      '@typescript-eslint/visitor-keys': 8.49.0
      debug: 4.4.3
      eslint: 9.39.2
      typescript: 5.4.4
    transitivePeerDependencies:
      - supports-color
    dev: true

  /@typescript-eslint/project-service@8.49.0(typescript@5.4.4):
    resolution: {integrity: sha512-/wJN0/DKkmRUMXjZUXYZpD1NEQzQAAn9QWfGwo+Ai8gnzqH7tvqS7oNVdTjKqOcPyVIdZdyCMoqN66Ia789e7g==}
    engines: {node: ^18.18.0 || ^20.9.0 || >=21.1.0}
    peerDependencies:
      typescript: '>=4.8.4 <6.0.0'
    dependencies:
      '@typescript-eslint/tsconfig-utils': 8.49.0(typescript@5.4.4)
      '@typescript-eslint/types': 8.49.0
      debug: 4.4.3
      typescript: 5.4.4
    transitivePeerDependencies:
      - supports-color
    dev: true

  /@typescript-eslint/scope-manager@8.49.0:
    resolution: {integrity: sha512-npgS3zi+/30KSOkXNs0LQXtsg9ekZ8OISAOLGWA/ZOEn0ZH74Ginfl7foziV8DT+D98WfQ5Kopwqb/PZOaIJGg==}
    engines: {node: ^18.18.0 || ^20.9.0 || >=21.1.0}
    dependencies:
      '@typescript-eslint/types': 8.49.0
      '@typescript-eslint/visitor-keys': 8.49.0
    dev: true

  /@typescript-eslint/tsconfig-utils@8.49.0(typescript@5.4.4):
    resolution: {integrity: sha512-8prixNi1/6nawsRYxet4YOhnbW+W9FK/bQPxsGB1D3ZrDzbJ5FXw5XmzxZv82X3B+ZccuSxo/X8q9nQ+mFecWA==}
    engines: {node: ^18.18.0 || ^20.9.0 || >=21.1.0}
    peerDependencies:
      typescript: '>=4.8.4 <6.0.0'
    dependencies:
      typescript: 5.4.4
    dev: true

  /@typescript-eslint/type-utils@8.49.0(eslint@9.39.2)(typescript@5.4.4):
    resolution: {integrity: sha512-KTExJfQ+svY8I10P4HdxKzWsvtVnsuCifU5MvXrRwoP2KOlNZ9ADNEWWsQTJgMxLzS5VLQKDjkCT/YzgsnqmZg==}
    engines: {node: ^18.18.0 || ^20.9.0 || >=21.1.0}
    peerDependencies:
      eslint: ^8.57.0 || ^9.0.0
      typescript: '>=4.8.4 <6.0.0'
    dependencies:
      '@typescript-eslint/types': 8.49.0
      '@typescript-eslint/typescript-estree': 8.49.0(typescript@5.4.4)
      '@typescript-eslint/utils': 8.49.0(eslint@9.39.2)(typescript@5.4.4)
      debug: 4.4.3
      eslint: 9.39.2
      ts-api-utils: 2.1.0(typescript@5.4.4)
      typescript: 5.4.4
    transitivePeerDependencies:
      - supports-color
    dev: true

  /@typescript-eslint/types@8.49.0:
    resolution: {integrity: sha512-e9k/fneezorUo6WShlQpMxXh8/8wfyc+biu6tnAqA81oWrEic0k21RHzP9uqqpyBBeBKu4T+Bsjy9/b8u7obXQ==}
    engines: {node: ^18.18.0 || ^20.9.0 || >=21.1.0}
    dev: true

  /@typescript-eslint/typescript-estree@8.49.0(typescript@5.4.4):
    resolution: {integrity: sha512-jrLdRuAbPfPIdYNppHJ/D0wN+wwNfJ32YTAm10eJVsFmrVpXQnDWBn8niCSMlWjvml8jsce5E/O+86IQtTbJWA==}
    engines: {node: ^18.18.0 || ^20.9.0 || >=21.1.0}
    peerDependencies:
      typescript: '>=4.8.4 <6.0.0'
    dependencies:
      '@typescript-eslint/project-service': 8.49.0(typescript@5.4.4)
      '@typescript-eslint/tsconfig-utils': 8.49.0(typescript@5.4.4)
      '@typescript-eslint/types': 8.49.0
      '@typescript-eslint/visitor-keys': 8.49.0
      debug: 4.4.3
      minimatch: 9.0.5
      semver: 7.7.2
      tinyglobby: 0.2.15
      ts-api-utils: 2.1.0(typescript@5.4.4)
      typescript: 5.4.4
    transitivePeerDependencies:
      - supports-color
    dev: true

  /@typescript-eslint/utils@8.49.0(eslint@9.39.2)(typescript@5.4.4):
    resolution: {integrity: sha512-N3W7rJw7Rw+z1tRsHZbK395TWSYvufBXumYtEGzypgMUthlg0/hmCImeA8hgO2d2G4pd7ftpxxul2J8OdtdaFA==}
    engines: {node: ^18.18.0 || ^20.9.0 || >=21.1.0}
    peerDependencies:
      eslint: ^8.57.0 || ^9.0.0
      typescript: '>=4.8.4 <6.0.0'
    dependencies:
      '@eslint-community/eslint-utils': 4.9.0(eslint@9.39.2)
      '@typescript-eslint/scope-manager': 8.49.0
      '@typescript-eslint/types': 8.49.0
      '@typescript-eslint/typescript-estree': 8.49.0(typescript@5.4.4)
      eslint: 9.39.2
      typescript: 5.4.4
    transitivePeerDependencies:
      - supports-color
    dev: true

  /@typescript-eslint/visitor-keys@8.49.0:
    resolution: {integrity: sha512-LlKaciDe3GmZFphXIc79THF/YYBugZ7FS1pO581E/edlVVNbZKDy93evqmrfQ9/Y4uN0vVhX4iuchq26mK/iiA==}
    engines: {node: ^18.18.0 || ^20.9.0 || >=21.1.0}
    dependencies:
      '@typescript-eslint/types': 8.49.0
      eslint-visitor-keys: 4.2.1
    dev: true

  /@vercel/functions@1.0.2:
    resolution: {integrity: sha512-j3udyHOv/05Y8o3WQ/ANMWa1aYagsY5B3ouImiwgYsz5z4CBUHTY5dk74oQAXYr+bgoVDpdDlmxkpnxGzKEdLQ==}
    engines: {node: '>= 16'}
    dev: false

  /@vercel/oidc@3.0.3:
    resolution: {integrity: sha512-yNEQvPcVrK9sIe637+I0jD6leluPxzwJKx/Haw6F4H77CdDsszUn5V3o96LPziXkSNE2B83+Z3mjqGKBK/R6Gg==}
    engines: {node: '>= 20'}
    dev: true

  /@vitest/expect@2.1.9:
    resolution: {integrity: sha512-UJCIkTBenHeKT1TTlKMJWy1laZewsRIzYighyYiJKZreqtdxSos/S1t+ktRMQWu2CKqaarrkeszJx1cgC5tGZw==}
    dependencies:
      '@vitest/spy': 2.1.9
      '@vitest/utils': 2.1.9
      chai: 5.2.0
      tinyrainbow: 1.2.0
    dev: true

  /@vitest/mocker@2.1.9(msw@2.6.6)(vite@5.4.14):
    resolution: {integrity: sha512-tVL6uJgoUdi6icpxmdrn5YNo3g3Dxv+IHJBr0GXHaEdTcw3F+cPKnsXFhli6nO+f/6SDKPHEK1UN+k+TQv0Ehg==}
    peerDependencies:
      msw: ^2.4.9
      vite: ^5.0.0
    peerDependenciesMeta:
      msw:
        optional: true
      vite:
        optional: true
    dependencies:
      '@vitest/spy': 2.1.9
      estree-walker: 3.0.3
      magic-string: 0.30.19
      msw: 2.6.6(@types/node@20.10.5)(typescript@5.3.3)
      vite: 5.4.14(@types/node@20.10.5)
    dev: true

<<<<<<< HEAD
  /@vitest/mocker@2.1.9(vite@5.4.14):
    resolution: {integrity: sha512-tVL6uJgoUdi6icpxmdrn5YNo3g3Dxv+IHJBr0GXHaEdTcw3F+cPKnsXFhli6nO+f/6SDKPHEK1UN+k+TQv0Ehg==}
    peerDependencies:
      msw: ^2.4.9
      vite: ^5.0.0
    peerDependenciesMeta:
      msw:
        optional: true
      vite:
        optional: true
    dependencies:
      '@vitest/spy': 2.1.9
      estree-walker: 3.0.3
      magic-string: 0.30.19
      vite: 5.4.14(@types/node@20.10.5)
    dev: true

=======
>>>>>>> e085b589
  /@vitest/pretty-format@2.1.9:
    resolution: {integrity: sha512-KhRIdGV2U9HOUzxfiHmY8IFHTdqtOhIzCpd8WRdJiE7D/HUcZVD0EgQCVjm+Q9gkUXWgBvMmTtZgIG48wq7sOQ==}
    dependencies:
      tinyrainbow: 1.2.0
    dev: true

  /@vitest/runner@2.1.9:
    resolution: {integrity: sha512-ZXSSqTFIrzduD63btIfEyOmNcBmQvgOVsPNPe0jYtESiXkhd8u2erDLnMxmGrDCwHCCHE7hxwRDCT3pt0esT4g==}
    dependencies:
      '@vitest/utils': 2.1.9
      pathe: 1.1.2
    dev: true

  /@vitest/snapshot@2.1.9:
    resolution: {integrity: sha512-oBO82rEjsxLNJincVhLhaxxZdEtV0EFHMK5Kmx5sJ6H9L183dHECjiefOAdnqpIgT5eZwT04PoggUnW88vOBNQ==}
    dependencies:
      '@vitest/pretty-format': 2.1.9
      magic-string: 0.30.19
      pathe: 1.1.2
    dev: true

  /@vitest/spy@2.1.9:
    resolution: {integrity: sha512-E1B35FwzXXTs9FHNK6bDszs7mtydNi5MIfUWpceJ8Xbfb1gBMscAnwLbEu+B44ed6W3XjL9/ehLPHR1fkf1KLQ==}
    dependencies:
      tinyspy: 3.0.2
    dev: true

  /@vitest/utils@2.1.9:
    resolution: {integrity: sha512-v0psaMSkNJ3A2NMrUEHFRzJtDPFn+/VWZ5WxImB21T9fjucJRmS7xCS3ppEnARb9y11OAzaD+P2Ps+b+BGX5iQ==}
    dependencies:
      '@vitest/pretty-format': 2.1.9
      loupe: 3.1.3
      tinyrainbow: 1.2.0
    dev: true

  /@vue/compiler-core@3.5.21:
    resolution: {integrity: sha512-8i+LZ0vf6ZgII5Z9XmUvrCyEzocvWT+TeR2VBUVlzIH6Tyv57E20mPZ1bCS+tbejgUgmjrEh7q/0F0bibskAmw==}
    dependencies:
      '@babel/parser': 7.28.4
      '@vue/shared': 3.5.21
      entities: 4.5.0
      estree-walker: 2.0.2
      source-map-js: 1.2.1
    dev: false

  /@vue/compiler-dom@3.5.21:
    resolution: {integrity: sha512-jNtbu/u97wiyEBJlJ9kmdw7tAr5Vy0Aj5CgQmo+6pxWNQhXZDPsRr1UWPN4v3Zf82s2H3kF51IbzZ4jMWAgPlQ==}
    dependencies:
      '@vue/compiler-core': 3.5.21
      '@vue/shared': 3.5.21
    dev: false

  /@vue/compiler-sfc@3.5.21:
    resolution: {integrity: sha512-SXlyk6I5eUGBd2v8Ie7tF6ADHE9kCR6mBEuPyH1nUZ0h6Xx6nZI29i12sJKQmzbDyr2tUHMhhTt51Z6blbkTTQ==}
    dependencies:
      '@babel/parser': 7.28.4
      '@vue/compiler-core': 3.5.21
      '@vue/compiler-dom': 3.5.21
      '@vue/compiler-ssr': 3.5.21
      '@vue/shared': 3.5.21
      estree-walker: 2.0.2
      magic-string: 0.30.19
      postcss: 8.5.6
      source-map-js: 1.2.1
    dev: false

  /@vue/compiler-ssr@3.5.21:
    resolution: {integrity: sha512-vKQ5olH5edFZdf5ZrlEgSO1j1DMA4u23TVK5XR1uMhvwnYvVdDF0nHXJUblL/GvzlShQbjhZZ2uvYmDlAbgo9w==}
    dependencies:
      '@vue/compiler-dom': 3.5.21
      '@vue/shared': 3.5.21
    dev: false

  /@vue/reactivity@3.5.21:
    resolution: {integrity: sha512-3ah7sa+Cwr9iiYEERt9JfZKPw4A2UlbY8RbbnH2mGCE8NwHkhmlZt2VsH0oDA3P08X3jJd29ohBDtX+TbD9AsA==}
    dependencies:
      '@vue/shared': 3.5.21
    dev: false

  /@vue/runtime-core@3.5.21:
    resolution: {integrity: sha512-+DplQlRS4MXfIf9gfD1BOJpk5RSyGgGXD/R+cumhe8jdjUcq/qlxDawQlSI8hCKupBlvM+3eS1se5xW+SuNAwA==}
    dependencies:
      '@vue/reactivity': 3.5.21
      '@vue/shared': 3.5.21
    dev: false

  /@vue/runtime-dom@3.5.21:
    resolution: {integrity: sha512-3M2DZsOFwM5qI15wrMmNF5RJe1+ARijt2HM3TbzBbPSuBHOQpoidE+Pa+XEaVN+czbHf81ETRoG1ltztP2em8w==}
    dependencies:
      '@vue/reactivity': 3.5.21
      '@vue/runtime-core': 3.5.21
      '@vue/shared': 3.5.21
      csstype: 3.1.3
    dev: false

  /@vue/server-renderer@3.5.21(vue@3.5.21):
    resolution: {integrity: sha512-qr8AqgD3DJPJcGvLcJKQo2tAc8OnXRcfxhOJCPF+fcfn5bBGz7VCcO7t+qETOPxpWK1mgysXvVT/j+xWaHeMWA==}
    peerDependencies:
      vue: 3.5.21
    dependencies:
      '@vue/compiler-ssr': 3.5.21
      '@vue/shared': 3.5.21
      vue: 3.5.21(typescript@5.3.3)
    dev: false

  /@vue/shared@3.5.21:
    resolution: {integrity: sha512-+2k1EQpnYuVuu3N7atWyG3/xoFWIVJZq4Mz8XNOdScFI0etES75fbny/oU4lKWk/577P1zmg0ioYvpGEDZ3DLw==}
    dev: false

  /@zodios/core@10.9.6(axios@1.11.0)(zod@3.25.76):
    resolution: {integrity: sha512-aH4rOdb3AcezN7ws8vDgBfGboZMk2JGGzEq/DtW65MhnRxyTGRuLJRWVQ/2KxDgWvV2F5oTkAS+5pnjKbl0n+A==}
    peerDependencies:
      axios: ^0.x || ^1.0.0
      zod: ^3.x
    dependencies:
      axios: 1.11.0
      zod: 3.25.76
    dev: true

  /abort-controller@3.0.0:
    resolution: {integrity: sha512-h8lQ8tacZYnR3vNQTgibj+tODHI5/+l06Au2Pcriv/Gmet0eaj4TwWH41sO9wnHDiQsEj19q0drzdWdeAHtweg==}
    engines: {node: '>=6.5'}
    dependencies:
      event-target-shim: 5.0.1

  /accepts@1.3.8:
    resolution: {integrity: sha512-PYAthTa2m2VKxuvSD3DPC/Gy+U+sOA1LAuT8mkmRuvw+NACSaeXEQ+NHcVF7rONl6qcaxV3Uuemwawk+7+SJLw==}
    engines: {node: '>= 0.6'}
    dependencies:
      mime-types: 2.1.35
      negotiator: 0.6.3
    dev: false

  /accepts@2.0.0:
    resolution: {integrity: sha512-5cvg6CtKwfgdmVqY1WIiXKc3Q1bkRqGLi+2W/6ao+6Y7gu/RCwRuAhGEzh5B4KlszSuTLgZYuqFqo5bImjNKng==}
    engines: {node: '>= 0.6'}
    requiresBuild: true
    dependencies:
      mime-types: 3.0.1
      negotiator: 1.0.0
    dev: true
    optional: true

  /acorn-jsx@5.3.2(acorn@8.15.0):
    resolution: {integrity: sha512-rq9s+JNhf0IChjtDXxllJ7g41oZk5SlXtp0LHwyA5cejwn7vKmKp4pPri6YEePv2PU65sAsegbXtIinmDFDXgQ==}
    peerDependencies:
      acorn: ^6.0.0 || ^7.0.0 || ^8.0.0
    dependencies:
      acorn: 8.15.0
    dev: true

  /acorn@8.15.0:
    resolution: {integrity: sha512-NZyJarBfL7nWwIq+FDL6Zp/yHEhePMNnnJ0y3qfieCrmNvYct8uvtiV41UvlSe6apAfk0fY1FbWx+NwfmpvtTg==}
    engines: {node: '>=0.4.0'}
    hasBin: true

  /agent-base@7.1.4:
    resolution: {integrity: sha512-MnA+YT8fwfJPgBx3m60MNqakm30XOkyIoH1y6huTQvC0PwZG7ki8NacLBcrPbNoo8vEZy7Jpuk7+jMO+CUovTQ==}
    engines: {node: '>= 14'}

  /agentkeepalive@4.6.0:
    resolution: {integrity: sha512-kja8j7PjmncONqaTsB8fQ+wE2mSU2DJ9D4XKoJ5PFWIdRMa6SLSN1ff4mOr4jCbfRSsxR4keIiySJU0N9T5hIQ==}
    engines: {node: '>= 8.0.0'}
    dependencies:
      humanize-ms: 1.2.1

  /ai@3.2.16(react@18.3.1)(svelte@5.39.0)(vue@3.5.21)(zod@3.25.76):
    resolution: {integrity: sha512-kNqnmSQxUm3dcxLv/NoOusoMAq7EK/zahB/N//wkGoawgYqfOUpvz3+uS/FG52tZwMyy4YblVoeuBHpfPWzNDw==}
    engines: {node: '>=18'}
    peerDependencies:
      openai: ^4.42.0
      react: ^18 || ^19
      svelte: ^3.0.0 || ^4.0.0
      zod: ^3.0.0
    peerDependenciesMeta:
      openai:
        optional: true
      react:
        optional: true
      svelte:
        optional: true
      zod:
        optional: true
    dependencies:
      '@ai-sdk/provider': 0.0.11
      '@ai-sdk/provider-utils': 1.0.0(zod@3.25.76)
      '@ai-sdk/react': 0.0.16(react@18.3.1)(zod@3.25.76)
      '@ai-sdk/solid': 0.0.11(zod@3.25.76)
      '@ai-sdk/svelte': 0.0.12(svelte@5.39.0)(zod@3.25.76)
      '@ai-sdk/ui-utils': 0.0.9(zod@3.25.76)
      '@ai-sdk/vue': 0.0.11(vue@3.5.21)(zod@3.25.76)
      eventsource-parser: 1.1.2
      json-schema: 0.4.0
      jsondiffpatch: 0.6.0
      nanoid: 3.3.6
      react: 18.3.1
      secure-json-parse: 2.7.0
      sswr: 2.1.0(svelte@5.39.0)
      svelte: 5.39.0
      zod: 3.25.76
      zod-to-json-schema: 3.22.5(zod@3.25.76)
    transitivePeerDependencies:
      - solid-js
      - vue
    dev: false

  /ai@4.3.16(react@19.1.1)(zod@3.25.76):
    resolution: {integrity: sha512-KUDwlThJ5tr2Vw0A1ZkbDKNME3wzWhuVfAOwIvFUzl1TPVDFAXDFTXio3p+jaKneB+dKNCvFFlolYmmgHttG1g==}
    engines: {node: '>=18'}
    peerDependencies:
      react: ^18 || ^19 || ^19.0.0-rc
      zod: ^3.23.8
    peerDependenciesMeta:
      react:
        optional: true
    dependencies:
      '@ai-sdk/provider': 1.1.3
      '@ai-sdk/provider-utils': 2.2.8(zod@3.25.76)
      '@ai-sdk/react': 1.2.12(react@19.1.1)(zod@3.25.76)
      '@ai-sdk/ui-utils': 1.2.11(zod@3.25.76)
      '@opentelemetry/api': 1.9.0
      jsondiffpatch: 0.6.0
      react: 19.1.1
      zod: 3.25.76
    dev: true

  /ai@5.0.76(zod@3.25.76):
    resolution: {integrity: sha512-ZCxi1vrpyCUnDbtYrO/W8GLvyacV9689f00yshTIQ3mFFphbD7eIv40a2AOZBv3GGRA7SSRYIDnr56wcS/gyQg==}
    engines: {node: '>=18'}
    peerDependencies:
      zod: ^3.25.76 || ^4.1.8
    dependencies:
      '@ai-sdk/gateway': 2.0.0(zod@3.25.76)
      '@ai-sdk/provider': 2.0.0
      '@ai-sdk/provider-utils': 3.0.12(zod@3.25.76)
      '@opentelemetry/api': 1.9.0
      zod: 3.25.76
    dev: true

  /ajv-draft-04@1.0.0(ajv@8.17.1):
    resolution: {integrity: sha512-mv00Te6nmYbRp5DCwclxtt7yV/joXJPGS7nM+97GdxvuttCOfgI3K4U25zboyeX0O+myI8ERluxQe5wljMmVIw==}
    peerDependencies:
      ajv: ^8.5.0
    peerDependenciesMeta:
      ajv:
        optional: true
    dependencies:
      ajv: 8.17.1
    dev: true

  /ajv@6.12.6:
    resolution: {integrity: sha512-j3fVLgvTo527anyYyJOGTYJbG+vnnQYvE0m5mmkc1TK+nxAppkCLMIL0aZ4dblVCNoGShhm+kzE4ZUykBoMg4g==}
    requiresBuild: true
    dependencies:
      fast-deep-equal: 3.1.3
      fast-json-stable-stringify: 2.1.0
      json-schema-traverse: 0.4.1
      uri-js: 4.4.1
    dev: true

  /ajv@8.17.1:
    resolution: {integrity: sha512-B/gBuNg5SiMTrPkC+A2+cW0RszwxYmn6VYxB/inlBStS5nx6xHIt/ehKRhIMhqusl7a8LjQoZnjCs5vhwxOQ1g==}
    dependencies:
      fast-deep-equal: 3.1.3
      fast-uri: 3.0.6
      json-schema-traverse: 1.0.0
      require-from-string: 2.0.2
    dev: true

  /ansi-align@3.0.1:
    resolution: {integrity: sha512-IOfwwBF5iczOjp/WeY4YxyjqAFMQoZufdQWDd19SEExbVLNXqvpzSJ/M7Za4/sCPmQ0+GRquoA7bGcINcxew6w==}
    dependencies:
      string-width: 4.2.3
    dev: false

  /ansi-escapes@4.3.2:
    resolution: {integrity: sha512-gKXj5ALrKWQLsYG9jlTRmR/xKluxHV+Z9QEwNIgCfM1/uwPMCuzVVnh5mwTd+OuBZcwSIMbqssNWRm1lE51QaQ==}
    engines: {node: '>=8'}
    dependencies:
      type-fest: 0.21.3
    dev: true

  /ansi-regex@5.0.1:
    resolution: {integrity: sha512-quJQXlTSUGL2LH9SUXo8VwsY4soanhgo6LNSm84E1LBcE8s3O0wpdiRzyR9z/ZZJMlMWv37qOOb9pdJlMUEKFQ==}
    engines: {node: '>=8'}

  /ansi-regex@6.1.0:
    resolution: {integrity: sha512-7HSX4QQb4CspciLpVFwyRe79O3xsIZDDLER21kERQ71oaPodF8jL725AgJMFAYbooIqolJoRLuM81SpeUkpkvA==}
    engines: {node: '>=12'}

  /ansi-sequence-parser@1.1.3:
    resolution: {integrity: sha512-+fksAx9eG3Ab6LDnLs3ZqZa8KVJ/jYnX+D4Qe1azX+LFGFAXqynCQLOdLpNYN/l9e7l6hMWwZbrnctqr6eSQSw==}
    dev: true

  /ansi-styles@3.2.1:
    resolution: {integrity: sha512-VT0ZI6kZRdTh8YyJw3SMbYm/u+NqfsAxEpWO0Pf9sq8/e94WxxOpPKx9FR1FlyCtOVDNOQ+8ntlqFxiRc+r5qA==}
    engines: {node: '>=4'}
    dependencies:
      color-convert: 1.9.3
    dev: true

  /ansi-styles@4.3.0:
    resolution: {integrity: sha512-zbB9rCJAT1rbjiVDb2hqKFHNYLxgtk8NURxZ3IZwD3F6NtxbXZQCnnSi1Lkx+IDohdPlFp222wVALIheZJQSEg==}
    engines: {node: '>=8'}
    dependencies:
      color-convert: 2.0.1

  /ansi-styles@5.2.0:
    resolution: {integrity: sha512-Cxwpt2SfTzTtXcfOlzGEee8O+c+MmUgGrNiBcXnuWxuFJHe6a5Hz7qwhwe5OgaSYI0IJvkLqWX1ASG+cJOkEiA==}
    engines: {node: '>=10'}

  /ansi-styles@6.2.1:
    resolution: {integrity: sha512-bN798gFfQX+viw3R7yrGWRqnrN2oRkEkUjjl4JNn4E8GxxbjtG3FbrEIIY3l8/hrwUwIeCZvi4QuOTP4MErVug==}
    engines: {node: '>=12'}

  /any-promise@1.3.0:
    resolution: {integrity: sha512-7UvmKalWRt1wgjL1RrGxoSJW/0QZFIegpeGvZG9kjp8vrRu55XTHbwnqq2GpXm9uLbcuhxm3IqX9OB4MZR1b2A==}
    dev: true

  /anymatch@3.1.3:
    resolution: {integrity: sha512-KMReFUr0B4t+D+OBkjR3KYqvocp2XaSzO55UcB6mgQMd3KbcE+mWTyvVV7D/zsdEbNnV6acZUutkiHQXvTr1Rw==}
    engines: {node: '>= 8'}
    dependencies:
      normalize-path: 3.0.0
      picomatch: 2.3.1
    dev: true

  /argparse@1.0.10:
    resolution: {integrity: sha512-o5Roy6tNG4SL/FOkCAN6RzjiakZS25RLYFrcMttJqbdd8BWrnA+fGz57iN5Pb06pvBGvl5gQ0B48dJlslXvoTg==}
    dependencies:
      sprintf-js: 1.0.3
    dev: true

  /argparse@2.0.1:
    resolution: {integrity: sha512-8+9WqebbFzpX9OR+Wa6O29asIogeRMzcGtAINdpMHHyAg10f05aSFVBbcEqGf/PXw1EjAZ+q2/bEBg3DvurK3Q==}

  /aria-query@5.3.2:
    resolution: {integrity: sha512-COROpnaoap1E2F000S62r6A60uHZnmlvomhfyT2DlTcrY1OrBKn2UhH7qn5wTC9zMvD0AY7csdPSNwKP+7WiQw==}
    engines: {node: '>= 0.4'}
    dev: false

  /array-buffer-byte-length@1.0.0:
    resolution: {integrity: sha512-LPuwb2P+NrQw3XhxGc36+XSvuBPopovXYTR9Ew++Du9Yb/bx5AzBfrIsBoj0EZUifjQU+sHL21sseZ3jerWO/A==}
    dependencies:
      call-bind: 1.0.5
      is-array-buffer: 3.0.2
    dev: true

  /array-flatten@1.1.1:
    resolution: {integrity: sha512-PCVAQswWemu6UdxsDFFX/+gVeYqKAod3D3UVm91jHwynguOwAvYPhx8nNlM++NqRcK6CxxpUafjmhIdKiHibqg==}
    dev: false

  /arraybuffer.prototype.slice@1.0.2:
    resolution: {integrity: sha512-yMBKppFur/fbHu9/6USUe03bZ4knMYiwFBcyiaXB8Go0qNehwX6inYPzK9U0NeQvGxKthcmHcaR8P5MStSRBAw==}
    engines: {node: '>= 0.4'}
    dependencies:
      array-buffer-byte-length: 1.0.0
      call-bind: 1.0.5
      define-properties: 1.2.1
      es-abstract: 1.22.3
      get-intrinsic: 1.3.0
      is-array-buffer: 3.0.2
      is-shared-array-buffer: 1.0.2
    dev: true

  /assertion-error@2.0.1:
    resolution: {integrity: sha512-Izi8RQcffqCeNVgFigKli1ssklIbpHnCYc6AknXGYoB6grJqyeby7jv12JUQgmTAnIDnbck1uxksT4dzN3PWBA==}
    engines: {node: '>=12'}
    dev: true

  /async@3.2.5:
    resolution: {integrity: sha512-baNZyqaaLhyLVKm/DlvdW051MSgO6b8eVfIezl9E5PqWxFgzLm/wQntEW4zOytVburDEr0JlALEpdOFwvErLsg==}
    dev: true

  /asynckit@0.4.0:
    resolution: {integrity: sha512-Oei9OH4tRh0YqU3GxhX79dM/mwVgvbZJaSNaRk+bshkj0S5cfHcgYakreBjrHwatXKbz+IoIdYLxrKim2MjW0Q==}

  /autoevals@0.0.131:
    resolution: {integrity: sha512-F+3lraja+Ms7n1M2cpWl65N7AYx4sPocRW454H5HlSGabYMfuFOUxw8IXmEYDkQ38BxtZ0Wd5ZAQj9RF59YJWw==}
    dependencies:
      ajv: 8.17.1
      compute-cosine-similarity: 1.1.0
      js-levenshtein: 1.1.6
      js-yaml: 4.1.0
      linear-sum-assignment: 1.0.7
      mustache: 4.2.0
      openai: 4.104.0(zod@3.25.76)
      zod: 3.25.76
      zod-to-json-schema: 3.24.6(zod@3.25.76)
    transitivePeerDependencies:
      - encoding
      - ws
    dev: true

  /available-typed-arrays@1.0.5:
    resolution: {integrity: sha512-DMD0KiN46eipeziST1LPP/STfDU0sufISXmjSgvVsoU2tqxctQeASejWcfNtxYKqETM1UxQ8sp2OrSBWpHY6sw==}
    engines: {node: '>= 0.4'}
    dev: true

  /axios@1.11.0:
    resolution: {integrity: sha512-1Lx3WLFQWm3ooKDYZD1eXmoGO9fxYQjrycfHFC8P0sCfQVXyROp0p9PFWBehewBOdCwHc+f/b8I0fMto5eSfwA==}
    dependencies:
      follow-redirects: 1.15.11
      form-data: 4.0.4
      proxy-from-env: 1.1.0
    transitivePeerDependencies:
      - debug
    dev: true

  /axobject-query@4.1.0:
    resolution: {integrity: sha512-qIj0G9wZbMGNLjLmg1PT6v2mE9AH2zlnADJD/2tC6E00hgmhUOfEB6greHPAfLRSufHqROIUTkw6E+M3lH0PTQ==}
    engines: {node: '>= 0.4'}
    dev: false

  /babel-jest@29.7.0(@babel/core@7.28.4):
    resolution: {integrity: sha512-BrvGY3xZSwEcCzKvKsCi2GgHqDqsYkOP4/by5xCgIwGXQxIEh+8ew3gmrE1y7XRR6LHZIj6yLYnUi/mm2KXKBg==}
    engines: {node: ^14.15.0 || ^16.10.0 || >=18.0.0}
    peerDependencies:
      '@babel/core': ^7.8.0
    dependencies:
      '@babel/core': 7.28.4
      '@jest/transform': 29.7.0
      '@types/babel__core': 7.20.5
      babel-plugin-istanbul: 6.1.1
      babel-preset-jest: 29.6.3(@babel/core@7.28.4)
      chalk: 4.1.2
      graceful-fs: 4.2.11
      slash: 3.0.0
    transitivePeerDependencies:
      - supports-color
    dev: true

  /babel-plugin-istanbul@6.1.1:
    resolution: {integrity: sha512-Y1IQok9821cC9onCx5otgFfRm7Lm+I+wwxOx738M/WLPZ9Q42m4IG5W0FNX8WLL2gYMZo3JkuXIH2DOpWM+qwA==}
    engines: {node: '>=8'}
    dependencies:
      '@babel/helper-plugin-utils': 7.24.7
      '@istanbuljs/load-nyc-config': 1.1.0
      '@istanbuljs/schema': 0.1.3
      istanbul-lib-instrument: 5.2.1
      test-exclude: 6.0.0
    transitivePeerDependencies:
      - supports-color
    dev: true

  /babel-plugin-jest-hoist@29.6.3:
    resolution: {integrity: sha512-ESAc/RJvGTFEzRwOTT4+lNDk/GNHMkKbNzsvT0qKRfDyyYTskxB5rnU2njIDYVxXCBHHEI1c0YwHob3WaYujOg==}
    engines: {node: ^14.15.0 || ^16.10.0 || >=18.0.0}
    dependencies:
      '@babel/template': 7.27.2
      '@babel/types': 7.28.4
      '@types/babel__core': 7.20.5
      '@types/babel__traverse': 7.28.0
    dev: true

  /babel-preset-current-node-syntax@1.0.1(@babel/core@7.24.7):
    resolution: {integrity: sha512-M7LQ0bxarkxQoN+vz5aJPsLBn77n8QgTFmo8WK0/44auK2xlCXrYcUxHFxgU7qW5Yzw/CjmLRK2uJzaCd7LvqQ==}
    peerDependencies:
      '@babel/core': ^7.0.0
    dependencies:
      '@babel/core': 7.24.7
      '@babel/plugin-syntax-async-generators': 7.8.4(@babel/core@7.24.7)
      '@babel/plugin-syntax-bigint': 7.8.3(@babel/core@7.24.7)
      '@babel/plugin-syntax-class-properties': 7.12.13(@babel/core@7.24.7)
      '@babel/plugin-syntax-import-meta': 7.10.4(@babel/core@7.24.7)
      '@babel/plugin-syntax-json-strings': 7.8.3(@babel/core@7.24.7)
      '@babel/plugin-syntax-logical-assignment-operators': 7.10.4(@babel/core@7.24.7)
      '@babel/plugin-syntax-nullish-coalescing-operator': 7.8.3(@babel/core@7.24.7)
      '@babel/plugin-syntax-numeric-separator': 7.10.4(@babel/core@7.24.7)
      '@babel/plugin-syntax-object-rest-spread': 7.8.3(@babel/core@7.24.7)
      '@babel/plugin-syntax-optional-catch-binding': 7.8.3(@babel/core@7.24.7)
      '@babel/plugin-syntax-optional-chaining': 7.8.3(@babel/core@7.24.7)
      '@babel/plugin-syntax-top-level-await': 7.14.5(@babel/core@7.24.7)
    dev: true

  /babel-preset-current-node-syntax@1.2.0(@babel/core@7.28.4):
    resolution: {integrity: sha512-E/VlAEzRrsLEb2+dv8yp3bo4scof3l9nR4lrld+Iy5NyVqgVYUJnDAmunkhPMisRI32Qc4iRiz425d8vM++2fg==}
    peerDependencies:
      '@babel/core': ^7.0.0 || ^8.0.0-0
    dependencies:
      '@babel/core': 7.28.4
      '@babel/plugin-syntax-async-generators': 7.8.4(@babel/core@7.28.4)
      '@babel/plugin-syntax-bigint': 7.8.3(@babel/core@7.28.4)
      '@babel/plugin-syntax-class-properties': 7.12.13(@babel/core@7.28.4)
      '@babel/plugin-syntax-class-static-block': 7.14.5(@babel/core@7.28.4)
      '@babel/plugin-syntax-import-attributes': 7.27.1(@babel/core@7.28.4)
      '@babel/plugin-syntax-import-meta': 7.10.4(@babel/core@7.28.4)
      '@babel/plugin-syntax-json-strings': 7.8.3(@babel/core@7.28.4)
      '@babel/plugin-syntax-logical-assignment-operators': 7.10.4(@babel/core@7.28.4)
      '@babel/plugin-syntax-nullish-coalescing-operator': 7.8.3(@babel/core@7.28.4)
      '@babel/plugin-syntax-numeric-separator': 7.10.4(@babel/core@7.28.4)
      '@babel/plugin-syntax-object-rest-spread': 7.8.3(@babel/core@7.28.4)
      '@babel/plugin-syntax-optional-catch-binding': 7.8.3(@babel/core@7.28.4)
      '@babel/plugin-syntax-optional-chaining': 7.8.3(@babel/core@7.28.4)
      '@babel/plugin-syntax-private-property-in-object': 7.14.5(@babel/core@7.28.4)
      '@babel/plugin-syntax-top-level-await': 7.14.5(@babel/core@7.28.4)
    dev: true

  /babel-preset-jest@29.6.3(@babel/core@7.28.4):
    resolution: {integrity: sha512-0B3bhxR6snWXJZtR/RliHTDPRgn1sNHOR0yVtq/IiQFyuOVjFS+wuio/R4gSNkyYmKmJB4wGZv2NZanmKmTnNA==}
    engines: {node: ^14.15.0 || ^16.10.0 || >=18.0.0}
    peerDependencies:
      '@babel/core': ^7.0.0
    dependencies:
      '@babel/core': 7.28.4
      babel-plugin-jest-hoist: 29.6.3
      babel-preset-current-node-syntax: 1.2.0(@babel/core@7.28.4)
    dev: true

  /balanced-match@1.0.2:
    resolution: {integrity: sha512-3oSeUO0TMV67hN1AmbXsK4yaqU7tjiHlbxRDZOpH0KW9+CeX4bRAaX0Anxt0tx2MrpRpWwQaPwIlISEJhYU5Pw==}

  /base64-js@1.5.1:
    resolution: {integrity: sha512-AKpaYlHn8t4SVbOHCy+b5+KKgvR4vrsD8vbvrbiQJps7fKDTkjkDry6ji0rUJjC0kzbNePLwzxq8iypo41qeWA==}

  /bignumber.js@9.3.1:
    resolution: {integrity: sha512-Ko0uX15oIUS7wJ3Rb30Fs6SkVbLmPBAKdlm7q9+ak9bbIeFf0MwuBsQV6z7+X768/cHsfg+WlysDWJcmthjsjQ==}

  /binary-search@1.3.6:
    resolution: {integrity: sha512-nbE1WxOTTrUWIfsfZ4aHGYu5DOuNkbxGokjV6Z2kxfJK3uaAb8zNK1muzOeipoLHZjInT4Br88BHpzevc681xA==}
    dev: true

  /body-parser@1.20.3:
    resolution: {integrity: sha512-7rAxByjUMqQ3/bHJy7D6OGXvx/MMc4IqBn/X0fcM1QUcAItpZrBEYhWGem+tzXH90c+G01ypMcYJBO9Y30203g==}
    engines: {node: '>= 0.8', npm: 1.2.8000 || >= 1.4.16}
    dependencies:
      bytes: 3.1.2
      content-type: 1.0.5
      debug: 2.6.9
      depd: 2.0.0
      destroy: 1.2.0
      http-errors: 2.0.0
      iconv-lite: 0.4.24
      on-finished: 2.4.1
      qs: 6.13.0
      raw-body: 2.5.2
      type-is: 1.6.18
      unpipe: 1.0.0
    transitivePeerDependencies:
      - supports-color
    dev: false

  /body-parser@2.2.0:
    resolution: {integrity: sha512-02qvAaxv8tp7fBa/mw1ga98OGm+eCbqzJOKoRt70sLmfEEi+jyBYVTDGfCL/k06/4EMk/z01gCe7HoCH/f2LTg==}
    engines: {node: '>=18'}
    requiresBuild: true
    dependencies:
      bytes: 3.1.2
      content-type: 1.0.5
      debug: 4.4.3
      http-errors: 2.0.0
      iconv-lite: 0.6.3
      on-finished: 2.4.1
      qs: 6.14.0
      raw-body: 3.0.0
      type-is: 2.0.1
    transitivePeerDependencies:
      - supports-color
    dev: true
    optional: true

  /boxen@8.0.1:
    resolution: {integrity: sha512-F3PH5k5juxom4xktynS7MoFY+NUWH5LC4CnH11YB8NPew+HLpmBLCybSAEyb2F+4pRXhuhWqFesoQd6DAyc2hw==}
    engines: {node: '>=18'}
    dependencies:
      ansi-align: 3.0.1
      camelcase: 8.0.0
      chalk: 5.3.0
      cli-boxes: 3.0.0
      string-width: 7.2.0
      type-fest: 4.30.0
      widest-line: 5.0.0
      wrap-ansi: 9.0.2
    dev: false

  /brace-expansion@1.1.11:
    resolution: {integrity: sha512-iCuPHDFgrHX7H2vEI/5xpz07zSHB00TpugqhmYtVmMO6518mCuRMoOYFldEBl0g187ufozdaHgWKcYFb61qGiA==}
    dependencies:
      balanced-match: 1.0.2
      concat-map: 0.0.1
    dev: true

  /brace-expansion@2.0.1:
    resolution: {integrity: sha512-XnAIvQ8eM+kC6aULx6wuQiwVsnzsi9d3WxzV3FpWTGA19F621kwdbsAcFKXgKUHZWsy+mY6iL1sHTxWEFCytDA==}
    dependencies:
      balanced-match: 1.0.2

  /braces@3.0.2:
    resolution: {integrity: sha512-b8um+L1RzM3WDSzvhm6gIz1yfTbBt6YTlcEKAvsmqCZZFw46z626lVj9j1yEPW33H5H+lBQpZMP1k8l+78Ha0A==}
    engines: {node: '>=8'}
    dependencies:
      fill-range: 7.0.1
    dev: true

  /braces@3.0.3:
    resolution: {integrity: sha512-yQbXgO/OSZVD2IsiLlro+7Hf6Q18EJrKSEsdoMzKePKXct3gvD8oLcOQdIzGupr5Fj+EDe8gO/lxc1BzfMpxvA==}
    engines: {node: '>=8'}
    dependencies:
      fill-range: 7.1.1
    dev: true

  /browserslist@4.23.1:
    resolution: {integrity: sha512-TUfofFo/KsK/bWZ9TWQ5O26tsWW4Uhmt8IYklbnUa70udB6P2wA7w7o4PY4muaEPBQaAX+CEnmmIA41NVHtPVw==}
    engines: {node: ^6 || ^7 || ^8 || ^9 || ^10 || ^11 || ^12 || >=13.7}
    hasBin: true
    dependencies:
      caniuse-lite: 1.0.30001632
      electron-to-chromium: 1.4.799
      node-releases: 2.0.14
      update-browserslist-db: 1.0.16(browserslist@4.23.1)
    dev: true

  /browserslist@4.25.1:
    resolution: {integrity: sha512-KGj0KoOMXLpSNkkEI6Z6mShmQy0bc1I+T7K9N81k4WWMrfz+6fQ6es80B/YLAeRoKvjYE1YSHHOW1qe9xIVzHw==}
    engines: {node: ^6 || ^7 || ^8 || ^9 || ^10 || ^11 || ^12 || >=13.7}
    hasBin: true
    dependencies:
      caniuse-lite: 1.0.30001727
      electron-to-chromium: 1.5.189
      node-releases: 2.0.19
      update-browserslist-db: 1.1.3(browserslist@4.25.1)
    dev: true

  /bs-logger@0.2.6:
    resolution: {integrity: sha512-pd8DCoxmbgc7hyPKOvxtqNcjYoOsABPQdcCUjGp3d42VR2CX1ORhk2A87oqqu5R1kk+76nsxZupkmyd+MVtCog==}
    engines: {node: '>= 6'}
    dependencies:
      fast-json-stable-stringify: 2.1.0
    dev: true

  /bser@2.1.1:
    resolution: {integrity: sha512-gQxTNE/GAfIIrmHLUE3oJyp5FO6HRBfhjnw4/wMmA63ZGDJnWBmgY/lyQBpnDUkGmAhbSe39tx2d/iTOAfglwQ==}
    dependencies:
      node-int64: 0.4.0
    dev: true

  /buffer-equal-constant-time@1.0.1:
    resolution: {integrity: sha512-zRpUiDwd/xk6ADqPMATG8vc9VPrkck7T07OIx0gnjmJAnHnTVXNQG3vfvWNuiZIkwu9KrKdA1iJKfsfTVxE6NA==}

  /buffer-from@1.1.2:
    resolution: {integrity: sha512-E+XQCRwSbaaiChtv6k6Dwgc+bx+Bs6vuKJHHl5kox/BaKbhiXzqQOwK4cO22yElGp2OCmjwVhT3HmxgyPGnJfQ==}
    dev: true

  /bundle-require@5.1.0(esbuild@0.24.2):
    resolution: {integrity: sha512-3WrrOuZiyaaZPWiEt4G3+IffISVC9HYlWueJEBWED4ZH4aIAC2PnkdnuRrR94M+w6yGWn4AglWtJtBI8YqvgoA==}
    engines: {node: ^12.20.0 || ^14.13.1 || >=16.0.0}
    peerDependencies:
      esbuild: '>=0.18'
    dependencies:
      esbuild: 0.24.2
      load-tsconfig: 0.2.5
    dev: true

  /bundle-require@5.1.0(esbuild@0.27.0):
    resolution: {integrity: sha512-3WrrOuZiyaaZPWiEt4G3+IffISVC9HYlWueJEBWED4ZH4aIAC2PnkdnuRrR94M+w6yGWn4AglWtJtBI8YqvgoA==}
    engines: {node: ^12.20.0 || ^14.13.1 || >=16.0.0}
    peerDependencies:
      esbuild: '>=0.18'
    dependencies:
      esbuild: 0.27.0
      load-tsconfig: 0.2.5
    dev: true

  /bytes@3.1.2:
    resolution: {integrity: sha512-/Nf7TyzTx6S3yRJObOAV7956r8cr2+Oj8AC5dt8wSP3BQAoeX58NoHyCU8P8zGkNXStjTSi6fzO6F0pBdcYbEg==}
    engines: {node: '>= 0.8'}
    requiresBuild: true

  /cac@6.7.14:
    resolution: {integrity: sha512-b6Ilus+c3RrdDk+JhLKUAQfzzgLEPy6wcXqS7f/xe1EETvsDP6GORG7SFuOs6cID5YkqchW/LXZbX5bc8j7ZcQ==}
    engines: {node: '>=8'}
    dev: true

  /call-bind-apply-helpers@1.0.2:
    resolution: {integrity: sha512-Sp1ablJ0ivDkSzjcaJdxEunN5/XvksFJ2sMBFfq6x0ryhQV/2b/KwFe21cMpmHtPOSij8K99/wSfoEuTObmuMQ==}
    engines: {node: '>= 0.4'}
    dependencies:
      es-errors: 1.3.0
      function-bind: 1.1.2

  /call-bind@1.0.5:
    resolution: {integrity: sha512-C3nQxfFZxFRVoJoGKKI8y3MOEo129NQ+FgQ08iye+Mk4zNZZGdjfs06bVTr+DBSlA66Q2VEcMki/cUCP4SercQ==}
    dependencies:
      function-bind: 1.1.2
      get-intrinsic: 1.2.2
      set-function-length: 1.1.1
    dev: true

  /call-bound@1.0.4:
    resolution: {integrity: sha512-+ys997U96po4Kx/ABpBCqhA9EuxJaQWDQg7295H4hBphv3IZg0boBKuwYpt4YXp6MZ5AmZQnU/tyMTlRpaSejg==}
    engines: {node: '>= 0.4'}
    requiresBuild: true
    dependencies:
      call-bind-apply-helpers: 1.0.2
      get-intrinsic: 1.3.0

  /call-me-maybe@1.0.2:
    resolution: {integrity: sha512-HpX65o1Hnr9HH25ojC1YGs7HCQLq0GCOibSaWER0eNpgJ/Z1MZv2mTc7+xh6WOPxbRVcmgbv4hGU+uSQ/2xFZQ==}
    dev: true

  /callsites@3.1.0:
    resolution: {integrity: sha512-P8BjAsXvZS+VIDUI11hHCQEv74YT67YUi5JJFNWIqL235sBmjX4+qx9Muvls5ivyNENctx46xQLQ3aTuE7ssaQ==}
    engines: {node: '>=6'}
    dev: true

  /camelcase@5.3.1:
    resolution: {integrity: sha512-L28STB170nwWS63UjtlEOE3dldQApaJXZkOI1uMFfzf3rRuPegHaHesyee+YxQ+W6SvRDQV6UrdOdRiR153wJg==}
    engines: {node: '>=6'}
    dev: true

  /camelcase@6.3.0:
    resolution: {integrity: sha512-Gmy6FhYlCY7uOElZUSbxo2UCDH8owEk996gkbrpsgGtrJLM3J7jGxl9Ic7Qwwj4ivOE5AWZWRMecDdF7hqGjFA==}
    engines: {node: '>=10'}

  /camelcase@8.0.0:
    resolution: {integrity: sha512-8WB3Jcas3swSvjIeA2yvCJ+Miyz5l1ZmB6HFb9R1317dt9LCQoswg/BGrmAmkWVEszSrrg4RwmO46qIm2OEnSA==}
    engines: {node: '>=16'}
    dev: false

  /caniuse-lite@1.0.30001632:
    resolution: {integrity: sha512-udx3o7yHJfUxMLkGohMlVHCvFvWmirKh9JAH/d7WOLPetlH+LTL5cocMZ0t7oZx/mdlOWXti97xLZWc8uURRHg==}
    dev: true

  /caniuse-lite@1.0.30001727:
    resolution: {integrity: sha512-pB68nIHmbN6L/4C6MH1DokyR3bYqFwjaSs/sWDHGj4CTcFtQUQMuJftVwWkXq7mNWOybD3KhUv3oWHoGxgP14Q==}
    dev: true

  /chai@5.2.0:
    resolution: {integrity: sha512-mCuXncKXk5iCLhfhwTc0izo0gtEmpz5CtG2y8GiOINBlMVS6v8TMRc5TaLWKS6692m9+dVVfzgeVxR5UxWHTYw==}
    engines: {node: '>=12'}
    dependencies:
      assertion-error: 2.0.1
      check-error: 2.1.1
      deep-eql: 5.0.2
      loupe: 3.1.3
      pathval: 2.0.0
    dev: true

  /chalk@2.4.2:
    resolution: {integrity: sha512-Mti+f9lpJNcwF4tWV8/OrTTtF1gZi+f8FqlyAdouralcFWFQWF2+NgCHShjkCb+IFBLq9buZwE1xckQU4peSuQ==}
    engines: {node: '>=4'}
    dependencies:
      ansi-styles: 3.2.1
      escape-string-regexp: 1.0.5
      supports-color: 5.5.0
    dev: true

  /chalk@4.1.2:
    resolution: {integrity: sha512-oKnbhFyRIXpUuez8iBMmyEa4nbj4IOQyuhc/wy9kY7/WVPcwIO9VA668Pu8RkO7+0G76SLROeyw9CpQ061i4mA==}
    engines: {node: '>=10'}
    dependencies:
      ansi-styles: 4.3.0
      supports-color: 7.2.0

  /chalk@5.3.0:
    resolution: {integrity: sha512-dLitG79d+GV1Nb/VYcCDFivJeK1hiukt9QjRNVOsUtTy1rR1YJsmpGGTZ3qJos+uw7WmWF4wUwBd9jxjocFC2w==}
    engines: {node: ^12.17.0 || ^14.13 || >=16.0.0}

  /char-regex@1.0.2:
    resolution: {integrity: sha512-kWWXztvZ5SBQV+eRgKFeh8q5sLuZY2+8WUIzlxWVTg+oGwY14qylx1KbKzHd8P6ZYkAg0xyIDU9JMHhyJMZ1jw==}
    engines: {node: '>=10'}
    dev: true

  /check-error@2.1.1:
    resolution: {integrity: sha512-OAlb+T7V4Op9OwdkjmguYRqncdlx5JiofwOAUkmTF+jNdHwzTaTs4sRAGpzLF3oOz5xAyDGrPgeIDFQmDOTiJw==}
    engines: {node: '>= 16'}
    dev: true

  /cheminfo-types@1.8.1:
    resolution: {integrity: sha512-FRcpVkox+cRovffgqNdDFQ1eUav+i/Vq/CUd1hcfEl2bevntFlzznL+jE8g4twl6ElB7gZjCko6pYpXyMn+6dA==}
    dev: true

  /chokidar@4.0.3:
    resolution: {integrity: sha512-Qgzu8kfBvo+cA4962jnP1KkS6Dop5NS6g7R5LFYJr4b8Ub94PPQXUksCw9PvXoeXPRRddRNC5C1JQUR2SMGtnA==}
    engines: {node: '>= 14.16.0'}
    dependencies:
      readdirp: 4.1.2
    dev: true

  /chownr@3.0.0:
    resolution: {integrity: sha512-+IxzY9BZOQd/XuYPRmrvEVjF/nqj5kgT4kEq7VofrDoM1MxoRjEWkrCC3EtLi59TVawxTAn+orJwFQcrqEN1+g==}
    engines: {node: '>=18'}
    dev: true

  /ci-info@3.9.0:
    resolution: {integrity: sha512-NIxF55hv4nSqQswkAeiOi1r83xy8JldOFDTWiug55KBu9Jnblncd2U6ViHmYgHf01TPZS77NJBhBMKdWj9HQMQ==}
    engines: {node: '>=8'}
    dev: true

  /cjs-module-lexer@1.4.3:
    resolution: {integrity: sha512-9z8TZaGM1pfswYeXrUpzPrkx8UnWYdhJclsiYMm6x/w5+nN+8Tf/LnAgfLGQCm59qAOxU8WwHEq2vNwF6i4j+Q==}
    dev: true

  /cli-boxes@3.0.0:
    resolution: {integrity: sha512-/lzGpEWL/8PfI0BmBOPRwp0c/wFNX1RdUML3jK/RcSBA9T8mZDdQpqYBKtCFTOfQbwPqWEOpjqW+Fnayc0969g==}
    engines: {node: '>=10'}
    dev: false

  /cli-progress@3.12.0:
    resolution: {integrity: sha512-tRkV3HJ1ASwm19THiiLIXLO7Im7wlTuKnvkYaTkyoAPefqjNg7W7DHKUlGRxy9vxDvbyCYQkQozvptuMkGCg8A==}
    engines: {node: '>=4'}
    dependencies:
      string-width: 4.2.3
    dev: false

  /cli-table3@0.6.5:
    resolution: {integrity: sha512-+W/5efTR7y5HRD7gACw9yQjqMVvEMLBHmboM/kPWam+H+Hmyrgjh6YncVKK122YZkXrLudzTuAukUw9FnMf7IQ==}
    engines: {node: 10.* || >= 12.*}
    dependencies:
      string-width: 4.2.3
    optionalDependencies:
      '@colors/colors': 1.5.0
    dev: false

  /cli-width@4.1.0:
    resolution: {integrity: sha512-ouuZd4/dm2Sw5Gmqy6bGyNNNe1qt9RpmxveLSO7KcgsTnU7RXfsw+/bukWGo1abgBiMAic068rclZsO4IWmmxQ==}
    engines: {node: '>= 12'}
    dev: true

  /cliui@8.0.1:
    resolution: {integrity: sha512-BSeNnyus75C4//NQ9gQt1/csTXyo/8Sb+afLAkzAptFuMsod9HFokGNudZpi/oQV73hnVK+sR+5PVRMd+Dr7YQ==}
    engines: {node: '>=12'}
    dependencies:
      string-width: 4.2.3
      strip-ansi: 6.0.1
      wrap-ansi: 7.0.0
    dev: true

  /clsx@2.1.1:
    resolution: {integrity: sha512-eYm0QWBtUrBWZWG0d386OGAw16Z995PiOVo2B7bjWSbHedGl5e0ZWaq65kOGgUSNesEIDkB9ISbTg/JK9dhCZA==}
    engines: {node: '>=6'}
    dev: false

  /co@4.6.0:
    resolution: {integrity: sha512-QVb0dM5HvG+uaxitm8wONl7jltx8dqhfU33DcqtOZcLSVIKSDDLDi7+0LbAKiyI8hD9u42m2YxXSkMGWThaecQ==}
    engines: {iojs: '>= 1.0.0', node: '>= 0.12.0'}
    dev: true

  /collect-v8-coverage@1.0.2:
    resolution: {integrity: sha512-lHl4d5/ONEbLlJvaJNtsF/Lz+WvB07u2ycqTYbdrq7UypDXailES4valYb2eWiJFxZlVmpGekfqoxQhzyFdT4Q==}
    dev: true

  /color-convert@1.9.3:
    resolution: {integrity: sha512-QfAUtd+vFdAtFQcC8CCyYt1fYWxSqAiK2cSD6zDB8N3cpsEBAvRxp9zOGg6G/SHHJYAT88/az/IuDGALsNVbGg==}
    dependencies:
      color-name: 1.1.3
    dev: true

  /color-convert@2.0.1:
    resolution: {integrity: sha512-RRECPsj7iu/xb5oKYcsFHSppFNnsj/52OVTRKb4zP5onXwVF3zVmmToNcOfGC+CRDpfK/U584fMg38ZHCaElKQ==}
    engines: {node: '>=7.0.0'}
    dependencies:
      color-name: 1.1.4

  /color-name@1.1.3:
    resolution: {integrity: sha512-72fSenhMw2HZMTVHeCA9KCmpEIbzWiQsjN+BHcBbS9vr1mtt+vJjPdksIBNUmKAW8TFUDPJK5SUU3QhE9NEXDw==}
    dev: true

  /color-name@1.1.4:
    resolution: {integrity: sha512-dOy+3AuW3a2wNbZHIuMZpTcgjGuLU/uBL/ubcZF9OXbDo8ff4O8yVp5Bf0efS8uEoYo5q4Fx7dY9OgQGXgAsQA==}

  /combined-stream@1.0.8:
    resolution: {integrity: sha512-FQN4MRfuJeHf7cBbBMJFXhKSDq+2kAArBlmRBvcvFE5BB1HZKXtSFASDhdlz9zOYwxh8lDdnvmMOe/+5cdoEdg==}
    engines: {node: '>= 0.8'}
    dependencies:
      delayed-stream: 1.0.0

  /commander@4.1.1:
    resolution: {integrity: sha512-NOKm8xhkzAjzFx8B2v5OAHT+u5pRQc2UCa2Vq9jYL/31o2wi9mxBA7LIFs3sV5VSC49z6pEhfbMULvShKj26WA==}
    engines: {node: '>= 6'}
    dev: true

  /compute-cosine-similarity@1.1.0:
    resolution: {integrity: sha512-FXhNx0ILLjGi9Z9+lglLzM12+0uoTnYkHm7GiadXDAr0HGVLm25OivUS1B/LPkbzzvlcXz/1EvWg9ZYyJSdhTw==}
    dependencies:
      compute-dot: 1.1.0
      compute-l2norm: 1.1.0
      validate.io-array: 1.0.6
      validate.io-function: 1.0.2
    dev: true

  /compute-dot@1.1.0:
    resolution: {integrity: sha512-L5Ocet4DdMrXboss13K59OK23GXjiSia7+7Ukc7q4Bl+RVpIXK2W9IHMbWDZkh+JUEvJAwOKRaJDiFUa1LTnJg==}
    dependencies:
      validate.io-array: 1.0.6
      validate.io-function: 1.0.2
    dev: true

  /compute-l2norm@1.1.0:
    resolution: {integrity: sha512-6EHh1Elj90eU28SXi+h2PLnTQvZmkkHWySpoFz+WOlVNLz3DQoC4ISUHSV9n5jMxPHtKGJ01F4uu2PsXBB8sSg==}
    dependencies:
      validate.io-array: 1.0.6
      validate.io-function: 1.0.2
    dev: true

  /concat-map@0.0.1:
    resolution: {integrity: sha512-/Srv4dswyQNBfohGpz9o6Yb3Gz3SrUDqBH5rTuhGR7ahtlbYKnVxw2bCFMRljaA7EXHaXZ8wsHdodFvbkhKmqg==}
    dev: true

  /confbox@0.1.8:
    resolution: {integrity: sha512-RMtmw0iFkeR4YV+fUOSucriAQNb9g8zFR52MWCtl+cCZOFRNL6zeB395vPzFhEjjn4fMxXudmELnl/KF/WrK6w==}
    dev: true

  /consola@3.4.0:
    resolution: {integrity: sha512-EiPU8G6dQG0GFHNR8ljnZFki/8a+cQwEQ+7wpxdChl02Q8HXlwEZWD5lqAF8vC2sEC3Tehr8hy7vErz88LHyUA==}
    engines: {node: ^14.18.0 || >=16.10.0}
    dev: true

  /console-table-printer@2.14.6:
    resolution: {integrity: sha512-MCBl5HNVaFuuHW6FGbL/4fB7N/ormCy+tQ+sxTrF6QtSbSNETvPuOVbkJBhzDgYhvjWGrTma4eYJa37ZuoQsPw==}
    dependencies:
      simple-wcswidth: 1.1.2

  /content-disposition@0.5.4:
    resolution: {integrity: sha512-FveZTNuGw04cxlAiWbzi6zTAL/lhehaWbTtgluJh4/E95DqMwTmha3KZN1aAWA8cFIhHzMZUvLevkw5Rqk+tSQ==}
    engines: {node: '>= 0.6'}
    dependencies:
      safe-buffer: 5.2.1
    dev: false

  /content-disposition@1.0.0:
    resolution: {integrity: sha512-Au9nRL8VNUut/XSzbQA38+M78dzP4D+eqg3gfJHMIHHYa3bg067xj1KxMUWj+VULbiZMowKngFFbKczUrNJ1mg==}
    engines: {node: '>= 0.6'}
    requiresBuild: true
    dependencies:
      safe-buffer: 5.2.1
    dev: true
    optional: true

  /content-type@1.0.5:
    resolution: {integrity: sha512-nTjqfcBFEipKdXCv4YDQWCfmcLZKm81ldF0pAopTvyrFGVbcR6P/VAAd5G7N+0tTr8QqiU0tFadD6FK4NtJwOA==}
    engines: {node: '>= 0.6'}
    requiresBuild: true

  /convert-source-map@2.0.0:
    resolution: {integrity: sha512-Kvp459HrV2FEJ1CAsi1Ku+MY3kasH19TFykTz2xWmMeq6bk2NU3XXvfJ+Q61m0xktWwt+1HSYf3JZsTms3aRJg==}
    dev: true

  /cookie-signature@1.0.6:
    resolution: {integrity: sha512-QADzlaHc8icV8I7vbaJXJwod9HWYp8uCqf1xa4OfNu1T7JVxQIrUgOWtHdNDtPiywmFbiS12VjotIXLrKM3orQ==}
    dev: false

  /cookie-signature@1.2.2:
    resolution: {integrity: sha512-D76uU73ulSXrD1UXF4KE2TMxVVwhsnCgfAyTg9k8P6KGZjlXKrOLe4dJQKI3Bxi5wjesZoFXJWElNWBjPZMbhg==}
    engines: {node: '>=6.6.0'}
    requiresBuild: true
    dev: true
    optional: true

  /cookie@0.7.1:
    resolution: {integrity: sha512-6DnInpx7SJ2AK3+CTUE/ZM0vWTUboZCegxhC2xiIydHR9jNuTAASBrfEpHhiGOZw/nX51bHt6YQl8jsGo4y/0w==}
    engines: {node: '>= 0.6'}
    dev: false

  /cookie@0.7.2:
    resolution: {integrity: sha512-yki5XnKuf750l50uGTllt6kKILY4nQ1eNIQatoXEByZ5dWgnKqbnqmTrBE5B4N7lrMJKQ2ytWMiTO2o0v6Ew/w==}
    engines: {node: '>= 0.6'}
    requiresBuild: true
    dev: true

  /cors@2.8.5:
    resolution: {integrity: sha512-KIHbLJqu73RGr/hnbrO9uBeixNGuvSQjul/jdFvS/KFSIH1hWVd1ng7zOHx+YrEfInLG7q4n6GHQ9cDtxv/P6g==}
    engines: {node: '>= 0.10'}
    requiresBuild: true
    dependencies:
      object-assign: 4.1.1
      vary: 1.1.2

  /create-jest@29.7.0(@types/node@20.10.5):
    resolution: {integrity: sha512-Adz2bdH0Vq3F53KEMJOoftQFutWCukm6J24wbPWRO4k1kMY7gS7ds/uoJkNuV8wDCtWWnuwGcJwpWcih+zEW1Q==}
    engines: {node: ^14.15.0 || ^16.10.0 || >=18.0.0}
    hasBin: true
    dependencies:
      '@jest/types': 29.6.3
      chalk: 4.1.2
      exit: 0.1.2
      graceful-fs: 4.2.11
      jest-config: 29.7.0(@types/node@20.10.5)
      jest-util: 29.7.0
      prompts: 2.4.2
    transitivePeerDependencies:
      - '@types/node'
      - babel-plugin-macros
      - supports-color
      - ts-node
    dev: true

  /cross-env@7.0.3:
    resolution: {integrity: sha512-+/HKd6EgcQCJGh2PSjZuUitQBQynKor4wrFbRg4DtAgS1aWO+gU52xpH7M9ScGgXSYmAVS9bIJ8EzuaGw0oNAw==}
    engines: {node: '>=10.14', npm: '>=6', yarn: '>=1'}
    hasBin: true
    dependencies:
      cross-spawn: 7.0.6
    dev: true

  /cross-spawn@6.0.5:
    resolution: {integrity: sha512-eTVLrBSt7fjbDygz805pMnstIs2VTBNkRm0qxZd+M7A5XDdxVRWO5MxGBXZhjY4cqLYLdtrGqRf8mBPmzwSpWQ==}
    engines: {node: '>=4.8'}
    dependencies:
      nice-try: 1.0.5
      path-key: 2.0.1
      semver: 5.7.2
      shebang-command: 1.2.0
      which: 1.3.1
    dev: true

  /cross-spawn@7.0.6:
    resolution: {integrity: sha512-uV2QOWP2nWzsy2aMp8aRibhi9dlzF5Hgh5SHaB9OiTGEyDTiJJyx0uy51QXdyWbtAHNua4XJzUKca3OzKUd3vA==}
    engines: {node: '>= 8'}
    dependencies:
      path-key: 3.1.1
      shebang-command: 2.0.0
      which: 2.0.2
    dev: true

  /csstype@3.1.3:
    resolution: {integrity: sha512-M1uQkMl8rQK/szD0LNhtqxIPLpimGm8sOBwU7lLnCpSbTyY3yeU1Vc7l4KT5zT4s/yOxHH5O7tIuuLOCnLADRw==}
    dev: false

  /debug@2.6.9:
    resolution: {integrity: sha512-bC7ElrdJaJnPbAP+1EotYvqZsb3ecl5wi6Bfi6BJTUcNowp6cvspg0jXznRTKDjm/E7AdgFBVeAPVMNcKGsHMA==}
    peerDependencies:
      supports-color: '*'
    peerDependenciesMeta:
      supports-color:
        optional: true
    dependencies:
      ms: 2.0.0
    dev: false

  /debug@4.3.4:
    resolution: {integrity: sha512-PRWFHuSU3eDtQJPvnNY7Jcket1j0t5OuOsFzPPzsekD52Zl8qUfFIPEiswXqIvHWGVHOgX+7G/vCNNhehwxfkQ==}
    engines: {node: '>=6.0'}
    peerDependencies:
      supports-color: '*'
    peerDependenciesMeta:
      supports-color:
        optional: true
    dependencies:
      ms: 2.1.2
    dev: true

  /debug@4.4.1:
    resolution: {integrity: sha512-KcKCqiftBJcZr++7ykoDIEwSa3XWowTfNPo92BYxjXiyYEVrUQh2aLyhxBCwww+heortUFxEJYcRzosstTEBYQ==}
    engines: {node: '>=6.0'}
    peerDependencies:
      supports-color: '*'
    peerDependenciesMeta:
      supports-color:
        optional: true
    dependencies:
      ms: 2.1.3
    dev: true

  /debug@4.4.3:
    resolution: {integrity: sha512-RGwwWnwQvkVfavKVt22FGLw+xYSdzARwm0ru6DhTVA3umU5hZc28V3kO4stgYryrTlLpuvgI9GiijltAjNbcqA==}
    engines: {node: '>=6.0'}
    peerDependencies:
      supports-color: '*'
    peerDependenciesMeta:
      supports-color:
        optional: true
    dependencies:
      ms: 2.1.3

  /decamelize@1.2.0:
    resolution: {integrity: sha512-z2S+W9X73hAUUki+N+9Za2lBlun89zigOyGrsax+KUQ6wKW4ZoWpEYBkGhQjwAjjDCkWxhY0VKEhk8wzY7F5cA==}
    engines: {node: '>=0.10.0'}

  /dedent@1.7.0:
    resolution: {integrity: sha512-HGFtf8yhuhGhqO07SV79tRp+br4MnbdjeVxotpn1QBl30pcLLCQjX5b2295ll0fv8RKDKsmWYrl05usHM9CewQ==}
    peerDependencies:
      babel-plugin-macros: ^3.1.0
    peerDependenciesMeta:
      babel-plugin-macros:
        optional: true
    dev: true

  /deep-eql@5.0.2:
    resolution: {integrity: sha512-h5k/5U50IJJFpzfL6nO9jaaumfjO/f2NjK/oYB2Djzm4p9L+3T9qWpZqZ2hAbLPuuYq9wrU08WQyBTL5GbPk5Q==}
    engines: {node: '>=6'}
    dev: true

  /deep-is@0.1.4:
    resolution: {integrity: sha512-oIPzksmTg4/MriiaYGO+okXDT7ztn/w3Eptv/+gSIdMdKsJo0u4CfYNFJPy+4SKMuCqGw2wxnA+URMg3t8a/bQ==}
    dev: true

  /deepmerge@4.3.1:
    resolution: {integrity: sha512-3sUqbMEc77XqpdNO7FRyRog+eW3ph+GYCbj+rK+uYyRMuwsVy0rMiVtPn+QJlKFvWP/1PYpapqYn0Me2knFn+A==}
    engines: {node: '>=0.10.0'}
    dev: true

  /define-data-property@1.1.1:
    resolution: {integrity: sha512-E7uGkTzkk1d0ByLeSc6ZsFS79Axg+m1P/VsgYsxHgiuc3tFSj+MjMIwe90FC4lOAZzNBdY7kkO2P2wKdsQ1vgQ==}
    engines: {node: '>= 0.4'}
    dependencies:
      get-intrinsic: 1.2.2
      gopd: 1.0.1
      has-property-descriptors: 1.0.1
    dev: true

  /define-properties@1.2.1:
    resolution: {integrity: sha512-8QmQKqEASLd5nx0U1B1okLElbUuuttJ/AnYmRXbbbGDWh6uS208EjD4Xqq/I9wK7u0v6O08XhTWnt5XtEbR6Dg==}
    engines: {node: '>= 0.4'}
    dependencies:
      define-data-property: 1.1.1
      has-property-descriptors: 1.0.1
      object-keys: 1.1.1
    dev: true

  /delayed-stream@1.0.0:
    resolution: {integrity: sha512-ZySD7Nf91aLB0RxL4KGrKHBXl7Eds1DAmEdcoVawXnLD7SDhpNgtuII2aAkg7a7QS41jxPSZ17p4VdGnMHk3MQ==}
    engines: {node: '>=0.4.0'}

  /depd@2.0.0:
    resolution: {integrity: sha512-g7nH6P6dyDioJogAAGprGpCtVImJhpPk/roCzdb3fIh61/s/nPsfR6onyMwkCAR/OlC3yBC0lESvUoQEAssIrw==}
    engines: {node: '>= 0.8'}
    requiresBuild: true

  /dequal@2.0.3:
    resolution: {integrity: sha512-0je+qPKHEMohvfRTCEo3CrPG6cAzAYgmzKyxRiYSSDkS6eGJdyVJm7WaYA5ECaAD9wLB2T4EEeymA5aFVcYXCA==}
    engines: {node: '>=6'}
    dev: true

  /destroy@1.2.0:
    resolution: {integrity: sha512-2sJGJTaXIIaR1w4iJSNoN0hnMY7Gpc/n8D4qSCJw8QqFWXf7cuAgnEHxBpweaVcPevC2l3KpjYCx3NypQQgaJg==}
    engines: {node: '>= 0.8', npm: 1.2.8000 || >= 1.4.16}
    dev: false

  /detect-newline@3.1.0:
    resolution: {integrity: sha512-TLz+x/vEXm/Y7P7wn1EJFNLxYpUD4TgMosxY6fAVJUnJMbupHBOncxyWUG9OpTaH9EBD7uFI5LfEgmMOc54DsA==}
    engines: {node: '>=8'}
    dev: true

  /diff-match-patch@1.0.5:
    resolution: {integrity: sha512-IayShXAgj/QMXgB0IWmKx+rOPuGMhqm5w6jvFxmVenXKIzRqTAAsbBPT3kWQeGANj3jGgvcvv4yK6SxqYmikgw==}

  /diff-sequences@29.6.3:
    resolution: {integrity: sha512-EjePK1srD3P08o2j4f0ExnylqRs5B9tJjcp9t1krH2qRi8CCdsYfwe9JgSLurFBWwq4uOlipzfk5fHNvwFKr8Q==}
    engines: {node: ^14.15.0 || ^16.10.0 || >=18.0.0}
    dev: true

  /dotenv@16.4.5:
    resolution: {integrity: sha512-ZmdL2rui+eB2YwhsWzjInR8LldtZHGDoQ1ugH85ppHKwpUHL7j7rN0Ti9NCnGiQbhaZ11FpR+7ao1dNsmduNUg==}
    engines: {node: '>=12'}
    dev: false

  /dunder-proto@1.0.1:
    resolution: {integrity: sha512-KIN/nDJBQRcXw0MLVhZE9iQHmG68qAVIBg9CqmUYjmQIhgij9U5MFvrqkUL5FbtyyzZuOeOt0zdeRe4UY7ct+A==}
    engines: {node: '>= 0.4'}
    dependencies:
      call-bind-apply-helpers: 1.0.2
      es-errors: 1.3.0
      gopd: 1.2.0

  /eastasianwidth@0.2.0:
    resolution: {integrity: sha512-I88TYZWc9XiYHRQ4/3c5rjjfgkjhLyW2luGIheGERbNQ6OY7yTybanSpDXZa8y7VUP9YmDcYa+eyq4ca7iLqWA==}
    dev: true

  /ecdsa-sig-formatter@1.0.11:
    resolution: {integrity: sha512-nagl3RYrbNv6kQkeJIpt6NJZy8twLB/2vtz6yN9Z4vRKHN4/QZJIEbqohALSgwKdnksuY3k5Addp5lg8sVoVcQ==}
    dependencies:
      safe-buffer: 5.2.1

  /ee-first@1.1.1:
    resolution: {integrity: sha512-WMwm9LhRUo+WUaRN+vRuETqG89IgZphVSNkdFgeb6sS/E4OrDIN7t48CAewSHXc6C8lefD8KKfr5vY61brQlow==}
    requiresBuild: true

  /electron-to-chromium@1.4.799:
    resolution: {integrity: sha512-3D3DwWkRTzrdEpntY0hMLYwj7SeBk1138CkPE8sBDSj3WzrzOiG2rHm3luw8jucpf+WiyLBCZyU9lMHyQI9M9Q==}
    dev: true

  /electron-to-chromium@1.5.189:
    resolution: {integrity: sha512-y9D1ntS1ruO/pZ/V2FtLE+JXLQe28XoRpZ7QCCo0T8LdQladzdcOVQZH/IWLVJvCw12OGMb6hYOeOAjntCmJRQ==}
    dev: true

  /emittery@0.13.1:
    resolution: {integrity: sha512-DeWwawk6r5yR9jFgnDKYt4sLS0LmHJJi3ZOnb5/JdbYwj3nW+FxQnHIjhBKz8YLC7oRNPVM9NQ47I3CVx34eqQ==}
    engines: {node: '>=12'}
    dev: true

  /emoji-regex@10.6.0:
    resolution: {integrity: sha512-toUI84YS5YmxW219erniWD0CIVOo46xGKColeNQRgOzDorgBi1v4D71/OFzgD9GO2UGKIv1C3Sp8DAn0+j5w7A==}
    dev: false

  /emoji-regex@8.0.0:
    resolution: {integrity: sha512-MSjYzcWNOA0ewAHpz0MxpYFvwg6yjy1NG3xteoqz644VCo/RPgnr1/GGt+ic3iJTzQ8Eu3TdM14SawnVUmGE6A==}

  /emoji-regex@9.2.2:
    resolution: {integrity: sha512-L18DaJsXSUk2+42pv8mLs5jJT2hqFkFE4j21wOmgbUqsZ2hL72NsUU785g9RXgo3s0ZNgVl42TiHp3ZtOv/Vyg==}
    dev: true

  /encodeurl@1.0.2:
    resolution: {integrity: sha512-TPJXq8JqFaVYm2CWmPvnP2Iyo4ZSM7/QKcSmuMLDObfpH5fi7RUGmd/rTDf+rut/saiDiQEeVTNgAmJEdAOx0w==}
    engines: {node: '>= 0.8'}
    dev: false

  /encodeurl@2.0.0:
    resolution: {integrity: sha512-Q0n9HRi4m6JuGIV1eFlmvJB7ZEVxu93IrMyiMsGC0lrMJMWzRgx6WGquyfQgZVb31vhGgXnfmPNNXmxnOkRBrg==}
    engines: {node: '>= 0.8'}
    requiresBuild: true

  /entities@4.5.0:
    resolution: {integrity: sha512-V0hjH4dGPh9Ao5p0MoRY6BVqtwCjhz6vI5LT8AJ55H+4g9/4vbHx1I54fS0XuclLhDHArPQCiMjDxjaL8fPxhw==}
    engines: {node: '>=0.12'}
    dev: false

  /error-ex@1.3.2:
    resolution: {integrity: sha512-7dFHNmqeFSEt2ZBsCriorKnn3Z2pj+fd9kmI6QoWw4//DL+icEBfc0U7qJCisqrTsKTjw4fNFy2pW9OqStD84g==}
    dependencies:
      is-arrayish: 0.2.1
    dev: true

  /error-ex@1.3.4:
    resolution: {integrity: sha512-sqQamAnR14VgCr1A618A3sGrygcpK+HEbenA/HiEAkkUwcZIIB/tgWqHFxWgOyDh4nB4JCRimh79dR5Ywc9MDQ==}
    dependencies:
      is-arrayish: 0.2.1
    dev: true

  /es-abstract@1.22.3:
    resolution: {integrity: sha512-eiiY8HQeYfYH2Con2berK+To6GrK2RxbPawDkGq4UiCQQfZHb6wX9qQqkbpPqaxQFcl8d9QzZqo0tGE0VcrdwA==}
    engines: {node: '>= 0.4'}
    dependencies:
      array-buffer-byte-length: 1.0.0
      arraybuffer.prototype.slice: 1.0.2
      available-typed-arrays: 1.0.5
      call-bind: 1.0.5
      es-set-tostringtag: 2.0.2
      es-to-primitive: 1.2.1
      function.prototype.name: 1.1.6
      get-intrinsic: 1.2.2
      get-symbol-description: 1.0.0
      globalthis: 1.0.3
      gopd: 1.0.1
      has-property-descriptors: 1.0.1
      has-proto: 1.0.1
      has-symbols: 1.0.3
      hasown: 2.0.0
      internal-slot: 1.0.6
      is-array-buffer: 3.0.2
      is-callable: 1.2.7
      is-negative-zero: 2.0.2
      is-regex: 1.1.4
      is-shared-array-buffer: 1.0.2
      is-string: 1.0.7
      is-typed-array: 1.1.12
      is-weakref: 1.0.2
      object-inspect: 1.13.1
      object-keys: 1.1.1
      object.assign: 4.1.5
      regexp.prototype.flags: 1.5.1
      safe-array-concat: 1.0.1
      safe-regex-test: 1.0.0
      string.prototype.trim: 1.2.8
      string.prototype.trimend: 1.0.7
      string.prototype.trimstart: 1.0.7
      typed-array-buffer: 1.0.0
      typed-array-byte-length: 1.0.0
      typed-array-byte-offset: 1.0.0
      typed-array-length: 1.0.4
      unbox-primitive: 1.0.2
      which-typed-array: 1.1.13
    dev: true

  /es-define-property@1.0.1:
    resolution: {integrity: sha512-e3nRfgfUZ4rNGL232gUgX06QNyyez04KdjFrF+LTRoOXmrOgFKDg4BCdsjW8EnT69eqdYGmRpJwiPVYNrCaW3g==}
    engines: {node: '>= 0.4'}

  /es-errors@1.3.0:
    resolution: {integrity: sha512-Zf5H2Kxt2xjTvbJvP2ZWLEICxA6j+hAmMzIlypy4xcBg1vKVnx89Wy0GbS+kf5cwCVFFzdCFh2XSCFNULS6csw==}
    engines: {node: '>= 0.4'}

  /es-module-lexer@1.6.0:
    resolution: {integrity: sha512-qqnD1yMU6tk/jnaMosogGySTZP8YtUgAffA9nMN+E/rjxcfRQ6IEk7IiozUjgxKoFHBGjTLnrHB/YC45r/59EQ==}
    dev: true

  /es-object-atoms@1.1.1:
    resolution: {integrity: sha512-FGgH2h8zKNim9ljj7dankFPcICIK9Cp5bm+c2gQSYePhpaG5+esrLODihIorn+Pe6FGJzWhXQotPv73jTaldXA==}
    engines: {node: '>= 0.4'}
    dependencies:
      es-errors: 1.3.0

  /es-set-tostringtag@2.0.2:
    resolution: {integrity: sha512-BuDyupZt65P9D2D2vA/zqcI3G5xRsklm5N3xCwuiy+/vKy8i0ifdsQP1sLgO4tZDSCaQUSnmC48khknGMV3D2Q==}
    engines: {node: '>= 0.4'}
    dependencies:
      get-intrinsic: 1.3.0
      has-tostringtag: 1.0.2
      hasown: 2.0.2
    dev: true

  /es-set-tostringtag@2.1.0:
    resolution: {integrity: sha512-j6vWzfrGVfyXxge+O0x5sh6cvxAog0a/4Rdd2K36zCMV5eJ+/+tOAngRO8cODMNWbVRdVlmGZQL2YS3yR8bIUA==}
    engines: {node: '>= 0.4'}
    dependencies:
      es-errors: 1.3.0
      get-intrinsic: 1.3.0
      has-tostringtag: 1.0.2
      hasown: 2.0.2

  /es-to-primitive@1.2.1:
    resolution: {integrity: sha512-QCOllgZJtaUo9miYBcLChTUaHNjJF3PYs1VidD7AwiEj1kYxKeQTctLAezAOH5ZKRH0g2IgPn6KwB4IT8iRpvA==}
    engines: {node: '>= 0.4'}
    dependencies:
      is-callable: 1.2.7
      is-date-object: 1.0.5
      is-symbol: 1.0.4
    dev: true

  /esbuild@0.18.20:
    resolution: {integrity: sha512-ceqxoedUrcayh7Y7ZX6NdbbDzGROiyVBgC4PriJThBKSVPWnnFHZAkfI1lJT8QFkOwH4qOS2SJkS4wvpGl8BpA==}
    engines: {node: '>=12'}
    hasBin: true
    requiresBuild: true
    optionalDependencies:
      '@esbuild/android-arm': 0.18.20
      '@esbuild/android-arm64': 0.18.20
      '@esbuild/android-x64': 0.18.20
      '@esbuild/darwin-arm64': 0.18.20
      '@esbuild/darwin-x64': 0.18.20
      '@esbuild/freebsd-arm64': 0.18.20
      '@esbuild/freebsd-x64': 0.18.20
      '@esbuild/linux-arm': 0.18.20
      '@esbuild/linux-arm64': 0.18.20
      '@esbuild/linux-ia32': 0.18.20
      '@esbuild/linux-loong64': 0.18.20
      '@esbuild/linux-mips64el': 0.18.20
      '@esbuild/linux-ppc64': 0.18.20
      '@esbuild/linux-riscv64': 0.18.20
      '@esbuild/linux-s390x': 0.18.20
      '@esbuild/linux-x64': 0.18.20
      '@esbuild/netbsd-x64': 0.18.20
      '@esbuild/openbsd-x64': 0.18.20
      '@esbuild/sunos-x64': 0.18.20
      '@esbuild/win32-arm64': 0.18.20
      '@esbuild/win32-ia32': 0.18.20
      '@esbuild/win32-x64': 0.18.20
    dev: true

  /esbuild@0.21.5:
    resolution: {integrity: sha512-mg3OPMV4hXywwpoDxu3Qda5xCKQi+vCTZq8S9J/EpkhB2HzKXq4SNFZE3+NK93JYxc8VMSep+lOUSC/RVKaBqw==}
    engines: {node: '>=12'}
    hasBin: true
    requiresBuild: true
    optionalDependencies:
      '@esbuild/aix-ppc64': 0.21.5
      '@esbuild/android-arm': 0.21.5
      '@esbuild/android-arm64': 0.21.5
      '@esbuild/android-x64': 0.21.5
      '@esbuild/darwin-arm64': 0.21.5
      '@esbuild/darwin-x64': 0.21.5
      '@esbuild/freebsd-arm64': 0.21.5
      '@esbuild/freebsd-x64': 0.21.5
      '@esbuild/linux-arm': 0.21.5
      '@esbuild/linux-arm64': 0.21.5
      '@esbuild/linux-ia32': 0.21.5
      '@esbuild/linux-loong64': 0.21.5
      '@esbuild/linux-mips64el': 0.21.5
      '@esbuild/linux-ppc64': 0.21.5
      '@esbuild/linux-riscv64': 0.21.5
      '@esbuild/linux-s390x': 0.21.5
      '@esbuild/linux-x64': 0.21.5
      '@esbuild/netbsd-x64': 0.21.5
      '@esbuild/openbsd-x64': 0.21.5
      '@esbuild/sunos-x64': 0.21.5
      '@esbuild/win32-arm64': 0.21.5
      '@esbuild/win32-ia32': 0.21.5
      '@esbuild/win32-x64': 0.21.5
    dev: true

  /esbuild@0.24.2:
    resolution: {integrity: sha512-+9egpBW8I3CD5XPe0n6BfT5fxLzxrlDzqydF3aviG+9ni1lDC/OvMHcxqEFV0+LANZG5R1bFMWfUrjVsdwxJvA==}
    engines: {node: '>=18'}
    hasBin: true
    requiresBuild: true
    optionalDependencies:
      '@esbuild/aix-ppc64': 0.24.2
      '@esbuild/android-arm': 0.24.2
      '@esbuild/android-arm64': 0.24.2
      '@esbuild/android-x64': 0.24.2
      '@esbuild/darwin-arm64': 0.24.2
      '@esbuild/darwin-x64': 0.24.2
      '@esbuild/freebsd-arm64': 0.24.2
      '@esbuild/freebsd-x64': 0.24.2
      '@esbuild/linux-arm': 0.24.2
      '@esbuild/linux-arm64': 0.24.2
      '@esbuild/linux-ia32': 0.24.2
      '@esbuild/linux-loong64': 0.24.2
      '@esbuild/linux-mips64el': 0.24.2
      '@esbuild/linux-ppc64': 0.24.2
      '@esbuild/linux-riscv64': 0.24.2
      '@esbuild/linux-s390x': 0.24.2
      '@esbuild/linux-x64': 0.24.2
      '@esbuild/netbsd-arm64': 0.24.2
      '@esbuild/netbsd-x64': 0.24.2
      '@esbuild/openbsd-arm64': 0.24.2
      '@esbuild/openbsd-x64': 0.24.2
      '@esbuild/sunos-x64': 0.24.2
      '@esbuild/win32-arm64': 0.24.2
      '@esbuild/win32-ia32': 0.24.2
      '@esbuild/win32-x64': 0.24.2
    dev: true

  /esbuild@0.27.0:
    resolution: {integrity: sha512-jd0f4NHbD6cALCyGElNpGAOtWxSq46l9X/sWB0Nzd5er4Kz2YTm+Vl0qKFT9KUJvD8+fiO8AvoHhFvEatfVixA==}
    engines: {node: '>=18'}
    hasBin: true
    requiresBuild: true
    optionalDependencies:
      '@esbuild/aix-ppc64': 0.27.0
      '@esbuild/android-arm': 0.27.0
      '@esbuild/android-arm64': 0.27.0
      '@esbuild/android-x64': 0.27.0
      '@esbuild/darwin-arm64': 0.27.0
      '@esbuild/darwin-x64': 0.27.0
      '@esbuild/freebsd-arm64': 0.27.0
      '@esbuild/freebsd-x64': 0.27.0
      '@esbuild/linux-arm': 0.27.0
      '@esbuild/linux-arm64': 0.27.0
      '@esbuild/linux-ia32': 0.27.0
      '@esbuild/linux-loong64': 0.27.0
      '@esbuild/linux-mips64el': 0.27.0
      '@esbuild/linux-ppc64': 0.27.0
      '@esbuild/linux-riscv64': 0.27.0
      '@esbuild/linux-s390x': 0.27.0
      '@esbuild/linux-x64': 0.27.0
      '@esbuild/netbsd-arm64': 0.27.0
      '@esbuild/netbsd-x64': 0.27.0
      '@esbuild/openbsd-arm64': 0.27.0
      '@esbuild/openbsd-x64': 0.27.0
      '@esbuild/openharmony-arm64': 0.27.0
      '@esbuild/sunos-x64': 0.27.0
      '@esbuild/win32-arm64': 0.27.0
      '@esbuild/win32-ia32': 0.27.0
      '@esbuild/win32-x64': 0.27.0

  /escalade@3.1.2:
    resolution: {integrity: sha512-ErCHMCae19vR8vQGe50xIsVomy19rg6gFu3+r3jkEO46suLMWBksvVyoGgQV+jOfl84ZSOSlmv6Gxa89PmTGmA==}
    engines: {node: '>=6'}
    dev: true

  /escalade@3.2.0:
    resolution: {integrity: sha512-WUj2qlxaQtO4g6Pq5c29GTcWGDyd8itL8zTlipgECz3JesAiiOKotd8JU6otB3PACgG6xkJUyVhboMS+bje/jA==}
    engines: {node: '>=6'}
    dev: true

  /escape-html@1.0.3:
    resolution: {integrity: sha512-NiSupZ4OeuGwr68lGIeym/ksIZMJodUGOSCZ/FSnTxcrekbvqrgdUxlJOMpijaKZVjAJrWrGs/6Jy8OMuyj9ow==}
    requiresBuild: true

  /escape-string-regexp@1.0.5:
    resolution: {integrity: sha512-vbRorB5FUQWvla16U8R/qgaFIya2qGzwDrNmCZuYKrbdSUMG6I1ZCGQRefkRVhuOkIGVne7BQ35DSfo1qvJqFg==}
    engines: {node: '>=0.8.0'}
    dev: true

  /escape-string-regexp@2.0.0:
    resolution: {integrity: sha512-UpzcLCXolUWcNu5HtVMHYdXJjArjsF9C0aNnquZYY4uW/Vu0miy5YoWvbV345HauVvcAUnpRuhMMcqTcGOY2+w==}
    engines: {node: '>=8'}
    dev: true

  /escape-string-regexp@4.0.0:
    resolution: {integrity: sha512-TtpcNJ3XAzx3Gq8sWRzJaVajRs0uVxA2YAkdb1jm2YkPz4G6egUFAyA3n5vtEIZefPk5Wa4UXbKuS5fKkJWdgA==}
    engines: {node: '>=10'}
    dev: true

  /eslint-scope@8.4.0:
    resolution: {integrity: sha512-sNXOfKCn74rt8RICKMvJS7XKV/Xk9kA7DyJr8mJik3S7Cwgy3qlkkmyS2uQB3jiJg6VNdZd/pDBJu0nvG2NlTg==}
    engines: {node: ^18.18.0 || ^20.9.0 || >=21.1.0}
    dependencies:
      esrecurse: 4.3.0
      estraverse: 5.3.0
    dev: true

  /eslint-visitor-keys@3.4.3:
    resolution: {integrity: sha512-wpc+LXeiyiisxPlEkUzU6svyS1frIO3Mgxj1fdy7Pm8Ygzguax2N3Fa/D/ag1WqbOprdI+uY6wMUl8/a2G+iag==}
    engines: {node: ^12.22.0 || ^14.17.0 || >=16.0.0}
    dev: true

  /eslint-visitor-keys@4.2.1:
    resolution: {integrity: sha512-Uhdk5sfqcee/9H/rCOJikYz67o0a2Tw2hGRPOG2Y1R2dg7brRe1uG0yaNQDHu+TO/uQPF/5eCapvYSmHUjt7JQ==}
    engines: {node: ^18.18.0 || ^20.9.0 || >=21.1.0}
    dev: true

  /eslint@9.39.2:
    resolution: {integrity: sha512-LEyamqS7W5HB3ujJyvi0HQK/dtVINZvd5mAAp9eT5S/ujByGjiZLCzPcHVzuXbpJDJF/cxwHlfceVUDZ2lnSTw==}
    engines: {node: ^18.18.0 || ^20.9.0 || >=21.1.0}
    hasBin: true
    peerDependencies:
      jiti: '*'
    peerDependenciesMeta:
      jiti:
        optional: true
    dependencies:
      '@eslint-community/eslint-utils': 4.9.0(eslint@9.39.2)
      '@eslint-community/regexpp': 4.12.2
      '@eslint/config-array': 0.21.1
      '@eslint/config-helpers': 0.4.2
      '@eslint/core': 0.17.0
      '@eslint/eslintrc': 3.3.3
      '@eslint/js': 9.39.2
      '@eslint/plugin-kit': 0.4.1
      '@humanfs/node': 0.16.7
      '@humanwhocodes/module-importer': 1.0.1
      '@humanwhocodes/retry': 0.4.3
      '@types/estree': 1.0.8
      ajv: 6.12.6
      chalk: 4.1.2
      cross-spawn: 7.0.6
      debug: 4.4.3
      escape-string-regexp: 4.0.0
      eslint-scope: 8.4.0
      eslint-visitor-keys: 4.2.1
      espree: 10.4.0
      esquery: 1.6.0
      esutils: 2.0.3
      fast-deep-equal: 3.1.3
      file-entry-cache: 8.0.0
      find-up: 5.0.0
      glob-parent: 6.0.2
      ignore: 5.3.2
      imurmurhash: 0.1.4
      is-glob: 4.0.3
      json-stable-stringify-without-jsonify: 1.0.1
      lodash.merge: 4.6.2
      minimatch: 3.1.2
      natural-compare: 1.4.0
      optionator: 0.9.4
    transitivePeerDependencies:
      - supports-color
    dev: true

  /esm-env@1.2.2:
    resolution: {integrity: sha512-Epxrv+Nr/CaL4ZcFGPJIYLWFom+YeV1DqMLHJoEd9SYRxNbaFruBwfEX/kkHUJf55j2+TUbmDcmuilbP1TmXHA==}
    dev: false

  /espree@10.4.0:
    resolution: {integrity: sha512-j6PAQ2uUr79PZhBjP5C5fhl8e39FmRnOjsD5lGnWrFU8i2G776tBK7+nP8KuQUTTyAZUwfQqXAgrVH5MbH9CYQ==}
    engines: {node: ^18.18.0 || ^20.9.0 || >=21.1.0}
    dependencies:
      acorn: 8.15.0
      acorn-jsx: 5.3.2(acorn@8.15.0)
      eslint-visitor-keys: 4.2.1
    dev: true

  /esprima@4.0.1:
    resolution: {integrity: sha512-eGuFFw7Upda+g4p+QHvnW0RyTX/SVeJBDM/gCtMARO0cLuT2HcEKnTPvhjV6aGeqrCB/sbNop0Kszm0jsaWU4A==}
    engines: {node: '>=4'}
    hasBin: true
    dev: true

  /esquery@1.6.0:
    resolution: {integrity: sha512-ca9pw9fomFcKPvFLXhBKUK90ZvGibiGOvRJNbjljY7s7uq/5YO4BOzcYtJqExdx99rF6aAcnRxHmcUHcz6sQsg==}
    engines: {node: '>=0.10'}
    dependencies:
      estraverse: 5.3.0
    dev: true

  /esrap@2.1.0:
    resolution: {integrity: sha512-yzmPNpl7TBbMRC5Lj2JlJZNPml0tzqoqP5B1JXycNUwtqma9AKCO0M2wHrdgsHcy1WRW7S9rJknAMtByg3usgA==}
    dependencies:
      '@jridgewell/sourcemap-codec': 1.5.5
    dev: false

  /esrecurse@4.3.0:
    resolution: {integrity: sha512-KmfKL3b6G+RXvP8N1vr3Tq1kL/oCFgn2NYXEtqP8/L3pKapUA4G8cFVaoF3SU323CD4XypR/ffioHmkti6/Tag==}
    engines: {node: '>=4.0'}
    dependencies:
      estraverse: 5.3.0
    dev: true

  /estraverse@5.3.0:
    resolution: {integrity: sha512-MMdARuVEQziNTeJD8DgMqmhwR11BRQ/cBP+pLtYdSTnf3MIO8fFeiINEbX36ZdNlfU/7A9f3gUw49B3oQsvwBA==}
    engines: {node: '>=4.0'}
    dev: true

  /estree-walker@2.0.2:
    resolution: {integrity: sha512-Rfkk/Mp/DL7JVje3u18FxFujQlTNR2q6QfMSMB7AvCBx91NGj/ba3kCfza0f6dVDbw7YlRf/nDrn7pQrCCyQ/w==}
    dev: false

  /estree-walker@3.0.3:
    resolution: {integrity: sha512-7RUKfXgSMMkzt6ZuXmqapOurLGPPfgj6l9uRZ7lRGolvk0y2yocc35LdcxKC5PQZdn2DMqioAQ2NoWcrTKmm6g==}
    dependencies:
      '@types/estree': 1.0.6
    dev: true

  /esutils@2.0.3:
    resolution: {integrity: sha512-kVscqXk4OCp68SZ0dkgEKVi6/8ij300KBWTJq32P/dYeWTSwK41WyTxalN1eRmA5Z9UU/LX9D7FWSmV9SAYx6g==}
    engines: {node: '>=0.10.0'}
    dev: true

  /etag@1.8.1:
    resolution: {integrity: sha512-aIL5Fx7mawVa300al2BnEE4iNvo1qETxLrPI/o05L7z6go7fCw1J6EQmbK4FmJ2AS7kgVF/KEZWufBfdClMcPg==}
    engines: {node: '>= 0.6'}
    requiresBuild: true

  /eval-estree-expression@3.0.0:
    resolution: {integrity: sha512-siT1mQEeCtw4eHQ3jozxaXMpQeEkb5imAdoLB5Uj3wcpgicGCV41cbVdv/G0HT/SBe7o5+ex1lg1odCuSgnUJA==}
    dev: true

  /event-target-shim@5.0.1:
    resolution: {integrity: sha512-i/2XbnSz/uxRCU6+NdVJgKWDTM427+MqYbkQzD321DuCQJUqOuJKIA0IM2+W2xtYHdKOmZ4dR6fExsd4SXL+WQ==}
    engines: {node: '>=6'}

  /eventemitter3@4.0.7:
    resolution: {integrity: sha512-8guHBZCwKnFhYdHr2ysuRWErTwhoN2X8XELRlrRwpmfeY2jjuUN4taQMsULKUVo1K4DvZl+0pgfyoysHxvmvEw==}

  /eventsource-parser@1.1.2:
    resolution: {integrity: sha512-v0eOBUbiaFojBu2s2NPBfYUoRR9GjcDNvCXVaqEf5vVfpIAh9f8RCo4vXTP8c63QRKCFwoLpMpTdPwwhEKVgzA==}
    engines: {node: '>=14.18'}
    dev: false

  /eventsource-parser@3.0.6:
    resolution: {integrity: sha512-Vo1ab+QXPzZ4tCa8SwIHJFaSzy4R6SHf7BY79rFBDf0idraZWAkYrDjDj8uWaSm3S2TK+hJ7/t1CEmZ7jXw+pg==}
    engines: {node: '>=18.0.0'}
    dev: true

  /eventsource@3.0.7:
    resolution: {integrity: sha512-CRT1WTyuQoD771GW56XEZFQ/ZoSfWid1alKGDYMmkt2yl8UXrVR4pspqWNEcqKvVIzg6PAltWjxcSSPrboA4iA==}
    engines: {node: '>=18.0.0'}
    requiresBuild: true
    dependencies:
      eventsource-parser: 3.0.6
    dev: true
    optional: true

  /execa@5.1.1:
    resolution: {integrity: sha512-8uSpZZocAZRBAPIEINJj3Lo9HyGitllczc27Eh5YYojjMFMn8yHMDMaUHE2Jqfq05D/wucwI4JGURyXt1vchyg==}
    engines: {node: '>=10'}
    dependencies:
      cross-spawn: 7.0.6
      get-stream: 6.0.1
      human-signals: 2.1.0
      is-stream: 2.0.1
      merge-stream: 2.0.0
      npm-run-path: 4.0.1
      onetime: 5.1.2
      signal-exit: 3.0.7
      strip-final-newline: 2.0.0
    dev: true

  /exit@0.1.2:
    resolution: {integrity: sha512-Zk/eNKV2zbjpKzrsQ+n1G6poVbErQxJ0LBOJXaKZ1EViLzH+hrLu9cdXI4zw9dBQJslwBEpbQ2P1oS7nDxs6jQ==}
    engines: {node: '>= 0.8.0'}
    dev: true

  /expect-type@1.2.0:
    resolution: {integrity: sha512-80F22aiJ3GLyVnS/B3HzgR6RelZVumzj9jkL0Rhz4h0xYbNW9PjlQz5h3J/SShErbXBc295vseR4/MIbVmUbeA==}
    engines: {node: '>=12.0.0'}
    dev: true

  /expect@29.7.0:
    resolution: {integrity: sha512-2Zks0hf1VLFYI1kbh0I5jP3KHHyCHpkfyHBzsSXRFgl/Bg9mWYfMW8oD+PdMPlEwy5HNsR9JutYy6pMeOh61nw==}
    engines: {node: ^14.15.0 || ^16.10.0 || >=18.0.0}
    dependencies:
      '@jest/expect-utils': 29.7.0
      jest-get-type: 29.6.3
      jest-matcher-utils: 29.7.0
      jest-message-util: 29.7.0
      jest-util: 29.7.0
    dev: true

  /express-rate-limit@7.5.1(express@5.1.0):
    resolution: {integrity: sha512-7iN8iPMDzOMHPUYllBEsQdWVB6fPDMPqwjBaFrgr4Jgr/+okjvzAy+UHlYYL/Vs0OsOrMkwS6PJDkFlJwoxUnw==}
    engines: {node: '>= 16'}
    requiresBuild: true
    peerDependencies:
      express: '>= 4.11'
    dependencies:
      express: 5.1.0
    dev: true
    optional: true

  /express@4.21.2:
    resolution: {integrity: sha512-28HqgMZAmih1Czt9ny7qr6ek2qddF4FclbMzwhCREB6OFfH+rXAnuNCwo1/wFvrtbgsQDb4kSbX9de9lFbrXnA==}
    engines: {node: '>= 0.10.0'}
    dependencies:
      accepts: 1.3.8
      array-flatten: 1.1.1
      body-parser: 1.20.3
      content-disposition: 0.5.4
      content-type: 1.0.5
      cookie: 0.7.1
      cookie-signature: 1.0.6
      debug: 2.6.9
      depd: 2.0.0
      encodeurl: 2.0.0
      escape-html: 1.0.3
      etag: 1.8.1
      finalhandler: 1.3.1
      fresh: 0.5.2
      http-errors: 2.0.0
      merge-descriptors: 1.0.3
      methods: 1.1.2
      on-finished: 2.4.1
      parseurl: 1.3.3
      path-to-regexp: 0.1.12
      proxy-addr: 2.0.7
      qs: 6.13.0
      range-parser: 1.2.1
      safe-buffer: 5.2.1
      send: 0.19.0
      serve-static: 1.16.2
      setprototypeof: 1.2.0
      statuses: 2.0.1
      type-is: 1.6.18
      utils-merge: 1.0.1
      vary: 1.1.2
    transitivePeerDependencies:
      - supports-color
    dev: false

  /express@5.1.0:
    resolution: {integrity: sha512-DT9ck5YIRU+8GYzzU5kT3eHGA5iL+1Zd0EutOmTE9Dtk+Tvuzd23VBU+ec7HPNSTxXYO55gPV/hq4pSBJDjFpA==}
    engines: {node: '>= 18'}
    requiresBuild: true
    dependencies:
      accepts: 2.0.0
      body-parser: 2.2.0
      content-disposition: 1.0.0
      content-type: 1.0.5
      cookie: 0.7.2
      cookie-signature: 1.2.2
      debug: 4.4.3
      encodeurl: 2.0.0
      escape-html: 1.0.3
      etag: 1.8.1
      finalhandler: 2.1.0
      fresh: 2.0.0
      http-errors: 2.0.0
      merge-descriptors: 2.0.0
      mime-types: 3.0.1
      on-finished: 2.4.1
      once: 1.4.0
      parseurl: 1.3.3
      proxy-addr: 2.0.7
      qs: 6.14.0
      range-parser: 1.2.1
      router: 2.2.0
      send: 1.2.0
      serve-static: 2.2.0
      statuses: 2.0.1
      type-is: 2.0.1
      vary: 1.1.2
    transitivePeerDependencies:
      - supports-color
    dev: true
    optional: true

  /extend@3.0.2:
    resolution: {integrity: sha512-fjquC59cD7CyW6urNXK0FBufkZcoiGG80wTuPujX590cB5Ttln20E2UB4S/WARVqhXffZl2LNgS+gQdPIIim/g==}

  /fast-deep-equal@3.1.3:
    resolution: {integrity: sha512-f3qQ9oQy9j2AhBe/H9VC91wLmKBCCU/gDOnKNAYG5hswO7BLKj09Hc5HYNz9cGI++xlpDCIgDaitVs03ATR84Q==}
    requiresBuild: true
    dev: true

  /fast-json-stable-stringify@2.1.0:
    resolution: {integrity: sha512-lhd/wF+Lk98HZoTCtlVraHtfh5XYijIjalXck7saUtuanSDyLMxnHhSXEDJqHxD7msR8D0uCmqlkwjCV8xvwHw==}
    requiresBuild: true
    dev: true

  /fast-levenshtein@2.0.6:
    resolution: {integrity: sha512-DCXu6Ifhqcks7TZKY3Hxp3y6qphY5SJZmrWMDrKcERSOXWQdMhU9Ig/PYrzyw/ul9jOIyh0N4M0tbC5hodg8dw==}
    dev: true

  /fast-uri@3.0.6:
    resolution: {integrity: sha512-Atfo14OibSv5wAp4VWNsFYE1AchQRTv9cBGWET4pZWHzYshFSS9NQI6I57rdKn9croWVMbYFbLhJ+yJvmZIIHw==}
    dev: true

  /fast-xml-parser@4.5.3:
    resolution: {integrity: sha512-RKihhV+SHsIUGXObeVy9AXiBbFwkVk7Syp8XgwN5U3JV416+Gwp/GO9i0JYKmikykgz/UHRrrV4ROuZEo/T0ig==}
    hasBin: true
    dependencies:
      strnum: 1.1.2

  /fastq@1.16.0:
    resolution: {integrity: sha512-ifCoaXsDrsdkWTtiNJX5uzHDsrck5TzfKKDcuFFTIrrc/BS076qgEIfoIy1VeZqViznfKiysPYTh/QeHtnIsYA==}
    dependencies:
      reusify: 1.0.4
    dev: true

  /fb-watchman@2.0.2:
    resolution: {integrity: sha512-p5161BqbuCaSnB8jIbzQHOlpgsPmK5rJVDfDKO91Axs5NC1uu3HRQm6wt9cd9/+GtQQIO53JdGXXoyDpTAsgYA==}
    dependencies:
      bser: 2.1.1
    dev: true

  /fdir@6.4.3(picomatch@4.0.2):
    resolution: {integrity: sha512-PMXmW2y1hDDfTSRc9gaXIuCCRpuoz3Kaz8cUelp3smouvfT632ozg2vrT6lJsHKKOF59YLbOGfAWGUcKEfRMQw==}
    peerDependencies:
      picomatch: ^3 || ^4
    peerDependenciesMeta:
      picomatch:
        optional: true
    dependencies:
      picomatch: 4.0.2
    dev: true

  /fdir@6.5.0(picomatch@4.0.3):
    resolution: {integrity: sha512-tIbYtZbucOs0BRGqPJkshJUYdL+SDH7dVM8gjy+ERp3WAUjLEFJE+02kanyHtwjWOnwrKYBiwAmM0p4kLJAnXg==}
    engines: {node: '>=12.0.0'}
    peerDependencies:
      picomatch: ^3 || ^4
    peerDependenciesMeta:
      picomatch:
        optional: true
    dependencies:
      picomatch: 4.0.3
    dev: true

  /fft.js@4.0.4:
    resolution: {integrity: sha512-f9c00hphOgeQTlDyavwTtu6RiK8AIFjD6+jvXkNkpeQ7rirK3uFWVpalkoS4LAwbdX7mfZ8aoBfFVQX1Re/8aw==}
    dev: true

  /file-entry-cache@8.0.0:
    resolution: {integrity: sha512-XXTUwCvisa5oacNGRP9SfNtYBNAMi+RPwBFmblZEF7N7swHYQS6/Zfk7SRwx4D5j3CH211YNRco1DEMNVfZCnQ==}
    engines: {node: '>=16.0.0'}
    dependencies:
      flat-cache: 4.0.1
    dev: true

  /fill-range@7.0.1:
    resolution: {integrity: sha512-qOo9F+dMUmC2Lcb4BbVvnKJxTPjCm+RRpe4gDuGrzkL7mEVl/djYSu2OdQ2Pa302N4oqkSg9ir6jaLWJ2USVpQ==}
    engines: {node: '>=8'}
    dependencies:
      to-regex-range: 5.0.1
    dev: true

  /fill-range@7.1.1:
    resolution: {integrity: sha512-YsGpe3WHLK8ZYi4tWDg2Jy3ebRz2rXowDxnld4bkQB00cc/1Zw9AWnC0i9ztDJitivtQvaI9KaLyKrc+hBW0yg==}
    engines: {node: '>=8'}
    dependencies:
      to-regex-range: 5.0.1
    dev: true

  /finalhandler@1.3.1:
    resolution: {integrity: sha512-6BN9trH7bp3qvnrRyzsBz+g3lZxTNZTbVO2EV1CS0WIcDbawYVdYvGflME/9QP0h0pYlCDBCTjYa9nZzMDpyxQ==}
    engines: {node: '>= 0.8'}
    dependencies:
      debug: 2.6.9
      encodeurl: 2.0.0
      escape-html: 1.0.3
      on-finished: 2.4.1
      parseurl: 1.3.3
      statuses: 2.0.1
      unpipe: 1.0.0
    transitivePeerDependencies:
      - supports-color
    dev: false

  /finalhandler@2.1.0:
    resolution: {integrity: sha512-/t88Ty3d5JWQbWYgaOGCCYfXRwV1+be02WqYYlL6h0lEiUAMPM8o8qKGO01YIkOHzka2up08wvgYD0mDiI+q3Q==}
    engines: {node: '>= 0.8'}
    requiresBuild: true
    dependencies:
      debug: 4.4.3
      encodeurl: 2.0.0
      escape-html: 1.0.3
      on-finished: 2.4.1
      parseurl: 1.3.3
      statuses: 2.0.1
    transitivePeerDependencies:
      - supports-color
    dev: true
    optional: true

  /find-up@4.1.0:
    resolution: {integrity: sha512-PpOwAdQ/YlXQ2vj8a3h8IipDuYRi3wceVQQGYWxNINccq40Anw7BlsEXCMbt1Zt+OLA6Fq9suIpIWD0OsnISlw==}
    engines: {node: '>=8'}
    dependencies:
      locate-path: 5.0.0
      path-exists: 4.0.0
    dev: true

  /find-up@5.0.0:
    resolution: {integrity: sha512-78/PXT1wlLLDgTzDs7sjq9hzz0vXD+zn+7wypEe4fXQxCmdmqfGsEPQxmiCSQI3ajFV91bVSsvNtrJRiW6nGng==}
    engines: {node: '>=10'}
    dependencies:
      locate-path: 6.0.0
      path-exists: 4.0.0
    dev: true

  /fix-dts-default-cjs-exports@1.0.1:
    resolution: {integrity: sha512-pVIECanWFC61Hzl2+oOCtoJ3F17kglZC/6N94eRWycFgBH35hHx0Li604ZIzhseh97mf2p0cv7vVrOZGoqhlEg==}
    dependencies:
      magic-string: 0.30.19
      mlly: 1.8.0
      rollup: 4.35.0
    dev: true

  /flat-cache@4.0.1:
    resolution: {integrity: sha512-f7ccFPK3SXFHpx15UIGyRJ/FJQctuKZ0zVuN3frBo4HnK3cay9VEW0R6yPYFHC0AgqhukPzKjq22t5DmAyqGyw==}
    engines: {node: '>=16'}
    dependencies:
      flatted: 3.3.3
      keyv: 4.5.4
    dev: true

  /flatted@3.3.3:
    resolution: {integrity: sha512-GX+ysw4PBCz0PzosHDepZGANEuFCMLrnRTiEy9McGjmkCQYwRq4A/X786G/fjM/+OjsWSU1ZrY5qyARZmO/uwg==}
    dev: true

  /follow-redirects@1.15.11:
    resolution: {integrity: sha512-deG2P0JfjrTxl50XGCDyfI97ZGVCxIpfKYmfyrQ54n5FO/0gfIES8C/Psl6kWVDolizcaaxZJnTS0QSMxvnsBQ==}
    engines: {node: '>=4.0'}
    peerDependencies:
      debug: '*'
    peerDependenciesMeta:
      debug:
        optional: true
    dev: true

  /for-each@0.3.3:
    resolution: {integrity: sha512-jqYfLp7mo9vIyQf8ykW2v7A+2N4QjeCeI5+Dz9XraiO1ign81wjiH7Fb9vSOWvQfNtmSa4H2RoQTrrXivdUZmw==}
    dependencies:
      is-callable: 1.2.7
    dev: true

  /foreground-child@3.3.1:
    resolution: {integrity: sha512-gIXjKqtFuWEgzFRJA9WCQeSJLZDjgJUOMCMzxtvFq/37KojM1BFGufqsCy0r4qSQmYLsZYMeyRqzIWOMup03sw==}
    engines: {node: '>=14'}
    dependencies:
      cross-spawn: 7.0.6
      signal-exit: 4.1.0
    dev: true

  /form-data-encoder@1.7.2:
    resolution: {integrity: sha512-qfqtYan3rxrnCk1VYaA4H+Ms9xdpPqvLZa6xmMgFvhO32x7/3J/ExcTd6qpxM0vH2GdMI+poehyBZvqfMTto8A==}

  /form-data@4.0.4:
    resolution: {integrity: sha512-KrGhL9Q4zjj0kiUt5OO4Mr/A/jlI2jDYs5eHBpYHPcBEVSiipAvn2Ko2HnPe20rmcuuvMHNdZFp+4IlGTMF0Ow==}
    engines: {node: '>= 6'}
    dependencies:
      asynckit: 0.4.0
      combined-stream: 1.0.8
      es-set-tostringtag: 2.1.0
      hasown: 2.0.2
      mime-types: 2.1.35

  /formdata-node@4.4.1:
    resolution: {integrity: sha512-0iirZp3uVDjVGt9p49aTaqjk84TrglENEDuqfdlZQ1roC9CWlPk6Avf8EEnZNcAqPonwkG35x4n3ww/1THYAeQ==}
    engines: {node: '>= 12.20'}
    dependencies:
      node-domexception: 1.0.0
      web-streams-polyfill: 4.0.0-beta.3

  /forwarded@0.2.0:
    resolution: {integrity: sha512-buRG0fpBtRHSTCOASe6hD258tEubFoRLb4ZNA6NxMVHNw2gOcwHo9wyablzMzOA5z9xA9L1KNjk/Nt6MT9aYow==}
    engines: {node: '>= 0.6'}
    requiresBuild: true

  /fresh@0.5.2:
    resolution: {integrity: sha512-zJ2mQYM18rEFOudeV4GShTGIQ7RbzA7ozbU9I/XBpm7kqgMywgmylMwXHxZJmkVoYkna9d2pVXVXPdYTP9ej8Q==}
    engines: {node: '>= 0.6'}
    dev: false

  /fresh@2.0.0:
    resolution: {integrity: sha512-Rx/WycZ60HOaqLKAi6cHRKKI7zxWbJ31MhntmtwMoaTeF7XFH9hhBp8vITaMidfljRQ6eYWCKkaTK+ykVJHP2A==}
    engines: {node: '>= 0.8'}
    requiresBuild: true
    dev: true
    optional: true

  /fs-extra@10.1.0:
    resolution: {integrity: sha512-oRXApq54ETRj4eMiFzGnHWGy+zo5raudjuxN0b8H7s/RU2oW0Wvsx9O0ACRN/kRq9E8Vu/ReskGB5o3ji+FzHQ==}
    engines: {node: '>=12'}
    dependencies:
      graceful-fs: 4.2.11
      jsonfile: 6.2.0
      universalify: 2.0.1
    dev: true

  /fs.realpath@1.0.0:
    resolution: {integrity: sha512-OO0pH2lK6a0hZnAdau5ItzHPI6pUlvI7jMVnxUQRtw4owF2wk8lOSabtGDCTP4Ggrg2MbGnWO9X8K1t4+fGMDw==}
    dev: true

  /fsevents@2.3.3:
    resolution: {integrity: sha512-5xoDfX+fL7faATnagmWPpbFtwh/R77WmMMqqHGS65C3vvB0YHrgF+B1YmZ3441tMj5n63k0212XNoJwzlhffQw==}
    engines: {node: ^8.16.0 || ^10.6.0 || >=11.0.0}
    os: [darwin]
    requiresBuild: true
    dev: true
    optional: true

  /function-bind@1.1.2:
    resolution: {integrity: sha512-7XHNxH7qX9xG5mIwxkhumTox/MIRNcOgDrxWsMt2pAr23WHp6MrRlN7FBSFpCpr+oVO0F744iUgR82nJMfG2SA==}

  /function.prototype.name@1.1.6:
    resolution: {integrity: sha512-Z5kx79swU5P27WEayXM1tBi5Ze/lbIyiNgU3qyXUOf9b2rgXYyF9Dy9Cx+IQv/Lc8WCG6L82zwUPpSS9hGehIg==}
    engines: {node: '>= 0.4'}
    dependencies:
      call-bind: 1.0.5
      define-properties: 1.2.1
      es-abstract: 1.22.3
      functions-have-names: 1.2.3
    dev: true

  /functions-have-names@1.2.3:
    resolution: {integrity: sha512-xckBUXyTIqT97tq2x2AMb+g163b5JFysYk0x4qxNFwbfQkmNZoiRHb6sPzI9/QV33WeuvVYBUIiD4NzNIyqaRQ==}
    dev: true

  /gaxios@6.7.1:
    resolution: {integrity: sha512-LDODD4TMYx7XXdpwxAVRAIAuB0bzv0s+ywFonY46k126qzQHT9ygyoa9tncmOiQmmDrik65UYsEkv3lbfqQ3yQ==}
    engines: {node: '>=14'}
    dependencies:
      extend: 3.0.2
      https-proxy-agent: 7.0.6
      is-stream: 2.0.1
      node-fetch: 2.7.0
      uuid: 9.0.1
    transitivePeerDependencies:
      - encoding
      - supports-color

  /gcp-metadata@6.1.1:
    resolution: {integrity: sha512-a4tiq7E0/5fTjxPAaH4jpjkSv/uCaU2p5KC6HVGrvl0cDjA8iBZv4vv1gyzlmK0ZUKqwpOyQMKzZQe3lTit77A==}
    engines: {node: '>=14'}
    dependencies:
      gaxios: 6.7.1
      google-logging-utils: 0.0.2
      json-bigint: 1.0.0
    transitivePeerDependencies:
      - encoding
      - supports-color

  /gensync@1.0.0-beta.2:
    resolution: {integrity: sha512-3hN7NaskYvMDLQY55gnW3NQ+mesEAepTqlg+VEbj7zzqEMBVNhzcGYYeqFo/TlYz6eQiFcp1HcsCZO+nGgS8zg==}
    engines: {node: '>=6.9.0'}
    dev: true

  /get-caller-file@2.0.5:
    resolution: {integrity: sha512-DyFP3BM/3YHTQOCUL/w0OZHR0lpKeGrxotcHWcqNEdnltqFwXVfhEBQ94eIo34AfQpo0rGki4cyIiftY06h2Fg==}
    engines: {node: 6.* || 8.* || >= 10.*}
    dev: true

  /get-east-asian-width@1.4.0:
    resolution: {integrity: sha512-QZjmEOC+IT1uk6Rx0sX22V6uHWVwbdbxf1faPqJ1QhLdGgsRGCZoyaQBm/piRdJy/D2um6hM1UP7ZEeQ4EkP+Q==}
    engines: {node: '>=18'}
    dev: false

  /get-intrinsic@1.2.2:
    resolution: {integrity: sha512-0gSo4ml/0j98Y3lngkFEot/zhiCeWsbYIlZ+uZOVgzLyLaUw7wxUL+nCTP0XJvJg1AXulJRI3UJi8GsbDuxdGA==}
    dependencies:
      function-bind: 1.1.2
      has-proto: 1.0.1
      has-symbols: 1.0.3
      hasown: 2.0.0
    dev: true

  /get-intrinsic@1.3.0:
    resolution: {integrity: sha512-9fSjSaos/fRIVIp+xSJlE6lfwhES7LNtKaCBIamHsjr2na1BiABJPo0mOjjz8GJDURarmCPGqaiVg5mfjb98CQ==}
    engines: {node: '>= 0.4'}
    dependencies:
      call-bind-apply-helpers: 1.0.2
      es-define-property: 1.0.1
      es-errors: 1.3.0
      es-object-atoms: 1.1.1
      function-bind: 1.1.2
      get-proto: 1.0.1
      gopd: 1.2.0
      has-symbols: 1.1.0
      hasown: 2.0.2
      math-intrinsics: 1.1.0

  /get-package-type@0.1.0:
    resolution: {integrity: sha512-pjzuKtY64GYfWizNAJ0fr9VqttZkNiK2iS430LtIHzjBEr6bX8Am2zm4sW4Ro5wjWW5cAlRL1qAMTcXbjNAO2Q==}
    engines: {node: '>=8.0.0'}
    dev: true

  /get-proto@1.0.1:
    resolution: {integrity: sha512-sTSfBjoXBp89JvIKIefqw7U2CCebsc74kiY6awiGogKtoSGbgjYE/G/+l9sF3MWFPNc9IcoOC4ODfKHfxFmp0g==}
    engines: {node: '>= 0.4'}
    dependencies:
      dunder-proto: 1.0.1
      es-object-atoms: 1.1.1

  /get-stream@6.0.1:
    resolution: {integrity: sha512-ts6Wi+2j3jQjqi70w5AlN8DFnkSwC+MqmxEzdEALB2qXZYV3X/b1CTfgPLGJNMeAWxdPfU8FO1ms3NUfaHCPYg==}
    engines: {node: '>=10'}
    dev: true

  /get-symbol-description@1.0.0:
    resolution: {integrity: sha512-2EmdH1YvIQiZpltCNgkuiUnyukzxM/R6NDJX31Ke3BG1Nq5b0S2PhX59UKi9vZpPDQVdqn+1IcaAwnzTT5vCjw==}
    engines: {node: '>= 0.4'}
    dependencies:
      call-bind: 1.0.5
      get-intrinsic: 1.3.0
    dev: true

  /get-tsconfig@4.13.0:
    resolution: {integrity: sha512-1VKTZJCwBrvbd+Wn3AOgQP/2Av+TfTCOlE4AcRJE72W1ksZXbAx8PPBR9RzgTeSPzlPMHrbANMH3LbltH73wxQ==}
    dependencies:
      resolve-pkg-maps: 1.0.0
    dev: true

  /glob-parent@6.0.2:
    resolution: {integrity: sha512-XxwI8EOhVQgWp6iDL+3b0r86f4d6AX6zSU55HfB4ydCEuXLXc5FcYeOu+nnGftS4TEju/11rt4KJPTMgbfmv4A==}
    engines: {node: '>=10.13.0'}
    dependencies:
      is-glob: 4.0.3
    dev: true

  /glob@10.4.5:
    resolution: {integrity: sha512-7Bv8RF0k6xjo7d4A/PxYLbUCfb6c+Vpd2/mB2yRDlew7Jb5hEXiCD9ibfO7wpk8i4sevK6DFny9h7EYbM3/sHg==}
    hasBin: true
    dependencies:
      foreground-child: 3.3.1
      jackspeak: 3.4.3
      minimatch: 9.0.5
      minipass: 7.1.2
      package-json-from-dist: 1.0.1
      path-scurry: 1.11.1
    dev: true

  /glob@7.2.3:
    resolution: {integrity: sha512-nFR0zLpU2YCaRxwoCJvL6UvCH2JFyFVIvwTLsIf21AuHlMskA1hhTdk+LlYJtOlYt9v6dvszD2BGRqBL+iQK9Q==}
    deprecated: Glob versions prior to v9 are no longer supported
    dependencies:
      fs.realpath: 1.0.0
      inflight: 1.0.6
      inherits: 2.0.4
      minimatch: 3.1.2
      once: 1.4.0
      path-is-absolute: 1.0.1
    dev: true

  /globals@11.12.0:
    resolution: {integrity: sha512-WOBp/EEGUiIsJSp7wcv/y6MO+lV9UoncWqxuFfm8eBwzWNgyfBd6Gz+IeKQ9jCmyhoH99g15M3T+QaVHFjizVA==}
    engines: {node: '>=4'}
    dev: true

  /globals@14.0.0:
    resolution: {integrity: sha512-oahGvuMGQlPw/ivIYBjVSrWAfWLBeku5tpPE2fOPLi+WHffIWbuh2tCjhyQhTBPMf5E9jDEH4FOmTYgYwbKwtQ==}
    engines: {node: '>=18'}
    dev: true

  /globalthis@1.0.3:
    resolution: {integrity: sha512-sFdI5LyBiNTHjRd7cGPWapiHWMOXKyuBNX/cWJ3NfzrZQVa8GI/8cofCl74AOVqq9W5kNmguTIzJ/1s2gyI9wA==}
    engines: {node: '>= 0.4'}
    dependencies:
      define-properties: 1.2.1
    dev: true

  /globrex@0.1.2:
    resolution: {integrity: sha512-uHJgbwAMwNFf5mLst7IWLNg14x1CkeqglJb/K3doi4dw6q2IvAAmM/Y81kevy83wP+Sst+nutFTYOGg3d1lsxg==}
    dev: true

  /google-auth-library@9.15.1:
    resolution: {integrity: sha512-Jb6Z0+nvECVz+2lzSMt9u98UsoakXxA2HGHMCxh+so3n90XgYWkq5dur19JAJV7ONiJY22yBTyJB1TSkvPq9Ng==}
    engines: {node: '>=14'}
    dependencies:
      base64-js: 1.5.1
      ecdsa-sig-formatter: 1.0.11
      gaxios: 6.7.1
      gcp-metadata: 6.1.1
      gtoken: 7.1.0
      jws: 4.0.0
    transitivePeerDependencies:
      - encoding
      - supports-color

  /google-logging-utils@0.0.2:
    resolution: {integrity: sha512-NEgUnEcBiP5HrPzufUkBzJOD/Sxsco3rLNo1F1TNf7ieU8ryUzBhqba8r756CjLX7rn3fHl6iLEwPYuqpoKgQQ==}
    engines: {node: '>=14'}

  /gopd@1.0.1:
    resolution: {integrity: sha512-d65bNlIadxvpb/A2abVdlqKqV563juRnZ1Wtk6s1sIR8uNsXR70xqIzVqxVf1eTqDunwT2MkczEeaezCKTZhwA==}
    dependencies:
      get-intrinsic: 1.3.0
    dev: true

  /gopd@1.2.0:
    resolution: {integrity: sha512-ZUKRh6/kUFoAiTAtTYPZJ3hw9wNxx+BIBOijnlG9PnrJsCcSjs1wyyD6vJpaYtgnzDrKYRSqf3OO6Rfa93xsRg==}
    engines: {node: '>= 0.4'}

  /graceful-fs@4.2.11:
    resolution: {integrity: sha512-RbJ5/jmFcNNCcDV5o9eTnBLJ/HszWV0P73bc+Ff4nS/rJj+YaS6IGyiOL0VoBYX+l1Wrl3k63h/KrH+nhJ0XvQ==}

  /graphql@16.9.0:
    resolution: {integrity: sha512-GGTKBX4SD7Wdb8mqeDLni2oaRGYQWjWHGKPQ24ZMnUtKfcsVoiv4uX8+LJr1K6U5VW2Lu1BwJnj7uiori0YtRw==}
    engines: {node: ^12.22.0 || ^14.16.0 || ^16.0.0 || >=17.0.0}
    dev: true

  /gtoken@7.1.0:
    resolution: {integrity: sha512-pCcEwRi+TKpMlxAQObHDQ56KawURgyAf6jtIY046fJ5tIv3zDe/LEIubckAO8fj6JnAxLdmWkUfNyulQ2iKdEw==}
    engines: {node: '>=14.0.0'}
    dependencies:
      gaxios: 6.7.1
      jws: 4.0.0
    transitivePeerDependencies:
      - encoding
      - supports-color

  /handlebars@4.7.8:
    resolution: {integrity: sha512-vafaFqs8MZkRrSX7sFVUdo3ap/eNiLnb4IakshzvP56X5Nr1iGKAIqdX6tMlm6HcNRIkr6AxO5jFEoJzzpT8aQ==}
    engines: {node: '>=0.4.7'}
    hasBin: true
    dependencies:
      minimist: 1.2.8
      neo-async: 2.6.2
      source-map: 0.6.1
      wordwrap: 1.0.0
    optionalDependencies:
      uglify-js: 3.19.3
    dev: true

  /has-bigints@1.0.2:
    resolution: {integrity: sha512-tSvCKtBr9lkF0Ex0aQiP9N+OpV4zi2r/Nee5VkRDbaqv35RLYMzbwQfFSZZH0kR+Rd6302UJZ2p/bJCEoR3VoQ==}
    dev: true

  /has-flag@3.0.0:
    resolution: {integrity: sha512-sKJf1+ceQBr4SMkvQnBDNDtf4TXpVhVGateu0t918bl30FnbE2m4vNLX+VWe/dpjlb+HugGYzW7uQXH98HPEYw==}
    engines: {node: '>=4'}
    dev: true

  /has-flag@4.0.0:
    resolution: {integrity: sha512-EykJT/Q1KjTWctppgIAgfSO0tKVuZUjhgMr17kqTumMl6Afv3EISleU7qZUzoXDFTAHTDC4NOoG/ZxU3EvlMPQ==}
    engines: {node: '>=8'}

  /has-property-descriptors@1.0.1:
    resolution: {integrity: sha512-VsX8eaIewvas0xnvinAe9bw4WfIeODpGYikiWYLH+dma0Jw6KHYqWiWfhQlgOVK8D6PvjubK5Uc4P0iIhIcNVg==}
    dependencies:
      get-intrinsic: 1.2.2
    dev: true

  /has-proto@1.0.1:
    resolution: {integrity: sha512-7qE+iP+O+bgF9clE5+UoBFzE65mlBiVj3tKCrlNQ0Ogwm0BjpT/gK4SlLYDMybDh5I3TCTKnPPa0oMG7JDYrhg==}
    engines: {node: '>= 0.4'}
    dev: true

  /has-symbols@1.0.3:
    resolution: {integrity: sha512-l3LCuF6MgDNwTDKkdYGEihYjt5pRPbEg46rtlmnSPlUbgmB8LOIrKJbYYFBSbnPaJexMKtiPO8hmeRjRz2Td+A==}
    engines: {node: '>= 0.4'}
    dev: true

  /has-symbols@1.1.0:
    resolution: {integrity: sha512-1cDNdwJ2Jaohmb3sg4OmKaMBwuC48sYni5HUw2DvsC8LjGTLK9h+eb1X6RyuOHe4hT0ULCW68iomhjUoKUqlPQ==}
    engines: {node: '>= 0.4'}

  /has-tostringtag@1.0.2:
    resolution: {integrity: sha512-NqADB8VjPFLM2V0VvHUewwwsw0ZWBaIdgo+ieHtK3hasLz4qeCRjYcqfB6AQrBggRKppKF8L52/VqdVsO47Dlw==}
    engines: {node: '>= 0.4'}
    dependencies:
      has-symbols: 1.1.0

  /hasown@2.0.0:
    resolution: {integrity: sha512-vUptKVTpIJhcczKBbgnS+RtcuYMB8+oNzPK2/Hp3hanz8JmpATdmmgLgSaadVREkDm+e2giHwY3ZRkyjSIDDFA==}
    engines: {node: '>= 0.4'}
    dependencies:
      function-bind: 1.1.2
    dev: true

  /hasown@2.0.2:
    resolution: {integrity: sha512-0hJU9SCPvmMzIBdZFqNPXWa6dqh7WdH0cII9y+CyS8rG3nL48Bclra9HmKhVVUHyPWNH5Y7xDwAB7bfgSjkUMQ==}
    engines: {node: '>= 0.4'}
    dependencies:
      function-bind: 1.1.2

  /headers-polyfill@4.0.3:
    resolution: {integrity: sha512-IScLbePpkvO846sIwOtOTDjutRMWdXdJmXdMvk6gCBHxFO8d+QKOQedyZSxFTTFYRSmlgSTDtXqqq4pcenBXLQ==}
    dev: true

  /hosted-git-info@2.8.9:
    resolution: {integrity: sha512-mxIDAb9Lsm6DoOJ7xH+5+X4y1LU/4Hi50L9C5sIswK3JzULS4bwk1FvjdBgvYR4bzT4tuUQiC15FE2f5HbLvYw==}
    dev: true

  /html-escaper@2.0.2:
    resolution: {integrity: sha512-H2iMtd0I4Mt5eYiapRdIDjp+XzelXQ0tFE4JS7YFwFevXXMmOp9myNrUvCg0D6ws8iqkRPBfKHgbwig1SmlLfg==}
    dev: true

  /http-errors@2.0.0:
    resolution: {integrity: sha512-FtwrG/euBzaEjYeRqOgly7G0qviiXoJWnvEH2Z1plBdXgbyjv34pHTSb9zoeHMyDy33+DWy5Wt9Wo+TURtOYSQ==}
    engines: {node: '>= 0.8'}
    requiresBuild: true
    dependencies:
      depd: 2.0.0
      inherits: 2.0.4
      setprototypeof: 1.2.0
      statuses: 2.0.1
      toidentifier: 1.0.1

  /https-proxy-agent@7.0.6:
    resolution: {integrity: sha512-vK9P5/iUfdl95AI+JVyUuIcVtd4ofvtrOr3HNtM2yxC9bnMbEdp3x01OhQNnjb8IJYi38VlTE3mBXwcfvywuSw==}
    engines: {node: '>= 14'}
    dependencies:
      agent-base: 7.1.4
      debug: 4.4.3
    transitivePeerDependencies:
      - supports-color

  /human-signals@2.1.0:
    resolution: {integrity: sha512-B4FFZ6q/T2jhhksgkbEW3HBvWIfDW85snkQgawt07S7J5QXTk6BkNV+0yAeZrM5QpMAdYlocGoljn0sJ/WQkFw==}
    engines: {node: '>=10.17.0'}
    dev: true

  /humanize-ms@1.2.1:
    resolution: {integrity: sha512-Fl70vYtsAFb/C06PTS9dZBo7ihau+Tu/DNCk/OyHhea07S+aeMWpFFkUaXRa8fI+ScZbEI8dfSxwY7gxZ9SAVQ==}
    dependencies:
      ms: 2.1.3

  /iconv-lite@0.4.24:
    resolution: {integrity: sha512-v3MXnZAcvnywkTUEZomIActle7RXXeedOR31wwl7VlyoXO4Qi9arvSenNQWne1TcRwhCL1HwLI21bEqdpj8/rA==}
    engines: {node: '>=0.10.0'}
    dependencies:
      safer-buffer: 2.1.2
    dev: false

  /iconv-lite@0.6.3:
    resolution: {integrity: sha512-4fCk79wshMdzMp2rH06qWrJE4iolqLhCUH+OiuIgU++RB0+94NlDL81atO7GX55uUKueo0txHNtvEyI6D7WdMw==}
    engines: {node: '>=0.10.0'}
    requiresBuild: true
    dependencies:
      safer-buffer: 2.1.2
    dev: true
    optional: true

  /ignore@5.3.2:
    resolution: {integrity: sha512-hsBTNUqQTDwkWtcdYI2i06Y/nUBEsNEDJKjWdigLvegy8kDuJAS8uRlpkkcQpyEXL0Z/pjDy5HBmMjRCJ2gq+g==}
    engines: {node: '>= 4'}
    dev: true

  /ignore@7.0.5:
    resolution: {integrity: sha512-Hs59xBNfUIunMFgWAbGX5cq6893IbWg4KnrjbYwX3tx0ztorVgTDA6B2sxf8ejHJ4wz8BqGUMYlnzNBer5NvGg==}
    engines: {node: '>= 4'}
    dev: true

  /import-fresh@3.3.1:
    resolution: {integrity: sha512-TR3KfrTZTYLPB6jUjfx6MF9WcWrHL9su5TObK4ZkYgBdWKPOFoSoQIdEuTuR82pmtxH2spWG9h6etwfr1pLBqQ==}
    engines: {node: '>=6'}
    dependencies:
      parent-module: 1.0.1
      resolve-from: 4.0.0
    dev: true

  /import-local@3.2.0:
    resolution: {integrity: sha512-2SPlun1JUPWoM6t3F0dw0FkCF/jWY8kttcY4f599GLTSjh2OCuuhdTkJQsEcZzBqbXZGKMK2OqW1oZsjtf/gQA==}
    engines: {node: '>=8'}
    hasBin: true
    dependencies:
      pkg-dir: 4.2.0
      resolve-cwd: 3.0.0
    dev: true

  /imurmurhash@0.1.4:
    resolution: {integrity: sha512-JmXMZ6wuvDmLiHEml9ykzqO6lwFbof0GG4IkcGaENdCRDDmMVnny7s5HsIgHCbaq0w2MyPhDqkhTUgS2LU2PHA==}
    engines: {node: '>=0.8.19'}
    dev: true

  /inflight@1.0.6:
    resolution: {integrity: sha512-k92I/b08q4wvFscXCLvqfsHCrjrF7yiXsQuIVvVE7N82W3+aqpzuUdBbfhWcy/FZR3/4IgflMgKLOsvPDrGCJA==}
    dependencies:
      once: 1.4.0
      wrappy: 1.0.2
    dev: true

  /inherits@2.0.4:
    resolution: {integrity: sha512-k/vGaX4/Yla3WzyMCvTQOXYeIHvqOKtnqBduzTHpzpQZzAskKMhZ2K+EnBiSM9zGSoIFeMpXKxa4dYeZIQqewQ==}
    requiresBuild: true

  /install@0.13.0:
    resolution: {integrity: sha512-zDml/jzr2PKU9I8J/xyZBQn8rPCAY//UOYNmR01XwNwyfhEWObo2SWfSl1+0tm1u6PhxLwDnfsT/6jB7OUxqFA==}
    engines: {node: '>= 0.10'}
    dev: true

  /internal-slot@1.0.6:
    resolution: {integrity: sha512-Xj6dv+PsbtwyPpEflsejS+oIZxmMlV44zAhG479uYu89MsjcYOhCFnNyKrkJrihbsiasQyY0afoCl/9BLR65bg==}
    engines: {node: '>= 0.4'}
    dependencies:
      get-intrinsic: 1.3.0
      hasown: 2.0.2
      side-channel: 1.0.4
    dev: true

  /ipaddr.js@1.9.1:
    resolution: {integrity: sha512-0KI/607xoxSToH7GjN1FfSbLoU0+btTicjsQSWQlh/hZykN8KpmMf7uYwPW3R+akZ6R/w18ZlXSHBYXiYUPO3g==}
    engines: {node: '>= 0.10'}
    requiresBuild: true

  /is-any-array@2.0.1:
    resolution: {integrity: sha512-UtilS7hLRu++wb/WBAw9bNuP1Eg04Ivn1vERJck8zJthEvXCBEBpGR/33u/xLKWEQf95803oalHrVDptcAvFdQ==}
    dev: true

  /is-array-buffer@3.0.2:
    resolution: {integrity: sha512-y+FyyR/w8vfIRq4eQcM1EYgSTnmHXPqaF+IgzgraytCFq5Xh8lllDVmAZolPJiZttZLeFSINPYMaEJ7/vWUa1w==}
    dependencies:
      call-bind: 1.0.5
      get-intrinsic: 1.3.0
      is-typed-array: 1.1.12
    dev: true

  /is-arrayish@0.2.1:
    resolution: {integrity: sha512-zz06S8t0ozoDXMG+ube26zeCTNXcKIPJZJi8hBrF4idCLms4CG9QtK7qBl1boi5ODzFpjswb5JPmHCbMpjaYzg==}
    dev: true

  /is-bigint@1.0.4:
    resolution: {integrity: sha512-zB9CruMamjym81i2JZ3UMn54PKGsQzsJeo6xvN3HJJ4CAsQNB6iRutp2To77OfCNuoxspsIhzaPoO1zyCEhFOg==}
    dependencies:
      has-bigints: 1.0.2
    dev: true

  /is-boolean-object@1.1.2:
    resolution: {integrity: sha512-gDYaKHJmnj4aWxyj6YHyXVpdQawtVLHU5cb+eztPGczf6cjuTdwve5ZIEfgXqH4e57An1D1AKf8CZ3kYrQRqYA==}
    engines: {node: '>= 0.4'}
    dependencies:
      call-bind: 1.0.5
      has-tostringtag: 1.0.2
    dev: true

  /is-callable@1.2.7:
    resolution: {integrity: sha512-1BC0BVFhS/p0qtw6enp8e+8OD0UrK0oFLztSjNzhcKA3WDuJxxAPXzPuPtKkjEY9UUoEWlX/8fgKeu2S8i9JTA==}
    engines: {node: '>= 0.4'}
    dev: true

  /is-core-module@2.13.1:
    resolution: {integrity: sha512-hHrIjvZsftOsvKSn2TRYl63zvxsgE0K+0mYMoH6gD4omR5IWB2KynivBQczo3+wF1cCkjzvptnI9Q0sPU66ilw==}
    dependencies:
      hasown: 2.0.0
    dev: true

  /is-core-module@2.16.1:
    resolution: {integrity: sha512-UfoeMA6fIJ8wTYFEUjelnaGI67v6+N7qXJEvQuIGa99l4xsCruSYOVSQ0uPANn4dAzm8lkYPaKLrrijLq7x23w==}
    engines: {node: '>= 0.4'}
    dependencies:
      hasown: 2.0.2
    dev: true

  /is-date-object@1.0.5:
    resolution: {integrity: sha512-9YQaSxsAiSwcvS33MBk3wTCVnWK+HhF8VZR2jRxehM16QcVOdHqPn4VPHmRK4lSr38n9JriurInLcP90xsYNfQ==}
    engines: {node: '>= 0.4'}
    dependencies:
      has-tostringtag: 1.0.2
    dev: true

  /is-extglob@2.1.1:
    resolution: {integrity: sha512-SbKbANkN603Vi4jEZv49LeVJMn4yGwsbzZworEoyEiutsN3nJYdbO36zfhGJ6QEDpOZIFkDtnq5JRxmvl3jsoQ==}
    engines: {node: '>=0.10.0'}
    dev: true

  /is-fullwidth-code-point@3.0.0:
    resolution: {integrity: sha512-zymm5+u+sCsSWyD9qNaejV3DFvhCKclKdizYaJUuHA83RLjb7nSuGnddCHGv0hk+KY7BMAlsWeK4Ueg6EV6XQg==}
    engines: {node: '>=8'}

  /is-generator-fn@2.1.0:
    resolution: {integrity: sha512-cTIB4yPYL/Grw0EaSzASzg6bBy9gqCofvWN8okThAYIxKJZC+udlRAmGbM0XLeniEJSs8uEgHPGuHSe1XsOLSQ==}
    engines: {node: '>=6'}
    dev: true

  /is-glob@4.0.3:
    resolution: {integrity: sha512-xelSayHH36ZgE7ZWhli7pW34hNbNl8Ojv5KVmkJD4hBdD3th8Tfk9vYasLM+mXWOZhFkgZfxhLSnrwRr4elSSg==}
    engines: {node: '>=0.10.0'}
    dependencies:
      is-extglob: 2.1.1
    dev: true

  /is-negative-zero@2.0.2:
    resolution: {integrity: sha512-dqJvarLawXsFbNDeJW7zAz8ItJ9cd28YufuuFzh0G8pNHjJMnY08Dv7sYX2uF5UpQOwieAeOExEYAWWfu7ZZUA==}
    engines: {node: '>= 0.4'}
    dev: true

  /is-node-process@1.2.0:
    resolution: {integrity: sha512-Vg4o6/fqPxIjtxgUH5QLJhwZ7gW5diGCVlXpuUfELC62CuxM1iHcRe51f2W1FDy04Ai4KJkagKjx3XaqyfRKXw==}
    dev: true

  /is-number-object@1.0.7:
    resolution: {integrity: sha512-k1U0IRzLMo7ZlYIfzRu23Oh6MiIFasgpb9X76eqfFZAqwH44UI4KTBvBYIZ1dSL9ZzChTB9ShHfLkR4pdW5krQ==}
    engines: {node: '>= 0.4'}
    dependencies:
      has-tostringtag: 1.0.2
    dev: true

  /is-number@7.0.0:
    resolution: {integrity: sha512-41Cifkg6e8TylSpdtTpeLVMqvSBEVzTttHvERD741+pnZ8ANv0004MRL43QKPDlK9cGvNp6NZWZUBlbGXYxxng==}
    engines: {node: '>=0.12.0'}
    dev: true

  /is-promise@4.0.0:
    resolution: {integrity: sha512-hvpoI6korhJMnej285dSg6nu1+e6uxs7zG3BYAm5byqDsgJNWwxzM6z6iZiAgQR4TJ30JmBTOwqZUw3WlyH3AQ==}
    requiresBuild: true
    dev: true
    optional: true

  /is-reference@3.0.3:
    resolution: {integrity: sha512-ixkJoqQvAP88E6wLydLGGqCJsrFUnqoH6HnaczB8XmDH1oaWU+xxdptvikTgaEhtZ53Ky6YXiBuUI2WXLMCwjw==}
    dependencies:
      '@types/estree': 1.0.8
    dev: false

  /is-regex@1.1.4:
    resolution: {integrity: sha512-kvRdxDsxZjhzUX07ZnLydzS1TU/TJlTUHHY4YLL87e37oUA49DfkLqgy+VjFocowy29cKvcSiu+kIv728jTTVg==}
    engines: {node: '>= 0.4'}
    dependencies:
      call-bind: 1.0.5
      has-tostringtag: 1.0.2
    dev: true

  /is-shared-array-buffer@1.0.2:
    resolution: {integrity: sha512-sqN2UDu1/0y6uvXyStCOzyhAjCSlHceFoMKJW8W9EU9cvic/QdsZ0kEU93HEy3IUEFZIiH/3w+AH/UQbPHNdhA==}
    dependencies:
      call-bind: 1.0.5
    dev: true

  /is-stream@2.0.1:
    resolution: {integrity: sha512-hFoiJiTl63nn+kstHGBtewWSKnQLpyb155KHheA1l39uvtO9nWIop1p3udqPcUd/xbF1VLMO4n7OI6p7RbngDg==}
    engines: {node: '>=8'}

  /is-string@1.0.7:
    resolution: {integrity: sha512-tE2UXzivje6ofPW7l23cjDOMa09gb7xlAqG6jG5ej6uPV32TlWP3NKPigtaGeHNu9fohccRYvIiZMfOOnOYUtg==}
    engines: {node: '>= 0.4'}
    dependencies:
      has-tostringtag: 1.0.2
    dev: true

  /is-symbol@1.0.4:
    resolution: {integrity: sha512-C/CPBqKWnvdcxqIARxyOh4v1UUEOCHpgDa0WYgpKDFMszcrPcffg5uhwSgPCLD2WWxmq6isisz87tzT01tuGhg==}
    engines: {node: '>= 0.4'}
    dependencies:
      has-symbols: 1.1.0
    dev: true

  /is-typed-array@1.1.12:
    resolution: {integrity: sha512-Z14TF2JNG8Lss5/HMqt0//T9JeHXttXy5pH/DBU4vi98ozO2btxzq9MwYDZYnKwU8nRsz/+GVFVRDq3DkVuSPg==}
    engines: {node: '>= 0.4'}
    dependencies:
      which-typed-array: 1.1.13
    dev: true

  /is-weakref@1.0.2:
    resolution: {integrity: sha512-qctsuLZmIQ0+vSSMfoVvyFe2+GSEvnmZ2ezTup1SBse9+twCCeial6EEi3Nc2KFcf6+qz2FBPnjXsk8xhKSaPQ==}
    dependencies:
      call-bind: 1.0.5
    dev: true

  /isarray@2.0.5:
    resolution: {integrity: sha512-xHjhDr3cNBK0BzdUJSPXZntQUx/mwMS5Rw4A7lPJ90XGAO6ISP/ePDNuo0vhqOZU+UD5JoodwCAAoZQd3FeAKw==}
    dev: true

  /isexe@2.0.0:
    resolution: {integrity: sha512-RHxMLp9lnKHGHRng9QFhRCMbYAcVpn69smSGcq3f36xjgVVWThj4qqLbTLlq7Ssj8B+fIQ1EuCEGI2lKsyQeIw==}
    dev: true

  /istanbul-lib-coverage@3.2.2:
    resolution: {integrity: sha512-O8dpsF+r0WV/8MNRKfnmrtCWhuKjxrq2w+jpzBL5UZKTi2LeVWnWOmWRxFlesJONmc+wLAGvKQZEOanko0LFTg==}
    engines: {node: '>=8'}
    dev: true

  /istanbul-lib-instrument@5.2.1:
    resolution: {integrity: sha512-pzqtp31nLv/XFOzXGuvhCb8qhjmTVo5vjVk19XE4CRlSWz0KoeJ3bw9XsA7nOp9YBf4qHjwBxkDzKcME/J29Yg==}
    engines: {node: '>=8'}
    dependencies:
      '@babel/core': 7.24.7
      '@babel/parser': 7.24.7
      '@istanbuljs/schema': 0.1.3
      istanbul-lib-coverage: 3.2.2
      semver: 6.3.1
    transitivePeerDependencies:
      - supports-color
    dev: true

  /istanbul-lib-instrument@6.0.3:
    resolution: {integrity: sha512-Vtgk7L/R2JHyyGW07spoFlB8/lpjiOLTjMdms6AFMraYt3BaJauod/NGrfnVG/y4Ix1JEuMRPDPEj2ua+zz1/Q==}
    engines: {node: '>=10'}
    dependencies:
      '@babel/core': 7.28.4
      '@babel/parser': 7.28.4
      '@istanbuljs/schema': 0.1.3
      istanbul-lib-coverage: 3.2.2
      semver: 7.7.2
    transitivePeerDependencies:
      - supports-color
    dev: true

  /istanbul-lib-report@3.0.1:
    resolution: {integrity: sha512-GCfE1mtsHGOELCU8e/Z7YWzpmybrx/+dSTfLrvY8qRmaY6zXTKWn6WQIjaAFw069icm6GVMNkgu0NzI4iPZUNw==}
    engines: {node: '>=10'}
    dependencies:
      istanbul-lib-coverage: 3.2.2
      make-dir: 4.0.0
      supports-color: 7.2.0
    dev: true

  /istanbul-lib-source-maps@4.0.1:
    resolution: {integrity: sha512-n3s8EwkdFIJCG3BPKBYvskgXGoy88ARzvegkitk60NxRdwltLOTaH7CUiMRXvwYorl0Q712iEjcWB+fK/MrWVw==}
    engines: {node: '>=10'}
    dependencies:
      debug: 4.4.3
      istanbul-lib-coverage: 3.2.2
      source-map: 0.6.1
    transitivePeerDependencies:
      - supports-color
    dev: true

  /istanbul-reports@3.2.0:
    resolution: {integrity: sha512-HGYWWS/ehqTV3xN10i23tkPkpH46MLCIMFNCaaKNavAXTF1RkqxawEPtnjnGZ6XKSInBKkiOA5BKS+aZiY3AvA==}
    engines: {node: '>=8'}
    dependencies:
      html-escaper: 2.0.2
      istanbul-lib-report: 3.0.1
    dev: true

  /jackspeak@3.4.3:
    resolution: {integrity: sha512-OGlZQpz2yfahA/Rd1Y8Cd9SIEsqvXkLVoSw/cgwhnhFMDbsQFeZYoJJ7bIZBS9BcamUW96asq/npPWugM+RQBw==}
    dependencies:
      '@isaacs/cliui': 8.0.2
    optionalDependencies:
      '@pkgjs/parseargs': 0.11.0
    dev: true

  /jest-changed-files@29.7.0:
    resolution: {integrity: sha512-fEArFiwf1BpQ+4bXSprcDc3/x4HSzL4al2tozwVpDFpsxALjLYdyiIK4e5Vz66GQJIbXJ82+35PtysofptNX2w==}
    engines: {node: ^14.15.0 || ^16.10.0 || >=18.0.0}
    dependencies:
      execa: 5.1.1
      jest-util: 29.7.0
      p-limit: 3.1.0
    dev: true

  /jest-circus@29.7.0:
    resolution: {integrity: sha512-3E1nCMgipcTkCocFwM90XXQab9bS+GMsjdpmPrlelaxwD93Ad8iVEjX/vvHPdLPnFf+L40u+5+iutRdA1N9myw==}
    engines: {node: ^14.15.0 || ^16.10.0 || >=18.0.0}
    dependencies:
      '@jest/environment': 29.7.0
      '@jest/expect': 29.7.0
      '@jest/test-result': 29.7.0
      '@jest/types': 29.6.3
      '@types/node': 20.19.16
      chalk: 4.1.2
      co: 4.6.0
      dedent: 1.7.0
      is-generator-fn: 2.1.0
      jest-each: 29.7.0
      jest-matcher-utils: 29.7.0
      jest-message-util: 29.7.0
      jest-runtime: 29.7.0
      jest-snapshot: 29.7.0
      jest-util: 29.7.0
      p-limit: 3.1.0
      pretty-format: 29.7.0
      pure-rand: 6.1.0
      slash: 3.0.0
      stack-utils: 2.0.6
    transitivePeerDependencies:
      - babel-plugin-macros
      - supports-color
    dev: true

  /jest-cli@29.7.0(@types/node@20.10.5):
    resolution: {integrity: sha512-OVVobw2IubN/GSYsxETi+gOe7Ka59EFMR/twOU3Jb2GnKKeMGJB5SGUUrEz3SFVmJASUdZUzy83sLNNQ2gZslg==}
    engines: {node: ^14.15.0 || ^16.10.0 || >=18.0.0}
    hasBin: true
    peerDependencies:
      node-notifier: ^8.0.1 || ^9.0.0 || ^10.0.0
    peerDependenciesMeta:
      node-notifier:
        optional: true
    dependencies:
      '@jest/core': 29.7.0
      '@jest/test-result': 29.7.0
      '@jest/types': 29.6.3
      chalk: 4.1.2
      create-jest: 29.7.0(@types/node@20.10.5)
      exit: 0.1.2
      import-local: 3.2.0
      jest-config: 29.7.0(@types/node@20.10.5)
      jest-util: 29.7.0
      jest-validate: 29.7.0
      yargs: 17.7.2
    transitivePeerDependencies:
      - '@types/node'
      - babel-plugin-macros
      - supports-color
      - ts-node
    dev: true

  /jest-config@29.7.0(@types/node@20.10.5):
    resolution: {integrity: sha512-uXbpfeQ7R6TZBqI3/TxCU4q4ttk3u0PJeC+E0zbfSoSjq6bJ7buBPxzQPL0ifrkY4DNu4JUdk0ImlBUYi840eQ==}
    engines: {node: ^14.15.0 || ^16.10.0 || >=18.0.0}
    peerDependencies:
      '@types/node': '*'
      ts-node: '>=9.0.0'
    peerDependenciesMeta:
      '@types/node':
        optional: true
      ts-node:
        optional: true
    dependencies:
      '@babel/core': 7.28.4
      '@jest/test-sequencer': 29.7.0
      '@jest/types': 29.6.3
      '@types/node': 20.10.5
      babel-jest: 29.7.0(@babel/core@7.28.4)
      chalk: 4.1.2
      ci-info: 3.9.0
      deepmerge: 4.3.1
      glob: 7.2.3
      graceful-fs: 4.2.11
      jest-circus: 29.7.0
      jest-environment-node: 29.7.0
      jest-get-type: 29.6.3
      jest-regex-util: 29.6.3
      jest-resolve: 29.7.0
      jest-runner: 29.7.0
      jest-util: 29.7.0
      jest-validate: 29.7.0
      micromatch: 4.0.8
      parse-json: 5.2.0
      pretty-format: 29.7.0
      slash: 3.0.0
      strip-json-comments: 3.1.1
    transitivePeerDependencies:
      - babel-plugin-macros
      - supports-color
    dev: true

  /jest-config@29.7.0(@types/node@20.19.16):
    resolution: {integrity: sha512-uXbpfeQ7R6TZBqI3/TxCU4q4ttk3u0PJeC+E0zbfSoSjq6bJ7buBPxzQPL0ifrkY4DNu4JUdk0ImlBUYi840eQ==}
    engines: {node: ^14.15.0 || ^16.10.0 || >=18.0.0}
    peerDependencies:
      '@types/node': '*'
      ts-node: '>=9.0.0'
    peerDependenciesMeta:
      '@types/node':
        optional: true
      ts-node:
        optional: true
    dependencies:
      '@babel/core': 7.28.4
      '@jest/test-sequencer': 29.7.0
      '@jest/types': 29.6.3
      '@types/node': 20.19.16
      babel-jest: 29.7.0(@babel/core@7.28.4)
      chalk: 4.1.2
      ci-info: 3.9.0
      deepmerge: 4.3.1
      glob: 7.2.3
      graceful-fs: 4.2.11
      jest-circus: 29.7.0
      jest-environment-node: 29.7.0
      jest-get-type: 29.6.3
      jest-regex-util: 29.6.3
      jest-resolve: 29.7.0
      jest-runner: 29.7.0
      jest-util: 29.7.0
      jest-validate: 29.7.0
      micromatch: 4.0.8
      parse-json: 5.2.0
      pretty-format: 29.7.0
      slash: 3.0.0
      strip-json-comments: 3.1.1
    transitivePeerDependencies:
      - babel-plugin-macros
      - supports-color
    dev: true

  /jest-diff@29.7.0:
    resolution: {integrity: sha512-LMIgiIrhigmPrs03JHpxUh2yISK3vLFPkAodPeo0+BuF7wA2FoQbkEg1u8gBYBThncu7e1oEDUfIXVuTqLRUjw==}
    engines: {node: ^14.15.0 || ^16.10.0 || >=18.0.0}
    dependencies:
      chalk: 4.1.2
      diff-sequences: 29.6.3
      jest-get-type: 29.6.3
      pretty-format: 29.7.0
    dev: true

  /jest-docblock@29.7.0:
    resolution: {integrity: sha512-q617Auw3A612guyaFgsbFeYpNP5t2aoUNLwBUbc/0kD1R4t9ixDbyFTHd1nok4epoVFpr7PmeWHrhvuV3XaJ4g==}
    engines: {node: ^14.15.0 || ^16.10.0 || >=18.0.0}
    dependencies:
      detect-newline: 3.1.0
    dev: true

  /jest-each@29.7.0:
    resolution: {integrity: sha512-gns+Er14+ZrEoC5fhOfYCY1LOHHr0TI+rQUHZS8Ttw2l7gl+80eHc/gFf2Ktkw0+SIACDTeWvpFcv3B04VembQ==}
    engines: {node: ^14.15.0 || ^16.10.0 || >=18.0.0}
    dependencies:
      '@jest/types': 29.6.3
      chalk: 4.1.2
      jest-get-type: 29.6.3
      jest-util: 29.7.0
      pretty-format: 29.7.0
    dev: true

  /jest-environment-node@29.7.0:
    resolution: {integrity: sha512-DOSwCRqXirTOyheM+4d5YZOrWcdu0LNZ87ewUoywbcb2XR4wKgqiG8vNeYwhjFMbEkfju7wx2GYH0P2gevGvFw==}
    engines: {node: ^14.15.0 || ^16.10.0 || >=18.0.0}
    dependencies:
      '@jest/environment': 29.7.0
      '@jest/fake-timers': 29.7.0
      '@jest/types': 29.6.3
      '@types/node': 20.19.16
      jest-mock: 29.7.0
      jest-util: 29.7.0
    dev: true

  /jest-get-type@29.6.3:
    resolution: {integrity: sha512-zrteXnqYxfQh7l5FHyL38jL39di8H8rHoecLH3JNxH3BwOrBsNeabdap5e0I23lD4HHI8W5VFBZqG4Eaq5LNcw==}
    engines: {node: ^14.15.0 || ^16.10.0 || >=18.0.0}
    dev: true

  /jest-haste-map@29.7.0:
    resolution: {integrity: sha512-fP8u2pyfqx0K1rGn1R9pyE0/KTn+G7PxktWidOBTqFPLYX0b9ksaMFkhK5vrS3DVun09pckLdlx90QthlW7AmA==}
    engines: {node: ^14.15.0 || ^16.10.0 || >=18.0.0}
    dependencies:
      '@jest/types': 29.6.3
      '@types/graceful-fs': 4.1.9
      '@types/node': 20.19.16
      anymatch: 3.1.3
      fb-watchman: 2.0.2
      graceful-fs: 4.2.11
      jest-regex-util: 29.6.3
      jest-util: 29.7.0
      jest-worker: 29.7.0
      micromatch: 4.0.5
      walker: 1.0.8
    optionalDependencies:
      fsevents: 2.3.3
    dev: true

  /jest-leak-detector@29.7.0:
    resolution: {integrity: sha512-kYA8IJcSYtST2BY9I+SMC32nDpBT3J2NvWJx8+JCuCdl/CR1I4EKUJROiP8XtCcxqgTTBGJNdbB1A8XRKbTetw==}
    engines: {node: ^14.15.0 || ^16.10.0 || >=18.0.0}
    dependencies:
      jest-get-type: 29.6.3
      pretty-format: 29.7.0
    dev: true

  /jest-matcher-utils@29.7.0:
    resolution: {integrity: sha512-sBkD+Xi9DtcChsI3L3u0+N0opgPYnCRPtGcQYrgXmR+hmt/fYfWAL0xRXYU8eWOdfuLgBe0YCW3AFtnRLagq/g==}
    engines: {node: ^14.15.0 || ^16.10.0 || >=18.0.0}
    dependencies:
      chalk: 4.1.2
      jest-diff: 29.7.0
      jest-get-type: 29.6.3
      pretty-format: 29.7.0
    dev: true

  /jest-message-util@29.7.0:
    resolution: {integrity: sha512-GBEV4GRADeP+qtB2+6u61stea8mGcOT4mCtrYISZwfu9/ISHFJ/5zOMXYbpBE9RsS5+Gb63DW4FgmnKJ79Kf6w==}
    engines: {node: ^14.15.0 || ^16.10.0 || >=18.0.0}
    dependencies:
      '@babel/code-frame': 7.24.7
      '@jest/types': 29.6.3
      '@types/stack-utils': 2.0.3
      chalk: 4.1.2
      graceful-fs: 4.2.11
      micromatch: 4.0.5
      pretty-format: 29.7.0
      slash: 3.0.0
      stack-utils: 2.0.6
    dev: true

  /jest-mock@29.7.0:
    resolution: {integrity: sha512-ITOMZn+UkYS4ZFh83xYAOzWStloNzJFO2s8DWrE4lhtGD+AorgnbkiKERe4wQVBydIGPx059g6riW5Btp6Llnw==}
    engines: {node: ^14.15.0 || ^16.10.0 || >=18.0.0}
    dependencies:
      '@jest/types': 29.6.3
      '@types/node': 20.19.16
      jest-util: 29.7.0
    dev: true

  /jest-pnp-resolver@1.2.3(jest-resolve@29.7.0):
    resolution: {integrity: sha512-+3NpwQEnRoIBtx4fyhblQDPgJI0H1IEIkX7ShLUjPGA7TtUTvI1oiKi3SR4oBR0hQhQR80l4WAe5RrXBwWMA8w==}
    engines: {node: '>=6'}
    peerDependencies:
      jest-resolve: '*'
    peerDependenciesMeta:
      jest-resolve:
        optional: true
    dependencies:
      jest-resolve: 29.7.0
    dev: true

  /jest-regex-util@29.6.3:
    resolution: {integrity: sha512-KJJBsRCyyLNWCNBOvZyRDnAIfUiRJ8v+hOBQYGn8gDyF3UegwiP4gwRR3/SDa42g1YbVycTidUF3rKjyLFDWbg==}
    engines: {node: ^14.15.0 || ^16.10.0 || >=18.0.0}
    dev: true

  /jest-resolve-dependencies@29.7.0:
    resolution: {integrity: sha512-un0zD/6qxJ+S0et7WxeI3H5XSe9lTBBR7bOHCHXkKR6luG5mwDDlIzVQ0V5cZCuoTgEdcdwzTghYkTWfubi+nA==}
    engines: {node: ^14.15.0 || ^16.10.0 || >=18.0.0}
    dependencies:
      jest-regex-util: 29.6.3
      jest-snapshot: 29.7.0
    transitivePeerDependencies:
      - supports-color
    dev: true

  /jest-resolve@29.7.0:
    resolution: {integrity: sha512-IOVhZSrg+UvVAshDSDtHyFCCBUl/Q3AAJv8iZ6ZjnZ74xzvwuzLXid9IIIPgTnY62SJjfuupMKZsZQRsCvxEgA==}
    engines: {node: ^14.15.0 || ^16.10.0 || >=18.0.0}
    dependencies:
      chalk: 4.1.2
      graceful-fs: 4.2.11
      jest-haste-map: 29.7.0
      jest-pnp-resolver: 1.2.3(jest-resolve@29.7.0)
      jest-util: 29.7.0
      jest-validate: 29.7.0
      resolve: 1.22.10
      resolve.exports: 2.0.3
      slash: 3.0.0
    dev: true

  /jest-runner@29.7.0:
    resolution: {integrity: sha512-fsc4N6cPCAahybGBfTRcq5wFR6fpLznMg47sY5aDpsoejOcVYFb07AHuSnR0liMcPTgBsA3ZJL6kFOjPdoNipQ==}
    engines: {node: ^14.15.0 || ^16.10.0 || >=18.0.0}
    dependencies:
      '@jest/console': 29.7.0
      '@jest/environment': 29.7.0
      '@jest/test-result': 29.7.0
      '@jest/transform': 29.7.0
      '@jest/types': 29.6.3
      '@types/node': 20.19.16
      chalk: 4.1.2
      emittery: 0.13.1
      graceful-fs: 4.2.11
      jest-docblock: 29.7.0
      jest-environment-node: 29.7.0
      jest-haste-map: 29.7.0
      jest-leak-detector: 29.7.0
      jest-message-util: 29.7.0
      jest-resolve: 29.7.0
      jest-runtime: 29.7.0
      jest-util: 29.7.0
      jest-watcher: 29.7.0
      jest-worker: 29.7.0
      p-limit: 3.1.0
      source-map-support: 0.5.13
    transitivePeerDependencies:
      - supports-color
    dev: true

  /jest-runtime@29.7.0:
    resolution: {integrity: sha512-gUnLjgwdGqW7B4LvOIkbKs9WGbn+QLqRQQ9juC6HndeDiezIwhDP+mhMwHWCEcfQ5RUXa6OPnFF8BJh5xegwwQ==}
    engines: {node: ^14.15.0 || ^16.10.0 || >=18.0.0}
    dependencies:
      '@jest/environment': 29.7.0
      '@jest/fake-timers': 29.7.0
      '@jest/globals': 29.7.0
      '@jest/source-map': 29.6.3
      '@jest/test-result': 29.7.0
      '@jest/transform': 29.7.0
      '@jest/types': 29.6.3
      '@types/node': 20.19.16
      chalk: 4.1.2
      cjs-module-lexer: 1.4.3
      collect-v8-coverage: 1.0.2
      glob: 7.2.3
      graceful-fs: 4.2.11
      jest-haste-map: 29.7.0
      jest-message-util: 29.7.0
      jest-mock: 29.7.0
      jest-regex-util: 29.6.3
      jest-resolve: 29.7.0
      jest-snapshot: 29.7.0
      jest-util: 29.7.0
      slash: 3.0.0
      strip-bom: 4.0.0
    transitivePeerDependencies:
      - supports-color
    dev: true

  /jest-snapshot@29.7.0:
    resolution: {integrity: sha512-Rm0BMWtxBcioHr1/OX5YCP8Uov4riHvKPknOGs804Zg9JGZgmIBkbtlxJC/7Z4msKYVbIJtfU+tKb8xlYNfdkw==}
    engines: {node: ^14.15.0 || ^16.10.0 || >=18.0.0}
    dependencies:
      '@babel/core': 7.24.7
      '@babel/generator': 7.24.7
      '@babel/plugin-syntax-jsx': 7.24.7(@babel/core@7.24.7)
      '@babel/plugin-syntax-typescript': 7.24.7(@babel/core@7.24.7)
      '@babel/types': 7.24.7
      '@jest/expect-utils': 29.7.0
      '@jest/transform': 29.7.0
      '@jest/types': 29.6.3
      babel-preset-current-node-syntax: 1.0.1(@babel/core@7.24.7)
      chalk: 4.1.2
      expect: 29.7.0
      graceful-fs: 4.2.11
      jest-diff: 29.7.0
      jest-get-type: 29.6.3
      jest-matcher-utils: 29.7.0
      jest-message-util: 29.7.0
      jest-util: 29.7.0
      natural-compare: 1.4.0
      pretty-format: 29.7.0
      semver: 7.6.2
    transitivePeerDependencies:
      - supports-color
    dev: true

  /jest-util@29.7.0:
    resolution: {integrity: sha512-z6EbKajIpqGKU56y5KBUgy1dt1ihhQJgWzUlZHArA/+X2ad7Cb5iF+AK1EWVL/Bo7Rz9uurpqw6SiBCefUbCGA==}
    engines: {node: ^14.15.0 || ^16.10.0 || >=18.0.0}
    dependencies:
      '@jest/types': 29.6.3
      '@types/node': 20.19.16
      chalk: 4.1.2
      ci-info: 3.9.0
      graceful-fs: 4.2.11
      picomatch: 2.3.1
    dev: true

  /jest-validate@29.7.0:
    resolution: {integrity: sha512-ZB7wHqaRGVw/9hST/OuFUReG7M8vKeq0/J2egIGLdvjHCmYqGARhzXmtgi+gVeZ5uXFF219aOc3Ls2yLg27tkw==}
    engines: {node: ^14.15.0 || ^16.10.0 || >=18.0.0}
    dependencies:
      '@jest/types': 29.6.3
      camelcase: 6.3.0
      chalk: 4.1.2
      jest-get-type: 29.6.3
      leven: 3.1.0
      pretty-format: 29.7.0
    dev: true

  /jest-watcher@29.7.0:
    resolution: {integrity: sha512-49Fg7WXkU3Vl2h6LbLtMQ/HyB6rXSIX7SqvBLQmssRBGN9I0PNvPmAmCWSOY6SOvrjhI/F7/bGAv9RtnsPA03g==}
    engines: {node: ^14.15.0 || ^16.10.0 || >=18.0.0}
    dependencies:
      '@jest/test-result': 29.7.0
      '@jest/types': 29.6.3
      '@types/node': 20.19.16
      ansi-escapes: 4.3.2
      chalk: 4.1.2
      emittery: 0.13.1
      jest-util: 29.7.0
      string-length: 4.0.2
    dev: true

  /jest-worker@29.7.0:
    resolution: {integrity: sha512-eIz2msL/EzL9UFTFFx7jBTkeZfku0yUAyZZZmJ93H2TYEiroIx2PQjEXcwYtYl8zXCxb+PAmA2hLIt/6ZEkPHw==}
    engines: {node: ^14.15.0 || ^16.10.0 || >=18.0.0}
    dependencies:
      '@types/node': 20.19.16
      jest-util: 29.7.0
      merge-stream: 2.0.0
      supports-color: 8.1.1
    dev: true

  /jest@29.7.0(@types/node@20.10.5):
    resolution: {integrity: sha512-NIy3oAFp9shda19hy4HK0HRTWKtPJmGdnvywu01nOqNC2vZg+Z+fvJDxpMQA88eb2I9EcafcdjYgsDthnYTvGw==}
    engines: {node: ^14.15.0 || ^16.10.0 || >=18.0.0}
    hasBin: true
    peerDependencies:
      node-notifier: ^8.0.1 || ^9.0.0 || ^10.0.0
    peerDependenciesMeta:
      node-notifier:
        optional: true
    dependencies:
      '@jest/core': 29.7.0
      '@jest/types': 29.6.3
      import-local: 3.2.0
      jest-cli: 29.7.0(@types/node@20.10.5)
    transitivePeerDependencies:
      - '@types/node'
      - babel-plugin-macros
      - supports-color
      - ts-node
    dev: true

  /joycon@3.1.1:
    resolution: {integrity: sha512-34wB/Y7MW7bzjKRjUKTa46I2Z7eV62Rkhva+KkopW7Qvv/OSWBqvkSY7vusOPrNuZcUG3tApvdVgNB8POj3SPw==}
    engines: {node: '>=10'}
    dev: true

  /js-levenshtein@1.1.6:
    resolution: {integrity: sha512-X2BB11YZtrRqY4EnQcLX5Rh373zbK4alC1FW7D7MBhL2gtcC17cTnr6DmfHZeS0s2rTHjUTMMHfG7gO8SSdw+g==}
    engines: {node: '>=0.10.0'}
    dev: true

  /js-tiktoken@1.0.21:
    resolution: {integrity: sha512-biOj/6M5qdgx5TKjDnFT1ymSpM5tbd3ylwDtrQvFQSu0Z7bBYko2dF+W/aUkXUPuk6IVpRxk/3Q2sHOzGlS36g==}
    dependencies:
      base64-js: 1.5.1

  /js-tokens@4.0.0:
    resolution: {integrity: sha512-RdJUflcE3cUzKiMqQgsCu06FPu9UdIJO0beYbPhHN4k6apgJtifcoCtT9bcxOpYBtpD2kCM6Sbzg4CausW/PKQ==}

  /js-yaml@3.14.1:
    resolution: {integrity: sha512-okMH7OXXJ7YrN9Ok3/SXrnu4iX9yOk+25nqX4imS2npuvTYDmo/QEZoqwZkYaIDk3jVvBOTOIEgEhaLOynBS9g==}
    hasBin: true
    dependencies:
      argparse: 1.0.10
      esprima: 4.0.1
    dev: true

  /js-yaml@4.1.0:
    resolution: {integrity: sha512-wpxZs9NoxZaJESJGIZTyDEaYpl0FKSA+FB9aJiyemKhMwkxQg63h4T1KJgUGHpTqPDNRcmmYLugrRjJlBtWvRA==}
    hasBin: true
    dependencies:
      argparse: 2.0.1
    dev: true

  /js-yaml@4.1.1:
    resolution: {integrity: sha512-qQKT4zQxXl8lLwBtHMWwaTcGfFOZviOJet3Oy/xmGk2gZH677CJM9EvtfdSkgWcATZhj/55JZ0rmy3myCT5lsA==}
    hasBin: true
    dependencies:
      argparse: 2.0.1
    dev: true

  /jsesc@2.5.2:
    resolution: {integrity: sha512-OYu7XEzjkCQ3C5Ps3QIZsQfNpqoJyZZA99wd9aWd05NCtC5pWOkShK2mkL6HXQR6/Cy2lbNdPlZBpuQHXE63gA==}
    engines: {node: '>=4'}
    hasBin: true
    dev: true

  /jsesc@3.1.0:
    resolution: {integrity: sha512-/sM3dO2FOzXjKQhJuo0Q173wf2KOo8t4I8vHy6lF9poUp7bKT0/NHE8fPX23PwfhnykfqnC2xRxOnVw5XuGIaA==}
    engines: {node: '>=6'}
    hasBin: true
    dev: true

  /json-bigint@1.0.0:
    resolution: {integrity: sha512-SiPv/8VpZuWbvLSMtTDU8hEfrZWg/mH/nV/b4o0CYbSxu1UIQPLdwKOCIyLQX+VIPO5vrLX3i8qtqFyhdPSUSQ==}
    dependencies:
      bignumber.js: 9.3.1

  /json-buffer@3.0.1:
    resolution: {integrity: sha512-4bV5BfR2mqfQTJm+V5tPPdf+ZpuhiIvTuAB5g8kcrXOZpTT/QwwVRWBywX1ozr6lEuPdbHxwaJlm9G6mI2sfSQ==}
    dev: true

  /json-parse-better-errors@1.0.2:
    resolution: {integrity: sha512-mrqyZKfX5EhL7hvqcV6WG1yYjnjeuYDzDhhcAAUrq8Po85NBQBJP+ZDUT75qZQ98IkUoBqdkExkukOU7Ts2wrw==}
    dev: true

  /json-parse-even-better-errors@2.3.1:
    resolution: {integrity: sha512-xyFwyhro/JEof6Ghe2iz2NcXoj2sloNsWr/XsERDK/oiPCfaNhl5ONfp+jQdAZRQQ0IJWNzH9zIZF7li91kh2w==}
    dev: true

  /json-schema-to-ts@3.1.1:
    resolution: {integrity: sha512-+DWg8jCJG2TEnpy7kOm/7/AxaYoaRbjVB4LFZLySZlWn8exGs3A4OLJR966cVvU26N7X9TWxl+Jsw7dzAqKT6g==}
    engines: {node: '>=16'}
    dependencies:
      '@babel/runtime': 7.28.4
      ts-algebra: 2.0.0

  /json-schema-traverse@0.4.1:
    resolution: {integrity: sha512-xbbCH5dCYU5T8LcEhhuh7HJ88HXuW3qsI3Y0zOZFKfZEHcpWiHU/Jxzk629Brsab/mMiHQti9wMP+845RPe3Vg==}
    requiresBuild: true
    dev: true

  /json-schema-traverse@1.0.0:
    resolution: {integrity: sha512-NM8/P9n3XjXhIZn1lLhkFaACTOURQXjWhV4BA/RnOv8xvgqtqpAX9IO4mRQxSx1Rlo4tqzeqb0sOlruaOy3dug==}
    dev: true

  /json-schema@0.4.0:
    resolution: {integrity: sha512-es94M3nTIfsEPisRafak+HDLfHXnKBhV3vU5eqPcS3flIWqcxJWgXHXiey3YrpaNsanY5ei1VoYEbOzijuq9BA==}

  /json-stable-stringify-without-jsonify@1.0.1:
    resolution: {integrity: sha512-Bdboy+l7tA3OGW6FjyFHWkP5LuByj1Tk33Ljyq0axyzdk9//JSi2u3fP1QSmd1KNwq6VOKYGlAu87CisVir6Pw==}
    dev: true

  /json5@2.2.3:
    resolution: {integrity: sha512-XmOWe7eyHYH14cLdVPoyg+GOH3rYX++KpzrylJwSW98t3Nk+U8XOl8FWKOgwtzdb8lXGf6zYwDUzeHMWfxasyg==}
    engines: {node: '>=6'}
    hasBin: true
    dev: true

  /jsonc-parser@3.3.1:
    resolution: {integrity: sha512-HUgH65KyejrUFPvHFPbqOY0rsFip3Bo5wb4ngvdi1EpCYWUQDC5V+Y7mZws+DLkr4M//zQJoanu1SP+87Dv1oQ==}
    dev: true

  /jsondiffpatch@0.6.0:
    resolution: {integrity: sha512-3QItJOXp2AP1uv7waBkao5nCvhEv+QmJAd38Ybq7wNI74Q+BBmnLn4EDKz6yI9xGAIQoUF87qHt+kc1IVxB4zQ==}
    engines: {node: ^18.0.0 || >=20.0.0}
    hasBin: true
    dependencies:
      '@types/diff-match-patch': 1.0.36
      chalk: 5.3.0
      diff-match-patch: 1.0.5

  /jsonfile@6.2.0:
    resolution: {integrity: sha512-FGuPw30AdOIUTRMC2OMRtQV+jkVj2cfPqSeWXv1NEAJ1qZ5zb1X6z1mFhbfOB/iy3ssJCD+3KuZ8r8C3uVFlAg==}
    dependencies:
      universalify: 2.0.1
    optionalDependencies:
      graceful-fs: 4.2.11
    dev: true

  /jwa@2.0.1:
    resolution: {integrity: sha512-hRF04fqJIP8Abbkq5NKGN0Bbr3JxlQ+qhZufXVr0DvujKy93ZCbXZMHDL4EOtodSbCWxOqR8MS1tXA5hwqCXDg==}
    dependencies:
      buffer-equal-constant-time: 1.0.1
      ecdsa-sig-formatter: 1.0.11
      safe-buffer: 5.2.1

  /jws@4.0.0:
    resolution: {integrity: sha512-KDncfTmOZoOMTFG4mBlG0qUIOlc03fmzH+ru6RgYVZhPkyiy/92Owlt/8UEN+a4TXR1FQetfIpJE8ApdvdVxTg==}
    dependencies:
      jwa: 2.0.1
      safe-buffer: 5.2.1

  /keyv@4.5.4:
    resolution: {integrity: sha512-oxVHkHR/EJf2CNXnWxRLW6mg7JyCCUcG0DtEGmL2ctUo1PNTin1PUil+r/+4r5MpVgC/fn1kjsx7mjSujKqIpw==}
    dependencies:
      json-buffer: 3.0.1
    dev: true

  /kleur@3.0.3:
    resolution: {integrity: sha512-eTIzlVOSUR+JxdDFepEYcBMtZ9Qqdef+rnzWdRZuMbOywu5tO2w2N7rqjoANZ5k9vywhL6Br1VRjUIgTQx4E8w==}
    engines: {node: '>=6'}
    dev: true

  /langsmith@0.3.67(openai@6.4.0):
    resolution: {integrity: sha512-l4y3RmJ9yWF5a29fLg3eWZQxn6Q6dxTOgLGgQHzPGZHF3NUynn+A+airYIe/Yt4rwjGbuVrABAPsXBkVu/Hi7g==}
    peerDependencies:
      '@opentelemetry/api': '*'
      '@opentelemetry/exporter-trace-otlp-proto': '*'
      '@opentelemetry/sdk-trace-base': '*'
      openai: '*'
    peerDependenciesMeta:
      '@opentelemetry/api':
        optional: true
      '@opentelemetry/exporter-trace-otlp-proto':
        optional: true
      '@opentelemetry/sdk-trace-base':
        optional: true
      openai:
        optional: true
    dependencies:
      '@types/uuid': 10.0.0
      chalk: 4.1.2
      console-table-printer: 2.14.6
      openai: 6.4.0(zod@3.25.76)
      p-queue: 6.6.2
      p-retry: 4.6.2
      semver: 7.7.2
      uuid: 10.0.0

  /leven@3.1.0:
    resolution: {integrity: sha512-qsda+H8jTaUaN/x5vzW2rzc+8Rw4TAQ/4KjB46IwK5VH+IlVeeeje/EoZRpiXvIqjFgK84QffqPztGI3VBLG1A==}
    engines: {node: '>=6'}
    dev: true

  /levn@0.4.1:
    resolution: {integrity: sha512-+bT2uH4E5LGE7h/n3evcS/sQlJXCpIp6ym8OWJ5eV6+67Dsql/LaaT7qJBAt2rzfoa/5QBGBhxDix1dMt2kQKQ==}
    engines: {node: '>= 0.8.0'}
    dependencies:
      prelude-ls: 1.2.1
      type-check: 0.4.0
    dev: true

  /lilconfig@3.1.3:
    resolution: {integrity: sha512-/vlFKAoH5Cgt3Ie+JLhRbwOsCQePABiU3tJ1egGvyQ+33R/vcwM2Zl2QR/LzjsBeItPt3oSVXapn+m4nQDvpzw==}
    engines: {node: '>=14'}
    dev: true

  /linear-sum-assignment@1.0.7:
    resolution: {integrity: sha512-jfLoSGwZNyjfY8eK4ayhjfcIu3BfWvP6sWieYzYI3AWldwXVoWEz1gtrQL10v/8YltYLBunqNjeVFXPMUs+MJg==}
    dependencies:
      cheminfo-types: 1.8.1
      install: 0.13.0
      ml-matrix: 6.12.1
      ml-spectra-processing: 14.17.0
    dev: true

  /lines-and-columns@1.2.4:
    resolution: {integrity: sha512-7ylylesZQ/PV29jhEDl3Ufjo6ZX7gCqJr5F7PKrqc93v7fzSymt1BpwEU8nAUXs8qzzvqhbjhK5QZg6Mt/HkBg==}
    dev: true

  /load-json-file@4.0.0:
    resolution: {integrity: sha512-Kx8hMakjX03tiGTLAIdJ+lL0htKnXjEZN6hk/tozf/WOuYGdZBJrZ+rCJRbVCugsjB3jMLn9746NsQIf5VjBMw==}
    engines: {node: '>=4'}
    dependencies:
      graceful-fs: 4.2.11
      parse-json: 4.0.0
      pify: 3.0.0
      strip-bom: 3.0.0
    dev: true

  /load-tsconfig@0.2.5:
    resolution: {integrity: sha512-IXO6OCs9yg8tMKzfPZ1YmheJbZCiEsnBdcB03l0OcfK9prKnJb96siuHCr5Fl37/yo9DnKU+TLpxzTUspw9shg==}
    engines: {node: ^12.20.0 || ^14.13.1 || >=16.0.0}
    dev: true

  /locate-character@3.0.0:
    resolution: {integrity: sha512-SW13ws7BjaeJ6p7Q6CO2nchbYEc3X3J6WrmTTDto7yMPqVSZTUyY5Tjbid+Ab8gLnATtygYtiDIJGQRRn2ZOiA==}
    dev: false

  /locate-path@5.0.0:
    resolution: {integrity: sha512-t7hw9pI+WvuwNJXwk5zVHpyhIqzg2qTlklJOf0mVxGSbe3Fp2VieZcduNYjaLDoy6p9uGpQEGWG87WpMKlNq8g==}
    engines: {node: '>=8'}
    dependencies:
      p-locate: 4.1.0
    dev: true

  /locate-path@6.0.0:
    resolution: {integrity: sha512-iPZK6eYjbxRu3uB4/WZ3EsEIMJFMqAoopl3R+zuq0UjcAm/MO6KCweDgPfP3elTztoKP3KtnVHxTn2NHBSDVUw==}
    engines: {node: '>=10'}
    dependencies:
      p-locate: 5.0.0
    dev: true

  /lodash.memoize@4.1.2:
    resolution: {integrity: sha512-t7j+NzmgnQzTAYXcsHYLgimltOV1MXHtlOWf6GjL9Kj8GK5FInw5JotxvbOs+IvV1/Dzo04/fCGfLVs7aXb4Ag==}
    dev: true

  /lodash.merge@4.6.2:
    resolution: {integrity: sha512-0KpjqXRVvrYyCsX1swR/XTK0va6VQkQM6MNo7PqW77ByjAhoARA8EfrP1N4+KlKj8YS0ZUCtRT/YUuhyYDujIQ==}
    dev: true

  /lodash.sortby@4.7.0:
    resolution: {integrity: sha512-HDWXG8isMntAyRF5vZ7xKuEvOhT4AhlRt/3czTSjvGUxjYCBVRQY48ViDHyfYz9VIoBkW4TMGQNapx+l3RUwdA==}
    dev: true

  /long@5.3.2:
    resolution: {integrity: sha512-mNAgZ1GmyNhD7AuqnTG3/VQ26o760+ZYBPKjPvugO8+nLbYfX6TVpJPseBvopbdY+qpZ/lKUnmEc1LeZYS3QAA==}
    dev: false

  /loose-envify@1.4.0:
    resolution: {integrity: sha512-lyuxPGr/Wfhrlem2CL/UcnUc1zcqKAImBDzukY7Y5F/yQiNdko6+fRLevlw1HgMySw7f611UIY408EtxRSoK3Q==}
    hasBin: true
    dependencies:
      js-tokens: 4.0.0
    dev: false

  /loupe@3.1.3:
    resolution: {integrity: sha512-kkIp7XSkP78ZxJEsSxW3712C6teJVoeHHwgo9zJ380de7IYyJ2ISlxojcH2pC5OFLewESmnRi/+XCDIEEVyoug==}
    dev: true

  /lru-cache@10.4.3:
    resolution: {integrity: sha512-JNAzZcXrCt42VGLuYz0zfAzDfAvJWW6AfYlDBQyDV5DClI2m5sAmK+OIO7s59XfsRsWHp02jAJrRadPRGTt6SQ==}
    dev: true

  /lru-cache@5.1.1:
    resolution: {integrity: sha512-KpNARQA3Iwv+jTA0utUVVbrh+Jlrr1Fv0e56GGzAFOXN7dk/FviaDW8LHmK52DlcH4WP2n6gI8vN1aesBFgo9w==}
    dependencies:
      yallist: 3.1.1
    dev: true

  /lunr@2.3.9:
    resolution: {integrity: sha512-zTU3DaZaF3Rt9rhN3uBMGQD3dD2/vFQqnvZCDv4dl5iOzq2IZQqTxu90r4E5J+nP70J3ilqVCrbho2eWaeW8Ow==}
    dev: true

  /magic-string@0.30.19:
    resolution: {integrity: sha512-2N21sPY9Ws53PZvsEpVtNuSW+ScYbQdp4b9qUaL+9QkHUrGFKo56Lg9Emg5s9V/qrtNBmiR01sYhUOwu3H+VOw==}
    dependencies:
      '@jridgewell/sourcemap-codec': 1.5.5

  /make-dir@4.0.0:
    resolution: {integrity: sha512-hXdUTZYIVOt1Ex//jAQi+wTZZpUpwBj/0QsOzqegb3rGMMeJiSEu5xLHnYfBrRV4RH2+OCSOO95Is/7x1WJ4bw==}
    engines: {node: '>=10'}
    dependencies:
      semver: 7.7.2
    dev: true

  /make-error@1.3.6:
    resolution: {integrity: sha512-s8UhlNe7vPKomQhC1qFelMokr/Sc3AgNbso3n74mVPA5LTZwkB9NlXf4XPamLxJE8h0gh73rM94xvwRT2CVInw==}
    dev: true

  /makeerror@1.0.12:
    resolution: {integrity: sha512-JmqCvUhmt43madlpFzG4BQzG2Z3m6tvQDNKdClZnO3VbIudJYmxsT0FNJMeiB2+JTSlTQTSbU8QdesVmwJcmLg==}
    dependencies:
      tmpl: 1.0.5
    dev: true

  /marked@4.3.0:
    resolution: {integrity: sha512-PRsaiG84bK+AMvxziE/lCFss8juXjNaWzVbN5tXAm4XjeaS9NAHhop+PjQxz2A9h8Q4M/xGmzP8vqNwy6JeK0A==}
    engines: {node: '>= 12'}
    hasBin: true
    dev: true

  /math-intrinsics@1.1.0:
    resolution: {integrity: sha512-/IXtbwEk5HTPyEwyKX6hGkYXxM9nbj64B+ilVJnC/R6B0pH5G4V3b0pVbL7DBj4tkhBAppbQUlf6F6Xl9LHu1g==}
    engines: {node: '>= 0.4'}

  /media-typer@0.3.0:
    resolution: {integrity: sha512-dq+qelQ9akHpcOl/gUVRTxVIOkAJ1wR3QAvb4RsVjS8oVoFjDGTc679wJYmUmknUF5HwMLOgb5O+a3KxfWapPQ==}
    engines: {node: '>= 0.6'}
    dev: false

  /media-typer@1.1.0:
    resolution: {integrity: sha512-aisnrDP4GNe06UcKFnV5bfMNPBUw4jsLGaWwWfnH3v02GnBuXX2MCVn5RbrWo0j3pczUilYblq7fQ7Nw2t5XKw==}
    engines: {node: '>= 0.8'}
    requiresBuild: true
    dev: true
    optional: true

  /memorystream@0.3.1:
    resolution: {integrity: sha512-S3UwM3yj5mtUSEfP41UZmt/0SCoVYUcU1rkXv+BQ5Ig8ndL4sPoJNBUJERafdPb5jjHJGuMgytgKvKIf58XNBw==}
    engines: {node: '>= 0.10.0'}
    dev: true

  /merge-descriptors@1.0.3:
    resolution: {integrity: sha512-gaNvAS7TZ897/rVaZ0nMtAyxNyi/pdbjbAwUpFQpN70GqnVfOiXpeUUMKRBmzXaSQ8DdTX4/0ms62r2K+hE6mQ==}
    dev: false

  /merge-descriptors@2.0.0:
    resolution: {integrity: sha512-Snk314V5ayFLhp3fkUREub6WtjBfPdCPY1Ln8/8munuLuiYhsABgBVWsozAG+MWMbVEvcdcpbi9R7ww22l9Q3g==}
    engines: {node: '>=18'}
    requiresBuild: true
    dev: true
    optional: true

  /merge-stream@2.0.0:
    resolution: {integrity: sha512-abv/qOcuPfk3URPfDzmZU1LKmuw8kT+0nIHvKrKgFrwifol/doWcdA4ZqsWQ8ENrFKkd67Mfpo/LovbIUsbt3w==}
    dev: true

  /methods@1.1.2:
    resolution: {integrity: sha512-iclAHeNqNm68zFtnZ0e+1L2yUIdvzNoauKU4WBA3VvH/vPFieF7qfRlwUZU+DA9P9bPXIS90ulxoUoCH23sV2w==}
    engines: {node: '>= 0.6'}
    dev: false

  /micromatch@4.0.5:
    resolution: {integrity: sha512-DMy+ERcEW2q8Z2Po+WNXuw3c5YaUSFjAO5GsJqfEl7UjvtIuFKO6ZrKvcItdy98dwFI2N1tg3zNIdKaQT+aNdA==}
    engines: {node: '>=8.6'}
    dependencies:
      braces: 3.0.2
      picomatch: 2.3.1
    dev: true

  /micromatch@4.0.8:
    resolution: {integrity: sha512-PXwfBhYu0hBCPw8Dn0E+WDYb7af3dSLVWKi3HGv84IdF4TyFoC0ysxFd0Goxw7nSv4T/PzEJQxsYsEiFCKo2BA==}
    engines: {node: '>=8.6'}
    dependencies:
      braces: 3.0.3
      picomatch: 2.3.1
    dev: true

  /mime-db@1.52.0:
    resolution: {integrity: sha512-sPU4uV7dYlvtWJxwwxHD0PuihVNiE7TyAbQ5SWxDCB9mUYvOgroQOwYQQOKPJ8CIbE+1ETVlOoK1UC2nU3gYvg==}
    engines: {node: '>= 0.6'}

  /mime-db@1.54.0:
    resolution: {integrity: sha512-aU5EJuIN2WDemCcAp2vFBfp/m4EAhWJnUNSSw0ixs7/kXbd6Pg64EmwJkNdFhB8aWt1sH2CTXrLxo/iAGV3oPQ==}
    engines: {node: '>= 0.6'}
    requiresBuild: true
    dev: true
    optional: true

  /mime-types@2.1.35:
    resolution: {integrity: sha512-ZDY+bPm5zTTF+YpCrAU9nK0UgICYPT0QtT1NZWFv4s++TNkcgVaT0g6+4R2uI4MjQjzysHB1zxuWL50hzaeXiw==}
    engines: {node: '>= 0.6'}
    dependencies:
      mime-db: 1.52.0

  /mime-types@3.0.1:
    resolution: {integrity: sha512-xRc4oEhT6eaBpU1XF7AjpOFD+xQmXNB5OVKwp4tqCuBpHLS/ZbBDrc07mYTDqVMg6PfxUjjNp85O6Cd2Z/5HWA==}
    engines: {node: '>= 0.6'}
    requiresBuild: true
    dependencies:
      mime-db: 1.54.0
    dev: true
    optional: true

  /mime@1.6.0:
    resolution: {integrity: sha512-x0Vn8spI+wuJ1O6S7gnbaQg8Pxh4NNHb7KSINmEWKiPE4RKOplvijn+NkmYmmRgP68mc70j2EbeTFRsrswaQeg==}
    engines: {node: '>=4'}
    hasBin: true
    dev: false

  /mimic-fn@2.1.0:
    resolution: {integrity: sha512-OqbOk5oEQeAZ8WXWydlu9HJjz9WVdEIvamMCcXmuqUYjTknH/sqsWvhQ3vgwKFRR1HpjvNBKQ37nbJgYzGqGcg==}
    engines: {node: '>=6'}
    dev: true

  /minimatch@3.1.2:
    resolution: {integrity: sha512-J7p63hRiAjw1NDEww1W7i37+ByIrOWO5XQQAzZ3VOcL0PNybwpfmV/N05zFAzwQ9USyEcX6t3UO+K5aqBQOIHw==}
    dependencies:
      brace-expansion: 1.1.11
    dev: true

  /minimatch@9.0.3:
    resolution: {integrity: sha512-RHiac9mvaRw0x3AYRgDC1CxAP7HTcNrrECeA8YYJeWnpo+2Q5CegtZjaotWTWxDG3UeGA1coE05iH1mPjT/2mg==}
    engines: {node: '>=16 || 14 >=14.17'}
    dependencies:
      brace-expansion: 2.0.1
    dev: false

  /minimatch@9.0.5:
    resolution: {integrity: sha512-G6T0ZX48xgozx7587koeX9Ys2NYy6Gmv//P89sEte9V9whIapMNF4idKxnW2QtCcLiTWlb/wfCabAtAFWhhBow==}
    engines: {node: '>=16 || 14 >=14.17'}
    dependencies:
      brace-expansion: 2.0.1
    dev: true

  /minimist@1.2.8:
    resolution: {integrity: sha512-2yyAR8qBkN3YuheJanUpWC5U3bb5osDywNB8RzDVlDwDHbocAJveqqj1u8+SVD7jkWT4yvsHCpWqqWqAxb0zCA==}
    dev: true

  /minipass@4.2.8:
    resolution: {integrity: sha512-fNzuVyifolSLFL4NzpF+wEF4qrgqaaKX0haXPQEdQ7NKAN+WecoKMHV09YcuL/DHxrUsYQOK3MiuDf7Ip2OXfQ==}
    engines: {node: '>=8'}
    dev: true

  /minipass@7.1.2:
    resolution: {integrity: sha512-qOOzS1cBTWYF4BH8fVePDBOO9iptMnGUEZwNc/cMWnTV2nVLZ7VoNWEPHkYczZA0pdoA7dl6e7FL659nX9S2aw==}
    engines: {node: '>=16 || 14 >=14.17'}
    dev: true

  /minizlib@3.1.0:
    resolution: {integrity: sha512-KZxYo1BUkWD2TVFLr0MQoM8vUUigWD3LlD83a/75BqC+4qE0Hb1Vo5v1FgcfaNXvfXzr+5EhQ6ing/CaBijTlw==}
    engines: {node: '>= 18'}
    dependencies:
      minipass: 7.1.2
    dev: true

  /ml-array-max@1.2.4:
    resolution: {integrity: sha512-BlEeg80jI0tW6WaPyGxf5Sa4sqvcyY6lbSn5Vcv44lp1I2GR6AWojfUvLnGTNsIXrZ8uqWmo8VcG1WpkI2ONMQ==}
    dependencies:
      is-any-array: 2.0.1
    dev: true

  /ml-array-min@1.2.3:
    resolution: {integrity: sha512-VcZ5f3VZ1iihtrGvgfh/q0XlMobG6GQ8FsNyQXD3T+IlstDv85g8kfV0xUG1QPRO/t21aukaJowDzMTc7j5V6Q==}
    dependencies:
      is-any-array: 2.0.1
    dev: true

  /ml-array-rescale@1.3.7:
    resolution: {integrity: sha512-48NGChTouvEo9KBctDfHC3udWnQKNKEWN0ziELvY3KG25GR5cA8K8wNVzracsqSW1QEkAXjTNx+ycgAv06/1mQ==}
    dependencies:
      is-any-array: 2.0.1
      ml-array-max: 1.2.4
      ml-array-min: 1.2.3
    dev: true

  /ml-matrix@6.12.1:
    resolution: {integrity: sha512-TJ+8eOFdp+INvzR4zAuwBQJznDUfktMtOB6g/hUcGh3rcyjxbz4Te57Pgri8Q9bhSQ7Zys4IYOGhFdnlgeB6Lw==}
    dependencies:
      is-any-array: 2.0.1
      ml-array-rescale: 1.3.7
    dev: true

  /ml-spectra-processing@14.17.0:
    resolution: {integrity: sha512-IsegYLe16LCsRvwXdhOG0Y/6gYb9JU5rbLMMEI2OZSzcGQpGG6XAq2WE3IAkfWiRE2dCm4w3jzYWZlIJbCy1MA==}
    dependencies:
      binary-search: 1.3.6
      cheminfo-types: 1.8.1
      fft.js: 4.0.4
      is-any-array: 2.0.1
      ml-matrix: 6.12.1
      ml-xsadd: 3.0.1
    dev: true

  /ml-xsadd@3.0.1:
    resolution: {integrity: sha512-Fz2q6dwgzGM8wYKGArTUTZDGa4lQFA2Vi6orjGeTVRy22ZnQFKlJuwS9n8NRviqz1KHAHAzdKJwbnYhdo38uYg==}
    dev: true

  /mlly@1.8.0:
    resolution: {integrity: sha512-l8D9ODSRWLe2KHJSifWGwBqpTZXIXTeo8mlKjY+E2HAakaTeNpqAyBZ8GSqLzHgw4XmHmC8whvpjJNMbFZN7/g==}
    dependencies:
      acorn: 8.15.0
      pathe: 2.0.3
      pkg-types: 1.3.1
      ufo: 1.6.1
    dev: true

  /ms@2.0.0:
    resolution: {integrity: sha512-Tpp60P6IUJDTuOq/5Z8cdskzJujfwqfOTkrwIwj7IRISpnkJnT6SyJ4PCPnGMoFjC9ddhal5KVIYtAt97ix05A==}
    dev: false

  /ms@2.1.2:
    resolution: {integrity: sha512-sGkPx+VjMtmA6MX27oA4FBFELFCZZ4S4XqeGOXCv68tT+jb3vk/RyaKWP0PTKyWtmLSM0b+adUTEvbs1PEaH2w==}
    dev: true

  /ms@2.1.3:
    resolution: {integrity: sha512-6FlzubTLZG3J2a/NVCAleEhjzq5oxgHyaCU9yYXvcLsvoVaHJq/s5xXI6/XXP6tz7R9xAOtHnSO/tXtF3WRTlA==}

  /msw@2.6.6(@types/node@20.10.5)(typescript@5.3.3):
    resolution: {integrity: sha512-npfIIVRHKQX3Lw4aLWX4wBh+lQwpqdZNyJYB5K/+ktK8NhtkdsTxGK7WDrgknozcVyRI7TOqY6yBS9j2FTR+YQ==}
    engines: {node: '>=18'}
    hasBin: true
    requiresBuild: true
    peerDependencies:
      typescript: '>= 4.8.x'
    peerDependenciesMeta:
      typescript:
        optional: true
    dependencies:
      '@bundled-es-modules/cookie': 2.0.1
      '@bundled-es-modules/statuses': 1.0.1
      '@bundled-es-modules/tough-cookie': 0.1.6
      '@inquirer/confirm': 5.0.2(@types/node@20.10.5)
      '@mswjs/interceptors': 0.37.3
      '@open-draft/deferred-promise': 2.2.0
      '@open-draft/until': 2.1.0
      '@types/cookie': 0.6.0
      '@types/statuses': 2.0.5
      chalk: 4.1.2
      graphql: 16.9.0
      headers-polyfill: 4.0.3
      is-node-process: 1.2.0
      outvariant: 1.4.3
      path-to-regexp: 6.3.0
      strict-event-emitter: 0.5.1
      type-fest: 4.30.0
      typescript: 5.3.3
      yargs: 17.7.2
    transitivePeerDependencies:
      - '@types/node'
    dev: true

  /mustache@4.2.0:
    resolution: {integrity: sha512-71ippSywq5Yb7/tVYyGbkBggbU8H3u5Rz56fH60jGFgr8uHwxs+aSKeqmluIVzM0m0kB7xQjKS6qPfd0b2ZoqQ==}
    hasBin: true

  /mute-stream@2.0.0:
    resolution: {integrity: sha512-WWdIxpyjEn+FhQJQQv9aQAYlHoNVdzIzUySNV1gHUPDSdZJ3yZn7pAAbQcV7B56Mvu881q9FZV+0Vx2xC44VWA==}
    engines: {node: ^18.17.0 || >=20.5.0}
    dev: true

  /mz@2.7.0:
    resolution: {integrity: sha512-z81GNO7nnYMEhrGh9LeymoE4+Yr0Wn5McHIZMK5cfQCl+NDX08sCZgUc9/6MHni9IWuFLm1Z3HTCXu2z9fN62Q==}
    dependencies:
      any-promise: 1.3.0
      object-assign: 4.1.1
      thenify-all: 1.6.0
    dev: true

  /nanoid@3.3.11:
    resolution: {integrity: sha512-N8SpfPUnUp1bK+PMYW8qSWdl9U+wwNWI4QKxOYDy9JAro3WMX7p2OeVRF9v+347pnakNevPmiHhNmZ2HbFA76w==}
    engines: {node: ^10 || ^12 || ^13.7 || ^14 || >=15.0.1}
    hasBin: true

  /nanoid@3.3.6:
    resolution: {integrity: sha512-BGcqMMJuToF7i1rt+2PWSNVnWIkGCU78jBG3RxO/bZlnZPK2Cmi2QaffxGO/2RvWi9sL+FAiRiXMgsyxQ1DIDA==}
    engines: {node: ^10 || ^12 || ^13.7 || ^14 || >=15.0.1}
    hasBin: true
    dev: false

  /natural-compare@1.4.0:
    resolution: {integrity: sha512-OWND8ei3VtNC9h7V60qff3SVobHr996CTwgxubgyQYEpg290h9J0buyECNNJexkFm5sOajh5G116RYA1c8ZMSw==}
    dev: true

  /negotiator@0.6.3:
    resolution: {integrity: sha512-+EUsqGPLsM+j/zdChZjsnX51g4XrHFOIXwfnCVPGlQk/k5giakcKsuxCObBRu6DSm9opw/O6slWbJdghQM4bBg==}
    engines: {node: '>= 0.6'}
    dev: false

  /negotiator@1.0.0:
    resolution: {integrity: sha512-8Ofs/AUQh8MaEcrlq5xOX0CQ9ypTF5dl78mjlMNfOK08fzpgTHQRQPBxcPlEtIw0yRpws+Zo/3r+5WRby7u3Gg==}
    engines: {node: '>= 0.6'}
    requiresBuild: true
    dev: true
    optional: true

  /neo-async@2.6.2:
    resolution: {integrity: sha512-Yd3UES5mWCSqR+qNT93S3UoYUkqAZ9lLg8a7g9rimsWmYGK8cVToA4/sF3RrshdyV3sAGMXVUmpMYOw+dLpOuw==}
    dev: true

  /nice-try@1.0.5:
    resolution: {integrity: sha512-1nh45deeb5olNY7eX82BkPO7SSxR5SSYJiPTrTdFUVYwAl8CKMA5N9PjTYkHiRjisVcxcQ1HXdLhx2qxxJzLNQ==}
    dev: true

  /node-domexception@1.0.0:
    resolution: {integrity: sha512-/jKZoMpw0F8GRwl4/eLROPA3cfcXtLApP0QzLmUT/HuPCZWyB7IY9ZrMeKw2O/nFIqPQB3PVM9aYm0F312AXDQ==}
    engines: {node: '>=10.5.0'}

  /node-fetch@2.7.0:
    resolution: {integrity: sha512-c4FRfUm/dbcWZ7U+1Wq0AwCyFL+3nt2bEw05wfxSz+DWpWsitgmSgYmy2dQdWyKC1694ELPqMs/YzUSNozLt8A==}
    engines: {node: 4.x || >=6.0.0}
    peerDependencies:
      encoding: ^0.1.0
    peerDependenciesMeta:
      encoding:
        optional: true
    dependencies:
      whatwg-url: 5.0.0

  /node-int64@0.4.0:
    resolution: {integrity: sha512-O5lz91xSOeoXP6DulyHfllpq+Eg00MWitZIbtPfoSEvqIHdl5gfcY6hYzDWnj0qD5tz52PI08u9qUvSVeUBeHw==}
    dev: true

  /node-releases@2.0.14:
    resolution: {integrity: sha512-y10wOWt8yZpqXmOgRo77WaHEmhYQYGNA6y421PKsKYWEK8aW+cqAphborZDhqfyKrbZEN92CN1X2KbafY2s7Yw==}
    dev: true

  /node-releases@2.0.19:
    resolution: {integrity: sha512-xxOWJsBKtzAq7DY0J+DTzuz58K8e7sJbdgwkbMWQe8UYB6ekmsQ45q0M/tJDsGaZmbC+l7n57UV8Hl5tHxO9uw==}
    dev: true

  /normalize-package-data@2.5.0:
    resolution: {integrity: sha512-/5CMN3T0R4XTj4DcGaexo+roZSdSFW/0AOOTROrjxzCG1wrWXEsGbRKevjlIL+ZDE4sZlJr5ED4YW0yqmkK+eA==}
    dependencies:
      hosted-git-info: 2.8.9
      resolve: 1.22.8
      semver: 5.7.2
      validate-npm-package-license: 3.0.4
    dev: true

  /normalize-path@3.0.0:
    resolution: {integrity: sha512-6eZs5Ls3WtCisHWp9S2GUy8dqkpGi4BVSz3GaqiE6ezub0512ESztXUwUB6C6IKbQkY2Pnb/mD4WYojCRwcwLA==}
    engines: {node: '>=0.10.0'}
    dev: true

  /npm-run-all@4.1.5:
    resolution: {integrity: sha512-Oo82gJDAVcaMdi3nuoKFavkIHBRVqQ1qvMb+9LHk/cF4P6B2m8aP04hGf7oL6wZ9BuGwX1onlLhpuoofSyoQDQ==}
    engines: {node: '>= 4'}
    hasBin: true
    dependencies:
      ansi-styles: 3.2.1
      chalk: 2.4.2
      cross-spawn: 6.0.5
      memorystream: 0.3.1
      minimatch: 3.1.2
      pidtree: 0.3.1
      read-pkg: 3.0.0
      shell-quote: 1.8.1
      string.prototype.padend: 3.1.5
    dev: true

  /npm-run-path@4.0.1:
    resolution: {integrity: sha512-S48WzZW777zhNIrn7gxOlISNAqi9ZC/uQFnRdbeIHhZhCA6UqpkOT8T1G7BvfdgP4Er8gF4sUbaS0i7QvIfCWw==}
    engines: {node: '>=8'}
    dependencies:
      path-key: 3.1.1
    dev: true

  /object-assign@4.1.1:
    resolution: {integrity: sha512-rJgTQnkUnH1sFw8yT6VSU3zD3sWmu6sZhIseY8VX+GRu3P6F7Fu+JNDoXfklElbLJSnc3FUQHVe4cU5hj+BcUg==}
    engines: {node: '>=0.10.0'}

  /object-inspect@1.13.1:
    resolution: {integrity: sha512-5qoj1RUiKOMsCCNLV1CBiPYE10sziTsnmNxkAI/rZhiD63CF7IqdFGC/XzjWjpSgLf0LxXX3bDFIh0E18f6UhQ==}
    dev: true

  /object-inspect@1.13.4:
    resolution: {integrity: sha512-W67iLl4J2EXEGTbfeHCffrjDfitvLANg0UlX3wFUUSTx92KXRFegMHUVgSqE+wvhAbi4WqjGg9czysTV2Epbew==}
    engines: {node: '>= 0.4'}
    requiresBuild: true

  /object-keys@1.1.1:
    resolution: {integrity: sha512-NuAESUOUMrlIXOfHKzD6bpPu3tYt3xvjNdRIQ+FeT0lNb4K8WR70CaDxhuNguS2XG+GjkyMwOzsN5ZktImfhLA==}
    engines: {node: '>= 0.4'}
    dev: true

  /object.assign@4.1.5:
    resolution: {integrity: sha512-byy+U7gp+FVwmyzKPYhW2h5l3crpmGsxl7X2s8y43IgxvG4g3QZ6CffDtsNQy1WsmZpQbO+ybo0AlW7TY6DcBQ==}
    engines: {node: '>= 0.4'}
    dependencies:
      call-bind: 1.0.5
      define-properties: 1.2.1
      has-symbols: 1.1.0
      object-keys: 1.1.1
    dev: true

  /on-finished@2.4.1:
    resolution: {integrity: sha512-oVlzkg3ENAhCk2zdv7IJwd/QUD4z2RxRwpkcGY8psCVcCYZNq4wYnVWALHM+brtuJjePWiYF/ClmuDr8Ch5+kg==}
    engines: {node: '>= 0.8'}
    requiresBuild: true
    dependencies:
      ee-first: 1.1.1

  /once@1.4.0:
    resolution: {integrity: sha512-lNaJgI+2Q5URQBkccEKHTQOPaXdUxnZZElQTZY0MFUAuaEqe1E+Nyvgdz/aIyNi6Z9MzO5dv1H8n58/GELp3+w==}
    requiresBuild: true
    dependencies:
      wrappy: 1.0.2
    dev: true

  /onetime@5.1.2:
    resolution: {integrity: sha512-kbpaSSGJTWdAY5KPVeMOKXSrPtr8C8C7wodJbcsd51jRnmD+GZu8Y0VoU6Dm5Z4vWr0Ig/1NKuWRKf7j5aaYSg==}
    engines: {node: '>=6'}
    dependencies:
      mimic-fn: 2.1.0
    dev: true

  /openai@4.104.0(zod@3.25.76):
    resolution: {integrity: sha512-p99EFNsA/yX6UhVO93f5kJsDRLAg+CTA2RBqdHK4RtK8u5IJw32Hyb2dTGKbnnFmnuoBv5r7Z2CURI9sGZpSuA==}
    hasBin: true
    peerDependencies:
      ws: ^8.18.0
      zod: ^3.23.8
    peerDependenciesMeta:
      ws:
        optional: true
      zod:
        optional: true
    dependencies:
      '@types/node': 18.19.123
      '@types/node-fetch': 2.6.13
      abort-controller: 3.0.0
      agentkeepalive: 4.6.0
      form-data-encoder: 1.7.2
      formdata-node: 4.4.1
      node-fetch: 2.7.0
      zod: 3.25.76
    transitivePeerDependencies:
      - encoding

  /openai@5.11.0(ws@8.18.3)(zod@3.25.67):
    resolution: {integrity: sha512-+AuTc5pVjlnTuA9zvn8rA/k+1RluPIx9AD4eDcnutv6JNwHHZxIhkFy+tmMKCvmMFDQzfA/r1ujvPWB19DQkYg==}
    hasBin: true
    peerDependencies:
      ws: ^8.18.0
      zod: ^3.23.8
    peerDependenciesMeta:
      ws:
        optional: true
      zod:
        optional: true
    dependencies:
      ws: 8.18.3
      zod: 3.25.67
    dev: true

  /openai@5.11.0(zod@3.25.67):
    resolution: {integrity: sha512-+AuTc5pVjlnTuA9zvn8rA/k+1RluPIx9AD4eDcnutv6JNwHHZxIhkFy+tmMKCvmMFDQzfA/r1ujvPWB19DQkYg==}
    hasBin: true
    peerDependencies:
      ws: ^8.18.0
      zod: ^3.23.8
    peerDependenciesMeta:
      ws:
        optional: true
      zod:
        optional: true
    dependencies:
      zod: 3.25.67
    dev: true

  /openai@5.11.0(zod@3.25.76):
    resolution: {integrity: sha512-+AuTc5pVjlnTuA9zvn8rA/k+1RluPIx9AD4eDcnutv6JNwHHZxIhkFy+tmMKCvmMFDQzfA/r1ujvPWB19DQkYg==}
    hasBin: true
    peerDependencies:
      ws: ^8.18.0
      zod: ^3.23.8
    peerDependenciesMeta:
      ws:
        optional: true
      zod:
        optional: true
    dependencies:
      zod: 3.25.76
    dev: true

  /openai@6.4.0(zod@3.25.76):
    resolution: {integrity: sha512-vSoVBRTPMgg3oSaoHIGfbYM2zwGN0D4F2aiNHMeu1lZHFOwfJMAF0X110HDdedYvcsIo578ujQ11WL5kP687Cw==}
    hasBin: true
    peerDependencies:
      ws: ^8.18.0
      zod: ^3.25 || ^4.0
    peerDependenciesMeta:
      ws:
        optional: true
      zod:
        optional: true
    dependencies:
      zod: 3.25.76

  /openapi-types@12.1.3:
    resolution: {integrity: sha512-N4YtSYJqghVu4iek2ZUvcN/0aqH1kRDuNqzcycDxhOUpg7GdvLa2F3DgS6yBNhInhv2r/6I0Flkn7CqL8+nIcw==}
    dev: true

  /openapi-zod-client@1.18.3(react@19.1.1):
    resolution: {integrity: sha512-10vYK7xo1yyZfcoRvYNGIsDeej1CG9k63u8dkjbGBlr+NHZMy2Iy2h9s11UWNKdj6XMDWbNOPp5gIy8YdpgPtQ==}
    hasBin: true
    dependencies:
      '@apidevtools/swagger-parser': 10.1.1(openapi-types@12.1.3)
      '@liuli-util/fs-extra': 0.1.0
      '@zodios/core': 10.9.6(axios@1.11.0)(zod@3.25.76)
      axios: 1.11.0
      cac: 6.7.14
      handlebars: 4.7.8
      openapi-types: 12.1.3
      openapi3-ts: 3.1.0
      pastable: 2.2.1(react@19.1.1)
      prettier: 2.8.8
      tanu: 0.1.13
      ts-pattern: 5.8.0
      whence: 2.1.0
      zod: 3.25.76
    transitivePeerDependencies:
      - debug
      - react
      - supports-color
      - xstate
    dev: true

  /openapi3-ts@3.1.0:
    resolution: {integrity: sha512-1qKTvCCVoV0rkwUh1zq5o8QyghmwYPuhdvtjv1rFjuOnJToXhQyF8eGjNETQ8QmGjr9Jz/tkAKLITIl2s7dw3A==}
    dependencies:
      yaml: 2.8.0
    dev: true

  /optionator@0.9.4:
    resolution: {integrity: sha512-6IpQ7mKUxRcZNLIObR0hz7lxsapSSIYNZJwXPGeF0mTVqGKFIXj1DQcMoT22S3ROcLyY/rz0PWaWZ9ayWmad9g==}
    engines: {node: '>= 0.8.0'}
    dependencies:
      deep-is: 0.1.4
      fast-levenshtein: 2.0.6
      levn: 0.4.1
      prelude-ls: 1.2.1
      type-check: 0.4.0
      word-wrap: 1.2.5
    dev: true

  /outvariant@1.4.3:
    resolution: {integrity: sha512-+Sl2UErvtsoajRDKCE5/dBz4DIvHXQQnAxtQTF04OJxY0+DyZXSo5P5Bb7XYWOh81syohlYL24hbDwxedPUJCA==}
    dev: true

  /p-finally@1.0.0:
    resolution: {integrity: sha512-LICb2p9CB7FS+0eR1oqWnHhp0FljGLZCWBE9aix0Uye9W8LTQPwMTYVGWQWIw9RdQiDg4+epXQODwIYJtSJaow==}
    engines: {node: '>=4'}

  /p-limit@2.3.0:
    resolution: {integrity: sha512-//88mFWSJx8lxCzwdAABTJL2MyWB12+eIY7MDL2SqLmAkeKU9qxRvWuSyTjm3FUmpBEMuFfckAIqEaVGUDxb6w==}
    engines: {node: '>=6'}
    dependencies:
      p-try: 2.2.0
    dev: true

  /p-limit@3.1.0:
    resolution: {integrity: sha512-TYOanM3wGwNGsZN2cVTYPArw454xnXj5qmWF1bEoAc4+cU/ol7GVh7odevjp1FNHduHc3KZMcFduxU5Xc6uJRQ==}
    engines: {node: '>=10'}
    dependencies:
      yocto-queue: 0.1.0
    dev: true

  /p-locate@4.1.0:
    resolution: {integrity: sha512-R79ZZ/0wAxKGu3oYMlz8jy/kbhsNrS7SKZ7PxEHBgJ5+F2mtFW2fK2cOtBh1cHYkQsbzFV7I+EoRKe6Yt0oK7A==}
    engines: {node: '>=8'}
    dependencies:
      p-limit: 2.3.0
    dev: true

  /p-locate@5.0.0:
    resolution: {integrity: sha512-LaNjtRWUBY++zB5nE/NwcaoMylSPk+S+ZHNB1TzdbMJMny6dynpAGt7X/tl/QYq3TIeE6nxHppbo2LGymrG5Pw==}
    engines: {node: '>=10'}
    dependencies:
      p-limit: 3.1.0
    dev: true

  /p-queue@6.6.2:
    resolution: {integrity: sha512-RwFpb72c/BhQLEXIZ5K2e+AhgNVmIejGlTgiB9MzZ0e93GRvqZ7uSi0dvRF7/XIXDeNkra2fNHBxTyPDGySpjQ==}
    engines: {node: '>=8'}
    dependencies:
      eventemitter3: 4.0.7
      p-timeout: 3.2.0

  /p-retry@4.6.2:
    resolution: {integrity: sha512-312Id396EbJdvRONlngUx0NydfrIQ5lsYu0znKVUzVvArzEIt08V1qhtyESbGVd1FGX7UKtiFp5uwKZdM8wIuQ==}
    engines: {node: '>=8'}
    dependencies:
      '@types/retry': 0.12.0
      retry: 0.13.1

  /p-timeout@3.2.0:
    resolution: {integrity: sha512-rhIwUycgwwKcP9yTOOFK/AKsAopjjCakVqLHePO3CC6Mir1Z99xT+R63jZxAT5lFZLa2inS5h+ZS2GvR99/FBg==}
    engines: {node: '>=8'}
    dependencies:
      p-finally: 1.0.0

  /p-try@2.2.0:
    resolution: {integrity: sha512-R4nPAVTAU0B9D35/Gk3uJf/7XYbQcyohSKdvAxIRSNghFl4e71hVoGnBNQz9cWaXxO2I10KTC+3jMdvvoKw6dQ==}
    engines: {node: '>=6'}
    dev: true

  /package-json-from-dist@1.0.1:
    resolution: {integrity: sha512-UEZIS3/by4OC8vL3P2dTXRETpebLI2NiI5vIrjaD/5UtrkFX/tNbwjTSRAGC/+7CAo2pIcBaRgWmcBBHcsaCIw==}
    dev: true

  /parent-module@1.0.1:
    resolution: {integrity: sha512-GQ2EWRpQV8/o+Aw8YqtfZZPfNRWZYkbidE9k5rpl/hC3vtHHBfGm2Ifi6qWV+coDGkrUKZAxE3Lot5kcsRlh+g==}
    engines: {node: '>=6'}
    dependencies:
      callsites: 3.1.0
    dev: true

  /parse-json@4.0.0:
    resolution: {integrity: sha512-aOIos8bujGN93/8Ox/jPLh7RwVnPEysynVFE+fQZyg6jKELEHwzgKdLRFHUgXJL6kylijVSBC4BvN9OmsB48Rw==}
    engines: {node: '>=4'}
    dependencies:
      error-ex: 1.3.2
      json-parse-better-errors: 1.0.2
    dev: true

  /parse-json@5.2.0:
    resolution: {integrity: sha512-ayCKvm/phCGxOkYRSCM82iDwct8/EonSEgCSxWxD7ve6jHggsFl4fZVQBPRNgQoKiuV/odhFrGzQXZwbifC8Rg==}
    engines: {node: '>=8'}
    dependencies:
      '@babel/code-frame': 7.27.1
      error-ex: 1.3.4
      json-parse-even-better-errors: 2.3.1
      lines-and-columns: 1.2.4
    dev: true

  /parseurl@1.3.3:
    resolution: {integrity: sha512-CiyeOxFT/JZyN5m0z9PfXw4SCBJ6Sygz1Dpl0wqjlhDEGGBP1GnsUVEL0p63hoG1fcj3fHynXi9NYO4nWOL+qQ==}
    engines: {node: '>= 0.8'}
    requiresBuild: true

  /pastable@2.2.1(react@19.1.1):
    resolution: {integrity: sha512-K4ClMxRKpgN4sXj6VIPPrvor/TMp2yPNCGtfhvV106C73SwefQ3FuegURsH7AQHpqu0WwbvKXRl1HQxF6qax9w==}
    engines: {node: '>=14.x'}
    peerDependencies:
      react: '>=17'
      xstate: '>=4.32.1'
    peerDependenciesMeta:
      react:
        optional: true
      xstate:
        optional: true
    dependencies:
      '@babel/core': 7.28.0
      react: 19.1.1
      ts-toolbelt: 9.6.0
      type-fest: 3.13.1
    transitivePeerDependencies:
      - supports-color
    dev: true

  /path-exists@4.0.0:
    resolution: {integrity: sha512-ak9Qy5Q7jYb2Wwcey5Fpvg2KoAc/ZIhLSLOSBmRmygPsGwkVVt0fZa0qrtMz+m6tJTAHfZQ8FnmB4MG4LWy7/w==}
    engines: {node: '>=8'}
    dev: true

  /path-is-absolute@1.0.1:
    resolution: {integrity: sha512-AVbw3UJ2e9bq64vSaS9Am0fje1Pa8pbGqTTsmXfaIiMpnr5DlDhfJOuLj9Sf95ZPVDAUerDfEk88MPmPe7UCQg==}
    engines: {node: '>=0.10.0'}
    dev: true

  /path-key@2.0.1:
    resolution: {integrity: sha512-fEHGKCSmUSDPv4uoj8AlD+joPlq3peND+HRYyxFz4KPw4z926S/b8rIuFs2FYJg3BwsxJf6A9/3eIdLaYC+9Dw==}
    engines: {node: '>=4'}
    dev: true

  /path-key@3.1.1:
    resolution: {integrity: sha512-ojmeN0qd+y0jszEtoY48r0Peq5dwMEkIlCOu6Q5f41lfkswXuKtYrhgoTpLnyIcHm24Uhqx+5Tqm2InSwLhE6Q==}
    engines: {node: '>=8'}
    dev: true

  /path-parse@1.0.7:
    resolution: {integrity: sha512-LDJzPVEEEPR+y48z93A0Ed0yXb8pAByGWo/k5YYdYgpY2/2EsOsksJrq7lOHxryrVOn1ejG6oAp8ahvOIQD8sw==}
    dev: true

  /path-scurry@1.11.1:
    resolution: {integrity: sha512-Xa4Nw17FS9ApQFJ9umLiJS4orGjm7ZzwUrwamcGQuHSzDyth9boKDaycYdDcZDuqYATXw4HFXgaqWTctW/v1HA==}
    engines: {node: '>=16 || 14 >=14.18'}
    dependencies:
      lru-cache: 10.4.3
      minipass: 7.1.2
    dev: true

  /path-to-regexp@0.1.12:
    resolution: {integrity: sha512-RA1GjUVMnvYFxuqovrEqZoxxW5NUZqbwKtYz/Tt7nXerk0LbLblQmrsgdeOxV5SFHf0UDggjS/bSeOZwt1pmEQ==}
    dev: false

  /path-to-regexp@6.3.0:
    resolution: {integrity: sha512-Yhpw4T9C6hPpgPeA28us07OJeqZ5EzQTkbfwuhsUg0c237RomFoETJgmp2sa3F/41gfLE6G5cqcYwznmeEeOlQ==}
    dev: true

  /path-to-regexp@8.2.0:
    resolution: {integrity: sha512-TdrF7fW9Rphjq4RjrW0Kp2AW0Ahwu9sRGTkS6bvDi0SCwZlEZYmcfDbEsTz8RVk0EHIS/Vd1bv3JhG+1xZuAyQ==}
    engines: {node: '>=16'}
    requiresBuild: true
    dev: true
    optional: true

  /path-type@3.0.0:
    resolution: {integrity: sha512-T2ZUsdZFHgA3u4e5PfPbjd7HDDpxPnQb5jN0SrDsjNSuVXHJqtwTnWqG0B1jZrgmJ/7lj1EmVIByWt1gxGkWvg==}
    engines: {node: '>=4'}
    dependencies:
      pify: 3.0.0
    dev: true

  /pathe@1.1.2:
    resolution: {integrity: sha512-whLdWMYL2TwI08hn8/ZqAbrVemu0LNaNNJZX73O6qaIdCTfXutsLhMkjdENX0qhsQ9uIimo4/aQOmXkoon2nDQ==}
    dev: true

  /pathe@2.0.3:
    resolution: {integrity: sha512-WUjGcAqP1gQacoQe+OBJsFA7Ld4DyXuUIjZ5cc75cLHvJ7dtNsTugphxIADwspS+AraAUePCKrSVtPLFj/F88w==}
    dev: true

  /pathval@2.0.0:
    resolution: {integrity: sha512-vE7JKRyES09KiunauX7nd2Q9/L7lhok4smP9RZTDeD4MVs72Dp2qNFVz39Nz5a0FVEW0BJR6C0DYrq6unoziZA==}
    engines: {node: '>= 14.16'}
    dev: true

  /picocolors@1.1.1:
    resolution: {integrity: sha512-xceH2snhtb5M9liqDsmEw56le376mTZkEX/jEb/RxNFyegNul7eNslCXP9FDj/Lcu0X8KEyMceP2ntpaHrDEVA==}

  /picomatch@2.3.1:
    resolution: {integrity: sha512-JU3teHTNjmE2VCGFzuY8EXzCDVwEqB2a8fsIvwaStHhAWJEeVd1o1QD80CU6+ZdEXXSLbSsuLwJjkCBWqRQUVA==}
    engines: {node: '>=8.6'}
    dev: true

  /picomatch@4.0.2:
    resolution: {integrity: sha512-M7BAV6Rlcy5u+m6oPhAPFgJTzAioX/6B0DxyvDlo9l8+T3nLKbrczg2WLUyzd45L8RqfUMyGPzekbMvX2Ldkwg==}
    engines: {node: '>=12'}
    dev: true

  /picomatch@4.0.3:
    resolution: {integrity: sha512-5gTmgEY/sqK6gFXLIsQNH19lWb4ebPDLA4SdLP7dsWkIXHWlG66oPuVvXSGFPppYZz8ZDZq0dYYrbHfBCVUb1Q==}
    engines: {node: '>=12'}
    dev: true

  /pidtree@0.3.1:
    resolution: {integrity: sha512-qQbW94hLHEqCg7nhby4yRC7G2+jYHY4Rguc2bjw7Uug4GIJuu1tvf2uHaZv5Q8zdt+WKJ6qK1FOI6amaWUo5FA==}
    engines: {node: '>=0.10'}
    hasBin: true
    dev: true

  /pify@3.0.0:
    resolution: {integrity: sha512-C3FsVNH1udSEX48gGX1xfvwTWfsYWj5U+8/uK15BGzIGrKoUpghX8hWZwa/OFnakBiiVNmBvemTJR5mcy7iPcg==}
    engines: {node: '>=4'}
    dev: true

  /pirates@4.0.6:
    resolution: {integrity: sha512-saLsH7WeYYPiD25LDuLRRY/i+6HaPYr6G1OUlN39otzkSTxKnubR9RTxS3/Kk50s1g2JTgFwWQDQyplC5/SHZg==}
    engines: {node: '>= 6'}
    dev: true

  /pkce-challenge@5.0.0:
    resolution: {integrity: sha512-ueGLflrrnvwB3xuo/uGob5pd5FN7l0MsLf0Z87o/UQmRtwjvfylfc9MurIxRAWywCYTgrvpXBcqjV4OfCYGCIQ==}
    engines: {node: '>=16.20.0'}
    requiresBuild: true
    dev: true
    optional: true

  /pkg-dir@4.2.0:
    resolution: {integrity: sha512-HRDzbaKjC+AOWVXxAU/x54COGeIv9eb+6CkDSQoNTt4XyWoIJvuPsXizxu/Fr23EiekbtZwmh1IcIG/l/a10GQ==}
    engines: {node: '>=8'}
    dependencies:
      find-up: 4.1.0
    dev: true

  /pkg-types@1.3.1:
    resolution: {integrity: sha512-/Jm5M4RvtBFVkKWRu2BLUTNP8/M2a+UwuAX+ae4770q1qVGtfjG+WTCupoZixokjmHiry8uI+dlY8KXYV5HVVQ==}
    dependencies:
      confbox: 0.1.8
      mlly: 1.8.0
      pathe: 2.0.3
    dev: true

  /pluralize@8.0.0:
    resolution: {integrity: sha512-Nc3IT5yHzflTfbjgqWcCPpo7DaKy4FnpB0l/zCAW0Tc7jxAiuqSxHasntB3D7887LSrA93kDJ9IXovxJYxyLCA==}
    engines: {node: '>=4'}
    dev: false

  /postcss-load-config@6.0.1(tsx@3.14.0):
    resolution: {integrity: sha512-oPtTM4oerL+UXmx+93ytZVN82RrlY/wPUV8IeDxFrzIjXOLF1pN+EmKPLbubvKHT2HC20xXsCAH2Z+CKV6Oz/g==}
    engines: {node: '>= 18'}
    peerDependencies:
      jiti: '>=1.21.0'
      postcss: '>=8.0.9'
      tsx: ^4.8.1
      yaml: ^2.4.2
    peerDependenciesMeta:
      jiti:
        optional: true
      postcss:
        optional: true
      tsx:
        optional: true
      yaml:
        optional: true
    dependencies:
      lilconfig: 3.1.3
      tsx: 3.14.0
    dev: true

  /postcss@8.5.6:
    resolution: {integrity: sha512-3Ybi1tAuwAP9s0r1UQ2J4n5Y0G05bJkpUIO0/bI9MhwmD70S5aTWbXGBwxHrelT+XM1k6dM0pk+SwNkpTRN7Pg==}
    engines: {node: ^10 || ^12 || >=14}
    dependencies:
      nanoid: 3.3.11
      picocolors: 1.1.1
      source-map-js: 1.2.1

  /prelude-ls@1.2.1:
    resolution: {integrity: sha512-vkcDPrRZo1QZLbn5RLGPpg/WmIQ65qoWWhcGKf/b5eplkkarX0m9z8ppCat4mlOqUsWpyNuYgO3VRyrYHSzX5g==}
    engines: {node: '>= 0.8.0'}
    dev: true

  /prettier@2.8.8:
    resolution: {integrity: sha512-tdN8qQGvNjw4CHbY+XXk0JgCXn9QiF21a55rBe5LJAU+kDyC4WQn4+awm2Xfk2lQMk5fKup9XgzTZtGkjBdP9Q==}
    engines: {node: '>=10.13.0'}
    hasBin: true
    dev: true

  /prettier@3.5.3:
    resolution: {integrity: sha512-QQtaxnoDJeAkDvDKWCLiwIXkTgRhwYDEQCghU9Z6q03iyek/rxRh/2lC3HB7P8sWT2xC/y5JDctPLBIGzHKbhw==}
    engines: {node: '>=14'}
    hasBin: true
    dev: true

  /pretty-format@29.7.0:
    resolution: {integrity: sha512-Pdlw/oPxN+aXdmM9R00JVC9WVFoCLTKJvDVLgmJ+qAffBMxsV85l/Lu7sNx4zSzPyoL2euImuEwHhOXdEgNFZQ==}
    engines: {node: ^14.15.0 || ^16.10.0 || >=18.0.0}
    dependencies:
      '@jest/schemas': 29.6.3
      ansi-styles: 5.2.0
      react-is: 18.3.1
    dev: true

  /prompts@2.4.2:
    resolution: {integrity: sha512-NxNv/kLguCA7p3jE8oL2aEBsrJWgAakBpgmgK6lpPWV+WuOmY6r2/zbAVnP+T8bQlA0nzHXSJSJW0Hq7ylaD2Q==}
    engines: {node: '>= 6'}
    dependencies:
      kleur: 3.0.3
      sisteransi: 1.0.5
    dev: true

  /protobufjs@7.5.4:
    resolution: {integrity: sha512-CvexbZtbov6jW2eXAvLukXjXUW1TzFaivC46BpWc/3BpcCysb5Vffu+B3XHMm8lVEuy2Mm4XGex8hBSg1yapPg==}
    engines: {node: '>=12.0.0'}
    requiresBuild: true
    dependencies:
      '@protobufjs/aspromise': 1.1.2
      '@protobufjs/base64': 1.1.2
      '@protobufjs/codegen': 2.0.4
      '@protobufjs/eventemitter': 1.1.0
      '@protobufjs/fetch': 1.1.0
      '@protobufjs/float': 1.0.2
      '@protobufjs/inquire': 1.1.0
      '@protobufjs/path': 1.1.2
      '@protobufjs/pool': 1.1.0
      '@protobufjs/utf8': 1.1.0
      '@types/node': 22.19.1
      long: 5.3.2
    dev: false

  /proxy-addr@2.0.7:
    resolution: {integrity: sha512-llQsMLSUDUPT44jdrU/O37qlnifitDP+ZwrmmZcoSKyLKvtZxpyV0n2/bD/N4tBAAZ/gJEdZU7KMraoK1+XYAg==}
    engines: {node: '>= 0.10'}
    requiresBuild: true
    dependencies:
      forwarded: 0.2.0
      ipaddr.js: 1.9.1

  /proxy-from-env@1.1.0:
    resolution: {integrity: sha512-D+zkORCbA9f1tdWRK0RaCR3GPv50cMxcrz4X8k5LTSUD1Dkw47mKJEZQNunItRTkWwgtaUSo1RVFRIG9ZXiFYg==}
    dev: true

  /psl@1.15.0:
    resolution: {integrity: sha512-JZd3gMVBAVQkSs6HdNZo9Sdo0LNcQeMNP3CozBJb3JYC/QUYZTnKxP+f8oWRX4rHP5EurWxqAHTSwUCjlNKa1w==}
    dependencies:
      punycode: 2.3.1
    dev: true

  /punycode@2.3.1:
    resolution: {integrity: sha512-vYt7UD1U9Wg6138shLtLOvdAu+8DsC/ilFtEVHcH+wydcSpNE20AfSOduf6MkRFahL5FY7X1oU7nKVZFtfq8Fg==}
    engines: {node: '>=6'}
    requiresBuild: true
    dev: true

  /pure-rand@6.1.0:
    resolution: {integrity: sha512-bVWawvoZoBYpp6yIoQtQXHZjmz35RSVHnUOTefl8Vcjr8snTPY1wnpSPMWekcFwbxI6gtmT7rSYPFvz71ldiOA==}
    dev: true

  /pyright@1.1.404:
    resolution: {integrity: sha512-Gr48RLeyis8uMjx04vXGIdj3OFe/WGGBMg53XIh9GH30KRyuyKYNAjfUZqj3r51Xrv5BFKyDyguJu/BV3hi7QA==}
    engines: {node: '>=14.0.0'}
    hasBin: true
    optionalDependencies:
      fsevents: 2.3.3
    dev: true

  /qs@6.13.0:
    resolution: {integrity: sha512-+38qI9SOr8tfZ4QmJNplMUxqjbe7LKvvZgWdExBOmd+egZTtjLB67Gu0HRX3u/XOq7UU2Nx6nsjvS16Z9uwfpg==}
    engines: {node: '>=0.6'}
    dependencies:
      side-channel: 1.1.0
    dev: false

  /qs@6.14.0:
    resolution: {integrity: sha512-YWWTjgABSKcvs/nWBi9PycY/JiPJqOD4JA6o9Sej2AtvSGarXxKC3OQSk4pAarbdQlKAh5D4FCQkJNkW+GAn3w==}
    engines: {node: '>=0.6'}
    requiresBuild: true
    dependencies:
      side-channel: 1.1.0
    dev: true
    optional: true

  /querystringify@2.2.0:
    resolution: {integrity: sha512-FIqgj2EUvTa7R50u0rGsyTftzjYmv/a3hO345bZNrqabNqjtgiDMgmo4mkUjd+nzU5oF3dClKqFIPUKybUyqoQ==}
    dev: true

  /queue-microtask@1.2.3:
    resolution: {integrity: sha512-NuaNSa6flKT5JaSYQzJok04JzTL1CA6aGhv5rfLW3PgqA+M2ChpZQnAC8h8i4ZFkBS8X5RqkDBHA7r4hej3K9A==}
    dev: true

  /range-parser@1.2.1:
    resolution: {integrity: sha512-Hrgsx+orqoygnmhFbKaHE6c296J+HTAQXoxEF6gNupROmmGJRoyzfG3ccAveqCBrwr/2yxQ5BVd/GTl5agOwSg==}
    engines: {node: '>= 0.6'}
    requiresBuild: true

  /raw-body@2.5.2:
    resolution: {integrity: sha512-8zGqypfENjCIqGhgXToC8aB2r7YrBX+AQAfIPs/Mlk+BtPTztOvTS01NRW/3Eh60J+a48lt8qsCzirQ6loCVfA==}
    engines: {node: '>= 0.8'}
    dependencies:
      bytes: 3.1.2
      http-errors: 2.0.0
      iconv-lite: 0.4.24
      unpipe: 1.0.0
    dev: false

  /raw-body@3.0.0:
    resolution: {integrity: sha512-RmkhL8CAyCRPXCE28MMH0z2PNWQBNk2Q09ZdxM9IOOXwxwZbN+qbWaatPkdkWIKL2ZVDImrN/pK5HTRz2PcS4g==}
    engines: {node: '>= 0.8'}
    requiresBuild: true
    dependencies:
      bytes: 3.1.2
      http-errors: 2.0.0
      iconv-lite: 0.6.3
      unpipe: 1.0.0
    dev: true
    optional: true

  /react-is@18.3.1:
    resolution: {integrity: sha512-/LLMVyas0ljjAtoYiPqYiL8VWXzUUdThrmU5+n20DZv+a+ClRoevUzw5JxU+Ieh5/c87ytoTBV9G1FiKfNJdmg==}
    dev: true

  /react@18.3.1:
    resolution: {integrity: sha512-wS+hAgJShR0KhEvPJArfuPVN1+Hz1t0Y6n5jLrGQbkb4urgPE/0Rve+1kMB1v/oWgHgm4WIcV+i7F2pTVj+2iQ==}
    engines: {node: '>=0.10.0'}
    dependencies:
      loose-envify: 1.4.0
    dev: false

  /react@19.1.1:
    resolution: {integrity: sha512-w8nqGImo45dmMIfljjMwOGtbmC/mk4CMYhWIicdSflH91J9TyCyczcPFXJzrZ/ZXcgGRFeP6BU0BEJTw6tZdfQ==}
    engines: {node: '>=0.10.0'}
    dev: true

  /read-pkg@3.0.0:
    resolution: {integrity: sha512-BLq/cCO9two+lBgiTYNqD6GdtK8s4NpaWrl6/rCO9w0TUS8oJl7cmToOZfRYllKTISY6nt1U7jQ53brmKqY6BA==}
    engines: {node: '>=4'}
    dependencies:
      load-json-file: 4.0.0
      normalize-package-data: 2.5.0
      path-type: 3.0.0
    dev: true

  /readdirp@4.1.2:
    resolution: {integrity: sha512-GDhwkLfywWL2s6vEjyhri+eXmfH6j1L7JE27WhqLeYzoh/A3DBaYGEj2H/HFZCn/kMfim73FXxEJTw06WtxQwg==}
    engines: {node: '>= 14.18.0'}
    dev: true

  /regexp.prototype.flags@1.5.1:
    resolution: {integrity: sha512-sy6TXMN+hnP/wMy+ISxg3krXx7BAtWVO4UouuCN/ziM9UEne0euamVNafDfvC83bRNr95y0V5iijeDQFUNpvrg==}
    engines: {node: '>= 0.4'}
    dependencies:
      call-bind: 1.0.5
      define-properties: 1.2.1
      set-function-name: 2.0.1
    dev: true

  /require-directory@2.1.1:
    resolution: {integrity: sha512-fGxEI7+wsG9xrvdjsrlmL22OMTTiHRwAMroiEeMgq8gzoLC/PQr7RsRDSTLUg/bZAZtF+TVIkHc6/4RIKrui+Q==}
    engines: {node: '>=0.10.0'}
    dev: true

  /require-from-string@2.0.2:
    resolution: {integrity: sha512-Xf0nWe6RseziFMu+Ap9biiUbmplq6S9/p+7w7YXP/JBHhrUDDUhwa+vANyubuqfZWTveU//DYVGsDG7RKL/vEw==}
    engines: {node: '>=0.10.0'}
    dev: true

  /requires-port@1.0.0:
    resolution: {integrity: sha512-KigOCHcocU3XODJxsu8i/j8T9tzT4adHiecwORRQ0ZZFcp7ahwXuRU1m+yuO90C5ZUyGeGfocHDI14M3L3yDAQ==}
    dev: true

  /resolve-cwd@3.0.0:
    resolution: {integrity: sha512-OrZaX2Mb+rJCpH/6CpSqt9xFVpN++x01XnN2ie9g6P5/3xelLAkXWVADpdz1IHD/KFfEXyE6V0U01OQ3UO2rEg==}
    engines: {node: '>=8'}
    dependencies:
      resolve-from: 5.0.0
    dev: true

  /resolve-from@4.0.0:
    resolution: {integrity: sha512-pb/MYmXstAkysRFx8piNI1tGFNQIFA3vkE3Gq4EuA1dF6gHp/+vgZqsCGJapvy8N3Q+4o7FwvquPJcnZ7RYy4g==}
    engines: {node: '>=4'}
    dev: true

  /resolve-from@5.0.0:
    resolution: {integrity: sha512-qYg9KP24dD5qka9J47d0aVky0N+b4fTU89LN9iDnjB5waksiC49rvMB0PrUJQGoTmH50XPiqOvAjDfaijGxYZw==}
    engines: {node: '>=8'}
    dev: true

  /resolve-pkg-maps@1.0.0:
    resolution: {integrity: sha512-seS2Tj26TBVOC2NIc2rOe2y2ZO7efxITtLZcGSOnHHNOQ7CkiUBfw0Iw2ck6xkIhPwLhKNLS8BO+hEpngQlqzw==}
    dev: true

  /resolve.exports@2.0.3:
    resolution: {integrity: sha512-OcXjMsGdhL4XnbShKpAcSqPMzQoYkYyhbEaeSko47MjRP9NfEQMhZkXL1DoFlt9LWQn4YttrdnV6X2OiyzBi+A==}
    engines: {node: '>=10'}
    dev: true

  /resolve@1.22.10:
    resolution: {integrity: sha512-NPRy+/ncIMeDlTAsuqwKIiferiawhefFJtkNSW0qZJEqMEb+qBt/77B/jGeeek+F0uOeN05CDa6HXbbIgtVX4w==}
    engines: {node: '>= 0.4'}
    hasBin: true
    dependencies:
      is-core-module: 2.16.1
      path-parse: 1.0.7
      supports-preserve-symlinks-flag: 1.0.0
    dev: true

  /resolve@1.22.8:
    resolution: {integrity: sha512-oKWePCxqpd6FlLvGV1VU0x7bkPmmCNolxzjMf4NczoDnQcIWrAF+cPtZn5i6n+RfD2d9i0tzpKnG6Yk168yIyw==}
    hasBin: true
    dependencies:
      is-core-module: 2.13.1
      path-parse: 1.0.7
      supports-preserve-symlinks-flag: 1.0.0
    dev: true

  /retry@0.13.1:
    resolution: {integrity: sha512-XQBQ3I8W1Cge0Seh+6gjj03LbmRFWuoszgK9ooCpwYIrhhoO80pfq4cUkU5DkknwfOfFteRwlZ56PYOGYyFWdg==}
    engines: {node: '>= 4'}

  /reusify@1.0.4:
    resolution: {integrity: sha512-U9nH88a3fc/ekCF1l0/UP1IosiuIjyTh7hBvXVMHYgVcfGvt897Xguj2UOLDeI5BG2m7/uwyaLVT6fbtCwTyzw==}
    engines: {iojs: '>=1.0.0', node: '>=0.10.0'}
    dev: true

  /rollup@4.35.0:
    resolution: {integrity: sha512-kg6oI4g+vc41vePJyO6dHt/yl0Rz3Thv0kJeVQ3D1kS3E5XSuKbPc29G4IpT/Kv1KQwgHVcN+HtyS+HYLNSvQg==}
    engines: {node: '>=18.0.0', npm: '>=8.0.0'}
    hasBin: true
    dependencies:
      '@types/estree': 1.0.6
    optionalDependencies:
      '@rollup/rollup-android-arm-eabi': 4.35.0
      '@rollup/rollup-android-arm64': 4.35.0
      '@rollup/rollup-darwin-arm64': 4.35.0
      '@rollup/rollup-darwin-x64': 4.35.0
      '@rollup/rollup-freebsd-arm64': 4.35.0
      '@rollup/rollup-freebsd-x64': 4.35.0
      '@rollup/rollup-linux-arm-gnueabihf': 4.35.0
      '@rollup/rollup-linux-arm-musleabihf': 4.35.0
      '@rollup/rollup-linux-arm64-gnu': 4.35.0
      '@rollup/rollup-linux-arm64-musl': 4.35.0
      '@rollup/rollup-linux-loongarch64-gnu': 4.35.0
      '@rollup/rollup-linux-powerpc64le-gnu': 4.35.0
      '@rollup/rollup-linux-riscv64-gnu': 4.35.0
      '@rollup/rollup-linux-s390x-gnu': 4.35.0
      '@rollup/rollup-linux-x64-gnu': 4.35.0
      '@rollup/rollup-linux-x64-musl': 4.35.0
      '@rollup/rollup-win32-arm64-msvc': 4.35.0
      '@rollup/rollup-win32-ia32-msvc': 4.35.0
      '@rollup/rollup-win32-x64-msvc': 4.35.0
      fsevents: 2.3.3
    dev: true

  /router@2.2.0:
    resolution: {integrity: sha512-nLTrUKm2UyiL7rlhapu/Zl45FwNgkZGaCpZbIHajDYgwlJCOzLSk+cIPAnsEqV955GjILJnKbdQC1nVPz+gAYQ==}
    engines: {node: '>= 18'}
    requiresBuild: true
    dependencies:
      debug: 4.4.3
      depd: 2.0.0
      is-promise: 4.0.0
      parseurl: 1.3.3
      path-to-regexp: 8.2.0
    transitivePeerDependencies:
      - supports-color
    dev: true
    optional: true

  /run-parallel@1.2.0:
    resolution: {integrity: sha512-5l4VyZR86LZ/lDxZTR6jqL8AFE2S0IFLMP26AbjsLVADxHdhB/c0GUsH+y39UfCi3dzz8OlQuPmnaJOMoDHQBA==}
    dependencies:
      queue-microtask: 1.2.3
    dev: true

  /safe-array-concat@1.0.1:
    resolution: {integrity: sha512-6XbUAseYE2KtOuGueyeobCySj9L4+66Tn6KQMOPQJrAJEowYKW/YR/MGJZl7FdydUdaFu4LYyDZjxf4/Nmo23Q==}
    engines: {node: '>=0.4'}
    dependencies:
      call-bind: 1.0.5
      get-intrinsic: 1.3.0
      has-symbols: 1.1.0
      isarray: 2.0.5
    dev: true

  /safe-buffer@5.2.1:
    resolution: {integrity: sha512-rp3So07KcdmmKbGvgaNxQSJr7bGVSVk5S9Eq1F+ppbRo70+YeaDxkw5Dd8NPN+GD6bjnYm2VuPuCXmpuYvmCXQ==}
    requiresBuild: true

  /safe-regex-test@1.0.0:
    resolution: {integrity: sha512-JBUUzyOgEwXQY1NuPtvcj/qcBDbDmEvWufhlnXZIm75DEHp+afM1r1ujJpJsV/gSM4t59tpDyPi1sd6ZaPFfsA==}
    dependencies:
      call-bind: 1.0.5
      get-intrinsic: 1.3.0
      is-regex: 1.1.4
    dev: true

  /safer-buffer@2.1.2:
    resolution: {integrity: sha512-YZo3K82SD7Riyi0E1EQPojLz7kpepnSQI9IyPbHHg1XXXevb5dJI7tpyN2ADxGcQbHG7vcyRHk0cbwqcQriUtg==}
    requiresBuild: true

  /secure-json-parse@2.7.0:
    resolution: {integrity: sha512-6aU+Rwsezw7VR8/nyvKTx8QpWH9FrcYiXXlqC4z5d5XQBDRqtbfsRjnwGyqbi3gddNtWHuEk9OANUotL26qKUw==}

  /semver@5.7.2:
    resolution: {integrity: sha512-cBznnQ9KjJqU67B52RMC65CMarK2600WFnbkcaiwWq3xy/5haFJlshgnpjovMVJ+Hff49d8GEn0b87C5pDQ10g==}
    hasBin: true
    dev: true

  /semver@6.3.1:
    resolution: {integrity: sha512-BR7VvDCVHO+q2xBEWskxS6DJE1qRnb7DxzUrogb71CWoSficBxYsiAGd+Kl0mmq/MprG9yArRkyrQxTO6XjMzA==}
    hasBin: true
    dev: true

  /semver@7.6.2:
    resolution: {integrity: sha512-FNAIBWCx9qcRhoHcgcJ0gvU7SN1lYU2ZXuSfl04bSC5OpvDHFyJCjdNHomPXxjQlCBU67YW64PzY7/VIEH7F2w==}
    engines: {node: '>=10'}
    hasBin: true
    dev: true

  /semver@7.7.2:
    resolution: {integrity: sha512-RF0Fw+rO5AMf9MAyaRXI4AV0Ulj5lMHqVxxdSgiVbixSCXoEmmX/jk0CuJw4+3SqroYO9VoUh+HcuJivvtJemA==}
    engines: {node: '>=10'}
    hasBin: true

  /send@0.19.0:
    resolution: {integrity: sha512-dW41u5VfLXu8SJh5bwRmyYUbAoSB3c9uQh6L8h/KtsFREPWpbX1lrljJo186Jc4nmci/sGUZ9a0a0J2zgfq2hw==}
    engines: {node: '>= 0.8.0'}
    dependencies:
      debug: 2.6.9
      depd: 2.0.0
      destroy: 1.2.0
      encodeurl: 1.0.2
      escape-html: 1.0.3
      etag: 1.8.1
      fresh: 0.5.2
      http-errors: 2.0.0
      mime: 1.6.0
      ms: 2.1.3
      on-finished: 2.4.1
      range-parser: 1.2.1
      statuses: 2.0.1
    transitivePeerDependencies:
      - supports-color
    dev: false

  /send@1.2.0:
    resolution: {integrity: sha512-uaW0WwXKpL9blXE2o0bRhoL2EGXIrZxQ2ZQ4mgcfoBxdFmQold+qWsD2jLrfZ0trjKL6vOw0j//eAwcALFjKSw==}
    engines: {node: '>= 18'}
    requiresBuild: true
    dependencies:
      debug: 4.4.3
      encodeurl: 2.0.0
      escape-html: 1.0.3
      etag: 1.8.1
      fresh: 2.0.0
      http-errors: 2.0.0
      mime-types: 3.0.1
      ms: 2.1.3
      on-finished: 2.4.1
      range-parser: 1.2.1
      statuses: 2.0.1
    transitivePeerDependencies:
      - supports-color
    dev: true
    optional: true

  /serve-static@1.16.2:
    resolution: {integrity: sha512-VqpjJZKadQB/PEbEwvFdO43Ax5dFBZ2UECszz8bQ7pi7wt//PWe1P6MN7eCnjsatYtBT6EuiClbjSWP2WrIoTw==}
    engines: {node: '>= 0.8.0'}
    dependencies:
      encodeurl: 2.0.0
      escape-html: 1.0.3
      parseurl: 1.3.3
      send: 0.19.0
    transitivePeerDependencies:
      - supports-color
    dev: false

  /serve-static@2.2.0:
    resolution: {integrity: sha512-61g9pCh0Vnh7IutZjtLGGpTA355+OPn2TyDv/6ivP2h/AdAVX9azsoxmg2/M6nZeQZNYBEwIcsne1mJd9oQItQ==}
    engines: {node: '>= 18'}
    requiresBuild: true
    dependencies:
      encodeurl: 2.0.0
      escape-html: 1.0.3
      parseurl: 1.3.3
      send: 1.2.0
    transitivePeerDependencies:
      - supports-color
    dev: true
    optional: true

  /set-function-length@1.1.1:
    resolution: {integrity: sha512-VoaqjbBJKiWtg4yRcKBQ7g7wnGnLV3M8oLvVWwOk2PdYY6PEFegR1vezXR0tw6fZGF9csVakIRjrJiy2veSBFQ==}
    engines: {node: '>= 0.4'}
    dependencies:
      define-data-property: 1.1.1
      get-intrinsic: 1.2.2
      gopd: 1.0.1
      has-property-descriptors: 1.0.1
    dev: true

  /set-function-name@2.0.1:
    resolution: {integrity: sha512-tMNCiqYVkXIZgc2Hnoy2IvC/f8ezc5koaRFkCjrpWzGpCd3qbZXPzVy9MAZzK1ch/X0jvSkojys3oqJN0qCmdA==}
    engines: {node: '>= 0.4'}
    dependencies:
      define-data-property: 1.1.1
      functions-have-names: 1.2.3
      has-property-descriptors: 1.0.1
    dev: true

  /setprototypeof@1.2.0:
    resolution: {integrity: sha512-E5LDX7Wrp85Kil5bhZv46j8jOeboKq5JMmYM3gVGdGH8xFpPWXUMsNrlODCrkoxMEeNi/XZIwuRvY4XNwYMJpw==}
    requiresBuild: true

  /shebang-command@1.2.0:
    resolution: {integrity: sha512-EV3L1+UQWGor21OmnvojK36mhg+TyIKDh3iFBKBohr5xeXIhNBcx8oWdgkTEEQ+BEFFYdLRuqMfd5L84N1V5Vg==}
    engines: {node: '>=0.10.0'}
    dependencies:
      shebang-regex: 1.0.0
    dev: true

  /shebang-command@2.0.0:
    resolution: {integrity: sha512-kHxr2zZpYtdmrN1qDjrrX/Z1rR1kG8Dx+gkpK1G4eXmvXswmcE1hTWBWYUzlraYw1/yZp6YuDY77YtvbN0dmDA==}
    engines: {node: '>=8'}
    dependencies:
      shebang-regex: 3.0.0
    dev: true

  /shebang-regex@1.0.0:
    resolution: {integrity: sha512-wpoSFAxys6b2a2wHZ1XpDSgD7N9iVjg29Ph9uV/uaP9Ex/KXlkTZTeddxDPSYQpgvzKLGJke2UU0AzoGCjNIvQ==}
    engines: {node: '>=0.10.0'}
    dev: true

  /shebang-regex@3.0.0:
    resolution: {integrity: sha512-7++dFhtcx3353uBaq8DDR4NuxBetBzC7ZQOhmTQInHEd6bSrXdiEyzCvG07Z44UYdLShWUyXt5M/yhz8ekcb1A==}
    engines: {node: '>=8'}
    dev: true

  /shell-quote@1.8.1:
    resolution: {integrity: sha512-6j1W9l1iAs/4xYBI1SYOVZyFcCis9b4KCLQ8fgAGG07QvzaRLVVRQvAy85yNmmZSjYjg4MWh4gNvlPujU/5LpA==}
    dev: true

  /shiki@0.14.7:
    resolution: {integrity: sha512-dNPAPrxSc87ua2sKJ3H5dQ/6ZaY8RNnaAqK+t0eG7p0Soi2ydiqbGOTaZCqaYvA/uZYfS1LJnemt3Q+mSfcPCg==}
    dependencies:
      ansi-sequence-parser: 1.1.3
      jsonc-parser: 3.3.1
      vscode-oniguruma: 1.7.0
      vscode-textmate: 8.0.0
    dev: true

  /side-channel-list@1.0.0:
    resolution: {integrity: sha512-FCLHtRD/gnpCiCHEiJLOwdmFP+wzCmDEkc9y7NsYxeF4u7Btsn1ZuwgwJGxImImHicJArLP4R0yX4c2KCrMrTA==}
    engines: {node: '>= 0.4'}
    requiresBuild: true
    dependencies:
      es-errors: 1.3.0
      object-inspect: 1.13.4

  /side-channel-map@1.0.1:
    resolution: {integrity: sha512-VCjCNfgMsby3tTdo02nbjtM/ewra6jPHmpThenkTYh8pG9ucZ/1P8So4u4FGBek/BjpOVsDCMoLA/iuBKIFXRA==}
    engines: {node: '>= 0.4'}
    requiresBuild: true
    dependencies:
      call-bound: 1.0.4
      es-errors: 1.3.0
      get-intrinsic: 1.3.0
      object-inspect: 1.13.4

  /side-channel-weakmap@1.0.2:
    resolution: {integrity: sha512-WPS/HvHQTYnHisLo9McqBHOJk2FkHO/tlpvldyrnem4aeQp4hai3gythswg6p01oSoTl58rcpiFAjF2br2Ak2A==}
    engines: {node: '>= 0.4'}
    requiresBuild: true
    dependencies:
      call-bound: 1.0.4
      es-errors: 1.3.0
      get-intrinsic: 1.3.0
      object-inspect: 1.13.4
      side-channel-map: 1.0.1

  /side-channel@1.0.4:
    resolution: {integrity: sha512-q5XPytqFEIKHkGdiMIrY10mvLRvnQh42/+GoBlFW3b2LXLE2xxJpZFdm94we0BaoV3RwJyGqg5wS7epxTv0Zvw==}
    dependencies:
      call-bind: 1.0.5
      get-intrinsic: 1.3.0
      object-inspect: 1.13.1
    dev: true

  /side-channel@1.1.0:
    resolution: {integrity: sha512-ZX99e6tRweoUXqR+VBrslhda51Nh5MTQwou5tnUDgbtyM0dBgmhEDtWGP/xbKn6hqfPRHujUNwz5fy/wbbhnpw==}
    engines: {node: '>= 0.4'}
    requiresBuild: true
    dependencies:
      es-errors: 1.3.0
      object-inspect: 1.13.4
      side-channel-list: 1.0.0
      side-channel-map: 1.0.1
      side-channel-weakmap: 1.0.2

  /siginfo@2.0.0:
    resolution: {integrity: sha512-ybx0WO1/8bSBLEWXZvEd7gMW3Sn3JFlW3TvX1nREbDLRNQNaeNN8WK0meBwPdAaOI7TtRRRJn/Es1zhrrCHu7g==}
    dev: true

  /signal-exit@3.0.7:
    resolution: {integrity: sha512-wnD2ZE+l+SPC/uoS0vXeE9L1+0wuaMqKlfz9AMUo38JsyLSBWSFcHR1Rri62LZc12vLr1gb3jl7iwQhgwpAbGQ==}
    dev: true

  /signal-exit@4.1.0:
    resolution: {integrity: sha512-bzyZ1e88w9O1iNJbKnOlvYTrWPDl46O1bG0D3XInv+9tkPrxrN8jUUTiFlDkkmKWgn1M6CfIA13SuGqOa9Korw==}
    engines: {node: '>=14'}
    dev: true

  /simple-git@3.21.0:
    resolution: {integrity: sha512-oTzw9248AF5bDTMk9MrxsRzEzivMlY+DWH0yWS4VYpMhNLhDWnN06pCtaUyPnqv/FpsdeNmRqmZugMABHRPdDA==}
    dependencies:
      '@kwsites/file-exists': 1.1.1
      '@kwsites/promise-deferred': 1.1.1
      debug: 4.4.3
    transitivePeerDependencies:
      - supports-color
    dev: false

  /simple-wcswidth@1.1.2:
    resolution: {integrity: sha512-j7piyCjAeTDSjzTSQ7DokZtMNwNlEAyxqSZeCS+CXH7fJ4jx3FuJ/mTW3mE+6JLs4VJBbcll0Kjn+KXI5t21Iw==}

  /sisteransi@1.0.5:
    resolution: {integrity: sha512-bLGGlR1QxBcynn2d5YmDX4MGjlZvy2MRBDRNHLJ8VI6l6+9FUiyTFNJ0IveOSP0bcXgVDPRcfGqA0pjaqUpfVg==}
    dev: true

  /slash@3.0.0:
    resolution: {integrity: sha512-g9Q1haeby36OSStwb4ntCGGGaKsaVSjQ68fBxoQcutl5fS1vuY18H3wSt3jFyFtrkx+Kz0V1G85A4MyAdDMi2Q==}
    engines: {node: '>=8'}
    dev: true

  /source-map-js@1.2.1:
    resolution: {integrity: sha512-UXWMKhLOwVKb728IUtQPXxfYU+usdybtUrK/8uGE8CQMvrhOpwvzDBwj0QhSL7MQc7vIsISBG8VQ8+IDQxpfQA==}
    engines: {node: '>=0.10.0'}

  /source-map-support@0.5.13:
    resolution: {integrity: sha512-SHSKFHadjVA5oR4PPqhtAVdcBWwRYVd6g6cAXnIbRiIwc2EhPrTuKUBdSLvlEKyIP3GCf89fltvcZiP9MMFA1w==}
    dependencies:
      buffer-from: 1.1.2
      source-map: 0.6.1
    dev: true

  /source-map-support@0.5.21:
    resolution: {integrity: sha512-uBHU3L3czsIyYXKX88fdrGovxdSCoTGDRZ6SYXtSRxLZUzHg5P/66Ht6uoUlHu9EZod+inXhKo3qQgwXUT/y1w==}
    dependencies:
      buffer-from: 1.1.2
      source-map: 0.6.1
    dev: true

  /source-map@0.6.1:
    resolution: {integrity: sha512-UjgapumWlbMhkBgzT7Ykc5YXUT46F0iKu8SGXq0bcwP5dz/h0Plj6enJqjz1Zbq2l5WaqYnrVbwWOWMyF3F47g==}
    engines: {node: '>=0.10.0'}
    dev: true

  /source-map@0.7.4:
    resolution: {integrity: sha512-l3BikUxvPOcn5E74dZiq5BGsTb5yEwhaTSzccU6t4sDOH8NWJCstKO5QT2CvtFoK6F0saL7p9xHAqHOlCPJygA==}
    engines: {node: '>= 8'}
    dev: false

  /source-map@0.7.6:
    resolution: {integrity: sha512-i5uvt8C3ikiWeNZSVZNWcfZPItFQOsYTUAOkcUPGd8DqDy1uOUikjt5dG+uRlwyvR108Fb9DOd4GvXfT0N2/uQ==}
    engines: {node: '>= 12'}
    dev: true

  /source-map@0.8.0-beta.0:
    resolution: {integrity: sha512-2ymg6oRBpebeZi9UUNsgQ89bhx01TcTkmNTGnNO88imTmbSgy4nfujrgVEFKWpMTEGA11EDkTt7mqObTPdigIA==}
    engines: {node: '>= 8'}
    dependencies:
      whatwg-url: 7.1.0
    dev: true

  /spdx-correct@3.2.0:
    resolution: {integrity: sha512-kN9dJbvnySHULIluDHy32WHRUu3Og7B9sbY7tsFLctQkIqnMh3hErYgdMjTYuqmcXX+lK5T1lnUt3G7zNswmZA==}
    dependencies:
      spdx-expression-parse: 3.0.1
      spdx-license-ids: 3.0.16
    dev: true

  /spdx-exceptions@2.3.0:
    resolution: {integrity: sha512-/tTrYOC7PPI1nUAgx34hUpqXuyJG+DTHJTnIULG4rDygi4xu/tfgmq1e1cIRwRzwZgo4NLySi+ricLkZkw4i5A==}
    dev: true

  /spdx-expression-parse@3.0.1:
    resolution: {integrity: sha512-cbqHunsQWnJNE6KhVSMsMeH5H/L9EpymbzqTQ3uLwNCLZ1Q481oWaofqH7nO6V07xlXwY6PhQdQ2IedWx/ZK4Q==}
    dependencies:
      spdx-exceptions: 2.3.0
      spdx-license-ids: 3.0.16
    dev: true

  /spdx-license-ids@3.0.16:
    resolution: {integrity: sha512-eWN+LnM3GR6gPu35WxNgbGl8rmY1AEmoMDvL/QD6zYmPWgywxWqJWNdLGT+ke8dKNWrcYgYjPpG5gbTfghP8rw==}
    dev: true

  /sprintf-js@1.0.3:
    resolution: {integrity: sha512-D9cPgkvLlV3t3IzL0D0YLvGA9Ahk4PcvVwUbN0dSGr1aP0Nrt4AEnTUbuGvquEC0mA64Gqt1fzirlRs5ibXx8g==}
    dev: true

  /sswr@2.1.0(svelte@5.39.0):
    resolution: {integrity: sha512-Cqc355SYlTAaUt8iDPaC/4DPPXK925PePLMxyBKuWd5kKc5mwsG3nT9+Mq2tyguL5s7b4Jg+IRMpTRsNTAfpSQ==}
    peerDependencies:
      svelte: ^4.0.0 || ^5.0.0-next.0
    dependencies:
      svelte: 5.39.0
      swrev: 4.0.0
    dev: false

  /stack-utils@2.0.6:
    resolution: {integrity: sha512-XlkWvfIm6RmsWtNJx+uqtKLS8eqFbxUg0ZzLXqY0caEy9l7hruX8IpiDnjsLavoBgqCCR71TqWO8MaXYheJ3RQ==}
    engines: {node: '>=10'}
    dependencies:
      escape-string-regexp: 2.0.0
    dev: true

  /stackback@0.0.2:
    resolution: {integrity: sha512-1XMJE5fQo1jGH6Y/7ebnwPOBEkIEnT4QF32d5R1+VXdXveM0IBMJt8zfaxX1P3QhVwrYe+576+jkANtSS2mBbw==}
    dev: true

  /statuses@2.0.1:
    resolution: {integrity: sha512-RwNA9Z/7PrK06rYLIzFMlaF+l73iwpzsqRIFgbMLbTcLD6cOao82TaWefPXQvB2fOC4AjuYSEndS7N/mTCbkdQ==}
    engines: {node: '>= 0.8'}

  /std-env@3.8.1:
    resolution: {integrity: sha512-vj5lIj3Mwf9D79hBkltk5qmkFI+biIKWS2IBxEyEU3AX1tUf7AoL8nSazCOiiqQsGKIq01SClsKEzweu34uwvA==}
    dev: true

  /strict-event-emitter@0.5.1:
    resolution: {integrity: sha512-vMgjE/GGEPEFnhFub6pa4FmJBRBVOLpIII2hvCZ8Kzb7K0hlHo7mQv6xYrBvCL2LtAIBwFUK8wvuJgTVSQ5MFQ==}
    dev: true

  /string-length@4.0.2:
    resolution: {integrity: sha512-+l6rNN5fYHNhZZy41RXsYptCjA2Igmq4EG7kZAYFQI1E1VTXarr6ZPXBg6eq7Y6eK4FEhY6AJlyuFIb/v/S0VQ==}
    engines: {node: '>=10'}
    dependencies:
      char-regex: 1.0.2
      strip-ansi: 6.0.1
    dev: true

  /string-width@4.2.3:
    resolution: {integrity: sha512-wKyQRQpjJ0sIp62ErSZdGsjMJWsap5oRNihHhu6G7JVO/9jIB6UyevL+tXuOqrng8j/cxKTWyWUwvSTriiZz/g==}
    engines: {node: '>=8'}
    dependencies:
      emoji-regex: 8.0.0
      is-fullwidth-code-point: 3.0.0
      strip-ansi: 6.0.1

  /string-width@5.1.2:
    resolution: {integrity: sha512-HnLOCR3vjcY8beoNLtcjZ5/nxn2afmME6lhrDrebokqMap+XbeW8n9TXpPDOqdGK5qcI3oT0GKTW6wC7EMiVqA==}
    engines: {node: '>=12'}
    dependencies:
      eastasianwidth: 0.2.0
      emoji-regex: 9.2.2
      strip-ansi: 7.1.0
    dev: true

  /string-width@7.2.0:
    resolution: {integrity: sha512-tsaTIkKW9b4N+AEj+SVA+WhJzV7/zMhcSu78mLKWSk7cXMOSHsBKFWUs0fWwq8QyK3MgJBQRX6Gbi4kYbdvGkQ==}
    engines: {node: '>=18'}
    dependencies:
      emoji-regex: 10.6.0
      get-east-asian-width: 1.4.0
      strip-ansi: 7.1.0
    dev: false

  /string.prototype.padend@3.1.5:
    resolution: {integrity: sha512-DOB27b/2UTTD+4myKUFh+/fXWcu/UDyASIXfg+7VzoCNNGOfWvoyU/x5pvVHr++ztyt/oSYI1BcWBBG/hmlNjA==}
    engines: {node: '>= 0.4'}
    dependencies:
      call-bind: 1.0.5
      define-properties: 1.2.1
      es-abstract: 1.22.3
    dev: true

  /string.prototype.trim@1.2.8:
    resolution: {integrity: sha512-lfjY4HcixfQXOfaqCvcBuOIapyaroTXhbkfJN3gcB1OtyupngWK4sEET9Knd0cXd28kTUqu/kHoV4HKSJdnjiQ==}
    engines: {node: '>= 0.4'}
    dependencies:
      call-bind: 1.0.5
      define-properties: 1.2.1
      es-abstract: 1.22.3
    dev: true

  /string.prototype.trimend@1.0.7:
    resolution: {integrity: sha512-Ni79DqeB72ZFq1uH/L6zJ+DKZTkOtPIHovb3YZHQViE+HDouuU4mBrLOLDn5Dde3RF8qw5qVETEjhu9locMLvA==}
    dependencies:
      call-bind: 1.0.5
      define-properties: 1.2.1
      es-abstract: 1.22.3
    dev: true

  /string.prototype.trimstart@1.0.7:
    resolution: {integrity: sha512-NGhtDFu3jCEm7B4Fy0DpLewdJQOZcQ0rGbwQ/+stjnrp2i+rlKeCvos9hOIeCmqwratM47OBxY7uFZzjxHXmrg==}
    dependencies:
      call-bind: 1.0.5
      define-properties: 1.2.1
      es-abstract: 1.22.3
    dev: true

  /strip-ansi@6.0.1:
    resolution: {integrity: sha512-Y38VPSHcqkFrCpFnQ9vuSXmquuv5oXOKpGeT6aGrr3o3Gc9AlVa6JBfUSOCnbxGGZF+/0ooI7KrPuUSztUdU5A==}
    engines: {node: '>=8'}
    dependencies:
      ansi-regex: 5.0.1

  /strip-ansi@7.1.0:
    resolution: {integrity: sha512-iq6eVVI64nQQTRYq2KtEg2d2uU7LElhTJwsH4YzIHZshxlgZms/wIc4VoDQTlG/IvVIrBKG06CrZnp0qv7hkcQ==}
    engines: {node: '>=12'}
    dependencies:
      ansi-regex: 6.1.0

  /strip-bom@3.0.0:
    resolution: {integrity: sha512-vavAMRXOgBVNF6nyEEmL3DBK19iRpDcoIwW+swQ+CbGiu7lju6t+JklA1MHweoWtadgt4ISVUsXLyDq34ddcwA==}
    engines: {node: '>=4'}
    dev: true

  /strip-bom@4.0.0:
    resolution: {integrity: sha512-3xurFv5tEgii33Zi8Jtp55wEIILR9eh34FAW00PZf+JnSsTmV/ioewSgQl97JHvgjoRGwPShsWm+IdrxB35d0w==}
    engines: {node: '>=8'}
    dev: true

  /strip-final-newline@2.0.0:
    resolution: {integrity: sha512-BrpvfNAE3dcvq7ll3xVumzjKjZQ5tI1sEUIKr3Uoks0XUl45St3FlatVqef9prk4jRDzhW6WZg+3bk93y6pLjA==}
    engines: {node: '>=6'}
    dev: true

  /strip-json-comments@3.1.1:
    resolution: {integrity: sha512-6fPc+R4ihwqP6N/aIv2f1gMH8lOVtWQHoqC4yK6oSDVVocumAsfCqjkXnqiYMhmMwS/mEHLp7Vehlt3ql6lEig==}
    engines: {node: '>=8'}
    dev: true

  /strnum@1.1.2:
    resolution: {integrity: sha512-vrN+B7DBIoTTZjnPNewwhx6cBA/H+IS7rfW68n7XxC1y7uoiGQBxaKzqucGUgavX15dJgiGztLJ8vxuEzwqBdA==}

  /sucrase@3.35.0:
    resolution: {integrity: sha512-8EbVDiu9iN/nESwxeSxDKe0dunta1GOlHufmSSXxMD2z2/tMZpDMpvXQGsc+ajGo8y2uYUmixaSRUc/QPoQ0GA==}
    engines: {node: '>=16 || 14 >=14.17'}
    hasBin: true
    dependencies:
      '@jridgewell/gen-mapping': 0.3.8
      commander: 4.1.1
      glob: 10.4.5
      lines-and-columns: 1.2.4
      mz: 2.7.0
      pirates: 4.0.6
      ts-interface-checker: 0.1.13
    dev: true

  /supports-color@5.5.0:
    resolution: {integrity: sha512-QjVjwdXIt408MIiAqCX4oUKsgU2EqAGzs2Ppkm4aQYbjm+ZEWEcW4SfFNTr4uMNZma0ey4f5lgLrkB0aX0QMow==}
    engines: {node: '>=4'}
    dependencies:
      has-flag: 3.0.0
    dev: true

  /supports-color@7.2.0:
    resolution: {integrity: sha512-qpCAvRl9stuOHveKsn7HncJRvv501qIacKzQlO/+Lwxc9+0q2wLyv4Dfvt80/DPn2pqOBsJdDiogXGR9+OvwRw==}
    engines: {node: '>=8'}
    dependencies:
      has-flag: 4.0.0

  /supports-color@8.1.1:
    resolution: {integrity: sha512-MpUEN2OodtUzxvKQl72cUF7RQ5EiHsGvSsVG0ia9c5RbWGL2CI4C7EpPS8UTBIplnlzZiNuV56w+FuNxy3ty2Q==}
    engines: {node: '>=10'}
    dependencies:
      has-flag: 4.0.0
    dev: true

  /supports-preserve-symlinks-flag@1.0.0:
    resolution: {integrity: sha512-ot0WnXS9fgdkgIcePe6RHNk1WA8+muPa6cSjeR3V8K27q9BB1rTE3R1p7Hv0z1ZyAc8s6Vvv8DIyWf681MAt0w==}
    engines: {node: '>= 0.4'}
    dev: true

  /svelte@5.39.0:
    resolution: {integrity: sha512-FrE+kPWjYcX6CE8+5fjfUCcJJtzG89apH3saSqMNsbloI44F7CEs/Vfqf9xO5Soh4YDdOtyKkqVSBCSpSP8H9w==}
    engines: {node: '>=18'}
    dependencies:
      '@jridgewell/remapping': 2.3.5
      '@jridgewell/sourcemap-codec': 1.5.5
      '@sveltejs/acorn-typescript': 1.0.5(acorn@8.15.0)
      '@types/estree': 1.0.8
      acorn: 8.15.0
      aria-query: 5.3.2
      axobject-query: 4.1.0
      clsx: 2.1.1
      esm-env: 1.2.2
      esrap: 2.1.0
      is-reference: 3.0.3
      locate-character: 3.0.0
      magic-string: 0.30.19
      zimmerframe: 1.1.4
    dev: false

  /swr@2.2.0(react@18.3.1):
    resolution: {integrity: sha512-AjqHOv2lAhkuUdIiBu9xbuettzAzWXmCEcLONNKJRba87WAefz8Ca9d6ds/SzrPc235n1IxWYdhJ2zF3MNUaoQ==}
    peerDependencies:
      react: ^16.11.0 || ^17.0.0 || ^18.0.0
    dependencies:
      react: 18.3.1
      use-sync-external-store: 1.2.2(react@18.3.1)
    dev: false

  /swr@2.3.3(react@19.1.1):
    resolution: {integrity: sha512-dshNvs3ExOqtZ6kJBaAsabhPdHyeY4P2cKwRCniDVifBMoG/SVI7tfLWqPXriVspf2Rg4tPzXJTnwaihIeFw2A==}
    peerDependencies:
      react: ^16.11.0 || ^17.0.0 || ^18.0.0 || ^19.0.0
    dependencies:
      dequal: 2.0.3
      react: 19.1.1
      use-sync-external-store: 1.5.0(react@19.1.1)
    dev: true

  /swrev@4.0.0:
    resolution: {integrity: sha512-LqVcOHSB4cPGgitD1riJ1Hh4vdmITOp+BkmfmXRh4hSF/t7EnS4iD+SOTmq7w5pPm/SiPeto4ADbKS6dHUDWFA==}
    dev: false

  /swrv@1.0.4(vue@3.5.21):
    resolution: {integrity: sha512-zjEkcP8Ywmj+xOJW3lIT65ciY/4AL4e/Or7Gj0MzU3zBJNMdJiT8geVZhINavnlHRMMCcJLHhraLTAiDOTmQ9g==}
    peerDependencies:
      vue: '>=3.2.26 < 4'
    dependencies:
      vue: 3.5.21(typescript@5.3.3)
    dev: false

  /tanu@0.1.13:
    resolution: {integrity: sha512-UbRmX7ccZ4wMVOY/Uw+7ji4VOkEYSYJG1+I4qzbnn4qh/jtvVbrm6BFnF12NQQ4+jGv21wKmjb1iFyUSVnBWcQ==}
    dependencies:
      tslib: 2.8.1
      typescript: 4.9.5
    dev: true

  /tar@7.5.2:
    resolution: {integrity: sha512-7NyxrTE4Anh8km8iEy7o0QYPs+0JKBTj5ZaqHg6B39erLg0qYXN3BijtShwbsNSvQ+LN75+KV+C4QR/f6Gwnpg==}
    engines: {node: '>=18'}
    dependencies:
      '@isaacs/fs-minipass': 4.0.1
      chownr: 3.0.0
      minipass: 7.1.2
      minizlib: 3.1.0
      yallist: 5.0.0
    dev: true

  /termi-link@1.1.0:
    resolution: {integrity: sha512-2qSN6TnomHgVLtk+htSWbaYs4Rd2MH/RU7VpHTy6MBstyNyWbM4yKd1DCYpE3fDg8dmGWojXCngNi/MHCzGuAA==}
    engines: {node: '>=12'}
    dev: false

  /test-exclude@6.0.0:
    resolution: {integrity: sha512-cAGWPIyOHU6zlmg88jwm7VRyXnMN7iV68OGAbYDk/Mh/xC/pzVPlQtY6ngoIH/5/tciuhGfvESU8GrHrcxD56w==}
    engines: {node: '>=8'}
    dependencies:
      '@istanbuljs/schema': 0.1.3
      glob: 7.2.3
      minimatch: 3.1.2
    dev: true

  /thenify-all@1.6.0:
    resolution: {integrity: sha512-RNxQH/qI8/t3thXJDwcstUO4zeqo64+Uy/+sNVRBx4Xn2OX+OZ9oP+iJnNFqplFra2ZUVeKCSa2oVWi3T4uVmA==}
    engines: {node: '>=0.8'}
    dependencies:
      thenify: 3.3.1
    dev: true

  /thenify@3.3.1:
    resolution: {integrity: sha512-RVZSIV5IG10Hk3enotrhvz0T9em6cyHBLkH/YAZuKqd8hRkKhSfCGIcP2KUY0EPxndzANBmNllzWPwak+bheSw==}
    dependencies:
      any-promise: 1.3.0
    dev: true

  /throttleit@2.1.0:
    resolution: {integrity: sha512-nt6AMGKW1p/70DF/hGBdJB57B8Tspmbp5gfJ8ilhLnt7kkr2ye7hzD6NVG8GGErk2HWF34igrL2CXmNIkzKqKw==}
    engines: {node: '>=18'}
    dev: true

  /tinybench@2.9.0:
    resolution: {integrity: sha512-0+DUvqWMValLmha6lr4kD8iAMK1HzV0/aKnCtWb9v9641TnP/MFb7Pc2bxoxQjTXAErryXVgUOfv2YqNllqGeg==}
    dev: true

  /tinybench@4.0.1:
    resolution: {integrity: sha512-Nb1srn7dvzkVx0J5h1vq8f48e3TIcbrS7e/UfAI/cDSef/n8yLh4zsAEsFkfpw6auTY+ZaspEvam/xs8nMnotQ==}
    engines: {node: '>=18.0.0'}
    dev: true

  /tinyexec@0.3.2:
    resolution: {integrity: sha512-KQQR9yN7R5+OSwaK0XQoj22pwHoTlgYqmUscPYoknOoWCWfj/5/ABTMRi69FrKU5ffPVh5QcFikpWJI/P1ocHA==}
    dev: true

  /tinyglobby@0.2.12:
    resolution: {integrity: sha512-qkf4trmKSIiMTs/E63cxH+ojC2unam7rJ0WrauAzpT3ECNTxGRMlaXxVbfxMUC/w0LaYk6jQ4y/nGR9uBO3tww==}
    engines: {node: '>=12.0.0'}
    dependencies:
      fdir: 6.4.3(picomatch@4.0.2)
      picomatch: 4.0.2
    dev: true

  /tinyglobby@0.2.15:
    resolution: {integrity: sha512-j2Zq4NyQYG5XMST4cbs02Ak8iJUdxRM0XI5QyxXuZOzKOINmWurp3smXu3y5wDcJrptwpSjgXHzIQxR0omXljQ==}
    engines: {node: '>=12.0.0'}
    dependencies:
      fdir: 6.5.0(picomatch@4.0.3)
      picomatch: 4.0.3
    dev: true

  /tinypool@1.0.2:
    resolution: {integrity: sha512-al6n+QEANGFOMf/dmUMsuS5/r9B06uwlyNjZZql/zv8J7ybHCgoihBNORZCY2mzUuAnomQa2JdhyHKzZxPCrFA==}
    engines: {node: ^18.0.0 || >=20.0.0}
    dev: true

  /tinyrainbow@1.2.0:
    resolution: {integrity: sha512-weEDEq7Z5eTHPDh4xjX789+fHfF+P8boiFB+0vbWzpbnbsEr/GRaohi/uMKxg8RZMXnl1ItAi/IUHWMsjDV7kQ==}
    engines: {node: '>=14.0.0'}
    dev: true

  /tinyspy@3.0.2:
    resolution: {integrity: sha512-n1cw8k1k0x4pgA2+9XrOkFydTerNcJ1zWCO5Nn9scWHTD+5tp8dghT2x1uduQePZTZgd3Tupf+x9BxJjeJi77Q==}
    engines: {node: '>=14.0.0'}
    dev: true

  /tmpl@1.0.5:
    resolution: {integrity: sha512-3f0uOEAQwIqGuWW2MVzYg8fV/QNnc/IpuJNG837rLuczAaLVHslWHZQj4IGiEl5Hs3kkbhwL9Ab7Hrsmuj+Smw==}
    dev: true

  /to-fast-properties@2.0.0:
    resolution: {integrity: sha512-/OaKK0xYrs3DmxRYqL/yDc+FxFUVYhDlXMhRmv3z915w2HF1tnN1omB354j8VUGO/hbRzyD6Y3sA7v7GS/ceog==}
    engines: {node: '>=4'}
    dev: true

  /to-regex-range@5.0.1:
    resolution: {integrity: sha512-65P7iz6X5yEr1cwcgvQxbbIw7Uk3gOy5dIdtZ4rDveLqhrdJP+Li/Hx6tyK0NEb+2GCyneCMJiGqrADCSNk8sQ==}
    engines: {node: '>=8.0'}
    dependencies:
      is-number: 7.0.0
    dev: true

  /toidentifier@1.0.1:
    resolution: {integrity: sha512-o5sSPKEkg/DIQNmH43V0/uerLrpzVedkUh8tGNvaeXpfpuwjKenlSox/2O/BTlZUtEe+JG7s5YhEz608PlAHRA==}
    engines: {node: '>=0.6'}
    requiresBuild: true

  /tough-cookie@4.1.4:
    resolution: {integrity: sha512-Loo5UUvLD9ScZ6jh8beX1T6sO1w2/MpCRpEP7V280GKMVUQ0Jzar2U3UJPsrdbziLEMMhu3Ujnq//rhiFuIeag==}
    engines: {node: '>=6'}
    dependencies:
      psl: 1.15.0
      punycode: 2.3.1
      universalify: 0.2.0
      url-parse: 1.5.10
    dev: true

  /tr46@0.0.3:
    resolution: {integrity: sha512-N3WMsuqV66lT30CrXNbEjx4GEwlow3v6rr4mCcv6prnfwhS01rkgyFdjPNBYd9br7LpXV1+Emh01fHnq2Gdgrw==}

  /tr46@1.0.1:
    resolution: {integrity: sha512-dTpowEjclQ7Kgx5SdBkqRzVhERQXov8/l9Ft9dVM9fmg0W0KQSVaXX9T4i6twCPNtYiZM53lpSSUAwJbFPOHxA==}
    dependencies:
      punycode: 2.3.1
    dev: true

  /tree-kill@1.2.2:
    resolution: {integrity: sha512-L0Orpi8qGpRG//Nd+H90vFB+3iHnue1zSSGmNOOCh1GLJ7rUKVwV2HvijphGQS2UmhUZewS9VgvxYIdgr+fG1A==}
    hasBin: true
    dev: true

  /ts-algebra@2.0.0:
    resolution: {integrity: sha512-FPAhNPFMrkwz76P7cdjdmiShwMynZYN6SgOujD1urY4oNm80Ou9oMdmbR45LotcKOXoy7wSmHkRFE6Mxbrhefw==}

  /ts-api-utils@2.1.0(typescript@5.4.4):
    resolution: {integrity: sha512-CUgTZL1irw8u29bzrOD/nH85jqyc74D6SshFgujOIA7osm2Rz7dYH77agkx7H4FBNxDq7Cjf+IjaX/8zwFW+ZQ==}
    engines: {node: '>=18.12'}
    peerDependencies:
      typescript: '>=4.8.4'
    dependencies:
      typescript: 5.4.4
    dev: true

  /ts-interface-checker@0.1.13:
    resolution: {integrity: sha512-Y/arvbn+rrz3JCKl9C4kVNfTfSm2/mEp5FSz5EsZSANGPSlQrpRI5M4PKF+mJnE52jOO90PnPSc3Ur3bTQw0gA==}
    dev: true

  /ts-jest@29.1.4(@babel/core@7.28.0)(esbuild@0.27.0)(jest@29.7.0)(typescript@5.4.4):
    resolution: {integrity: sha512-YiHwDhSvCiItoAgsKtoLFCuakDzDsJ1DLDnSouTaTmdOcOwIkSzbLXduaQ6M5DRVhuZC/NYaaZ/mtHbWMv/S6Q==}
    engines: {node: ^14.15.0 || ^16.10.0 || ^18.0.0 || >=20.0.0}
    hasBin: true
    peerDependencies:
      '@babel/core': '>=7.0.0-beta.0 <8'
      '@jest/transform': ^29.0.0
      '@jest/types': ^29.0.0
      babel-jest: ^29.0.0
      esbuild: '*'
      jest: ^29.0.0
      typescript: '>=4.3 <6'
    peerDependenciesMeta:
      '@babel/core':
        optional: true
      '@jest/transform':
        optional: true
      '@jest/types':
        optional: true
      babel-jest:
        optional: true
      esbuild:
        optional: true
    dependencies:
      '@babel/core': 7.28.0
      bs-logger: 0.2.6
      esbuild: 0.27.0
      fast-json-stable-stringify: 2.1.0
      jest: 29.7.0(@types/node@20.10.5)
      jest-util: 29.7.0
      json5: 2.2.3
      lodash.memoize: 4.1.2
      make-error: 1.3.6
      semver: 7.6.2
      typescript: 5.4.4
      yargs-parser: 21.1.1
    dev: true

  /ts-pattern@5.8.0:
    resolution: {integrity: sha512-kIjN2qmWiHnhgr5DAkAafF9fwb0T5OhMVSWrm8XEdTFnX6+wfXwYOFjeF86UZ54vduqiR7BfqScFmXSzSaH8oA==}
    dev: true

  /ts-toolbelt@9.6.0:
    resolution: {integrity: sha512-nsZd8ZeNUzukXPlJmTBwUAuABDe/9qtVDelJeT/qW0ow3ZS3BsQJtNkan1802aM9Uf68/Y8ljw86Hu0h5IUW3w==}
    dev: true

  /tsconfck@3.1.1(typescript@5.4.4):
    resolution: {integrity: sha512-00eoI6WY57SvZEVjm13stEVE90VkEdJAFGgpFLTsZbJyW/LwFQ7uQxJHWpZ2hzSWgCPKc9AnBnNP+0X7o3hAmQ==}
    engines: {node: ^18 || >=20}
    hasBin: true
    peerDependencies:
      typescript: ^5.0.0
    peerDependenciesMeta:
      typescript:
        optional: true
    dependencies:
      typescript: 5.4.4
    dev: true

  /tslib@2.8.1:
    resolution: {integrity: sha512-oJFu94HQb+KVduSUQL7wnpmqnfmLsOA/nAh6b6EH0wCEoK0/mPeXU6c3wKDV83MkOuHPRHtSXKKU99IBazS/2w==}
    dev: true

  /tsup@8.3.5(tsx@3.14.0)(typescript@5.4.4):
    resolution: {integrity: sha512-Tunf6r6m6tnZsG9GYWndg0z8dEV7fD733VBFzFJ5Vcm1FtlXB8xBD/rtrBi2a3YKEV7hHtxiZtW5EAVADoe1pA==}
    engines: {node: '>=18'}
    hasBin: true
    peerDependencies:
      '@microsoft/api-extractor': ^7.36.0
      '@swc/core': ^1
      postcss: ^8.4.12
      typescript: '>=4.5.0'
    peerDependenciesMeta:
      '@microsoft/api-extractor':
        optional: true
      '@swc/core':
        optional: true
      postcss:
        optional: true
      typescript:
        optional: true
    dependencies:
      bundle-require: 5.1.0(esbuild@0.24.2)
      cac: 6.7.14
      chokidar: 4.0.3
      consola: 3.4.0
      debug: 4.4.1
      esbuild: 0.24.2
      joycon: 3.1.1
      picocolors: 1.1.1
      postcss-load-config: 6.0.1(tsx@3.14.0)
      resolve-from: 5.0.0
      rollup: 4.35.0
      source-map: 0.8.0-beta.0
      sucrase: 3.35.0
      tinyexec: 0.3.2
      tinyglobby: 0.2.12
      tree-kill: 1.2.2
      typescript: 5.4.4
    transitivePeerDependencies:
      - jiti
      - supports-color
      - tsx
      - yaml
    dev: true

  /tsup@8.3.5(typescript@5.3.3):
    resolution: {integrity: sha512-Tunf6r6m6tnZsG9GYWndg0z8dEV7fD733VBFzFJ5Vcm1FtlXB8xBD/rtrBi2a3YKEV7hHtxiZtW5EAVADoe1pA==}
    engines: {node: '>=18'}
    hasBin: true
    peerDependencies:
      '@microsoft/api-extractor': ^7.36.0
      '@swc/core': ^1
      postcss: ^8.4.12
      typescript: '>=4.5.0'
    peerDependenciesMeta:
      '@microsoft/api-extractor':
        optional: true
      '@swc/core':
        optional: true
      postcss:
        optional: true
      typescript:
        optional: true
    dependencies:
      bundle-require: 5.1.0(esbuild@0.24.2)
      cac: 6.7.14
      chokidar: 4.0.3
      consola: 3.4.0
      debug: 4.4.1
      esbuild: 0.24.2
      joycon: 3.1.1
      picocolors: 1.1.1
      postcss-load-config: 6.0.1(tsx@3.14.0)
      resolve-from: 5.0.0
      rollup: 4.35.0
      source-map: 0.8.0-beta.0
      sucrase: 3.35.0
      tinyexec: 0.3.2
      tinyglobby: 0.2.12
      tree-kill: 1.2.2
      typescript: 5.3.3
    transitivePeerDependencies:
      - jiti
      - supports-color
      - tsx
      - yaml
    dev: true

  /tsup@8.5.1(tsx@3.14.0)(typescript@5.4.4):
    resolution: {integrity: sha512-xtgkqwdhpKWr3tKPmCkvYmS9xnQK3m3XgxZHwSUjvfTjp7YfXe5tT3GgWi0F2N+ZSMsOeWeZFh7ZZFg5iPhing==}
    engines: {node: '>=18'}
    hasBin: true
    peerDependencies:
      '@microsoft/api-extractor': ^7.36.0
      '@swc/core': ^1
      postcss: ^8.4.12
      typescript: '>=4.5.0'
    peerDependenciesMeta:
      '@microsoft/api-extractor':
        optional: true
      '@swc/core':
        optional: true
      postcss:
        optional: true
      typescript:
        optional: true
    dependencies:
      bundle-require: 5.1.0(esbuild@0.27.0)
      cac: 6.7.14
      chokidar: 4.0.3
      consola: 3.4.0
      debug: 4.4.3
      esbuild: 0.27.0
      fix-dts-default-cjs-exports: 1.0.1
      joycon: 3.1.1
      picocolors: 1.1.1
      postcss-load-config: 6.0.1(tsx@3.14.0)
      resolve-from: 5.0.0
      rollup: 4.35.0
      source-map: 0.7.6
      sucrase: 3.35.0
      tinyexec: 0.3.2
      tinyglobby: 0.2.12
      tree-kill: 1.2.2
      typescript: 5.4.4
    transitivePeerDependencies:
      - jiti
      - supports-color
      - tsx
      - yaml
    dev: true

  /tsup@8.5.1(typescript@5.5.4):
    resolution: {integrity: sha512-xtgkqwdhpKWr3tKPmCkvYmS9xnQK3m3XgxZHwSUjvfTjp7YfXe5tT3GgWi0F2N+ZSMsOeWeZFh7ZZFg5iPhing==}
    engines: {node: '>=18'}
    hasBin: true
    peerDependencies:
      '@microsoft/api-extractor': ^7.36.0
      '@swc/core': ^1
      postcss: ^8.4.12
      typescript: '>=4.5.0'
    peerDependenciesMeta:
      '@microsoft/api-extractor':
        optional: true
      '@swc/core':
        optional: true
      postcss:
        optional: true
      typescript:
        optional: true
    dependencies:
      bundle-require: 5.1.0(esbuild@0.27.0)
      cac: 6.7.14
      chokidar: 4.0.3
      consola: 3.4.0
      debug: 4.4.3
      esbuild: 0.27.0
      fix-dts-default-cjs-exports: 1.0.1
      joycon: 3.1.1
      picocolors: 1.1.1
      postcss-load-config: 6.0.1(tsx@3.14.0)
      resolve-from: 5.0.0
      rollup: 4.35.0
      source-map: 0.7.6
      sucrase: 3.35.0
      tinyexec: 0.3.2
      tinyglobby: 0.2.12
      tree-kill: 1.2.2
      typescript: 5.5.4
    transitivePeerDependencies:
      - jiti
      - supports-color
      - tsx
      - yaml
    dev: true

  /tsx@3.14.0:
    resolution: {integrity: sha512-xHtFaKtHxM9LOklMmJdI3BEnQq/D5F73Of2E1GDrITi9sgoVkvIsrQUTY1G8FlmGtA+awCI4EBlTRRYxkL2sRg==}
    hasBin: true
    dependencies:
      esbuild: 0.18.20
      get-tsconfig: 4.13.0
      source-map-support: 0.5.21
    optionalDependencies:
      fsevents: 2.3.3
    dev: true

  /turbo-darwin-64@2.5.6:
    resolution: {integrity: sha512-3C1xEdo4aFwMJAPvtlPqz1Sw/+cddWIOmsalHFMrsqqydcptwBfu26WW2cDm3u93bUzMbBJ8k3zNKFqxJ9ei2A==}
    cpu: [x64]
    os: [darwin]
    requiresBuild: true
    dev: true
    optional: true

  /turbo-darwin-arm64@2.5.6:
    resolution: {integrity: sha512-LyiG+rD7JhMfYwLqB6k3LZQtYn8CQQUePbpA8mF/hMLPAekXdJo1g0bUPw8RZLwQXUIU/3BU7tXENvhSGz5DPA==}
    cpu: [arm64]
    os: [darwin]
    requiresBuild: true
    dev: true
    optional: true

  /turbo-linux-64@2.5.6:
    resolution: {integrity: sha512-GOcUTT0xiT/pSnHL4YD6Yr3HreUhU8pUcGqcI2ksIF9b2/r/kRHwGFcsHgpG3+vtZF/kwsP0MV8FTlTObxsYIA==}
    cpu: [x64]
    os: [linux]
    requiresBuild: true
    dev: true
    optional: true

  /turbo-linux-arm64@2.5.6:
    resolution: {integrity: sha512-10Tm15bruJEA3m0V7iZcnQBpObGBcOgUcO+sY7/2vk1bweW34LMhkWi8svjV9iDF68+KJDThnYDlYE/bc7/zzQ==}
    cpu: [arm64]
    os: [linux]
    requiresBuild: true
    dev: true
    optional: true

  /turbo-windows-64@2.5.6:
    resolution: {integrity: sha512-FyRsVpgaj76It0ludwZsNN40ytHN+17E4PFJyeliBEbxrGTc5BexlXVpufB7XlAaoaZVxbS6KT8RofLfDRyEPg==}
    cpu: [x64]
    os: [win32]
    requiresBuild: true
    dev: true
    optional: true

  /turbo-windows-arm64@2.5.6:
    resolution: {integrity: sha512-j/tWu8cMeQ7HPpKri6jvKtyXg9K1gRyhdK4tKrrchH8GNHscPX/F71zax58yYtLRWTiK04zNzPcUJuoS0+v/+Q==}
    cpu: [arm64]
    os: [win32]
    requiresBuild: true
    dev: true
    optional: true

  /turbo@2.5.6:
    resolution: {integrity: sha512-gxToHmi9oTBNB05UjUsrWf0OyN5ZXtD0apOarC1KIx232Vp3WimRNy3810QzeNSgyD5rsaIDXlxlbnOzlouo+w==}
    hasBin: true
    optionalDependencies:
      turbo-darwin-64: 2.5.6
      turbo-darwin-arm64: 2.5.6
      turbo-linux-64: 2.5.6
      turbo-linux-arm64: 2.5.6
      turbo-windows-64: 2.5.6
      turbo-windows-arm64: 2.5.6
    dev: true

  /type-check@0.4.0:
    resolution: {integrity: sha512-XleUoc9uwGXqjWwXaUTZAmzMcFZ5858QA2vvx1Ur5xIcixXIP+8LnFDgRplU30us6teqdlskFfu+ae4K79Ooew==}
    engines: {node: '>= 0.8.0'}
    dependencies:
      prelude-ls: 1.2.1
    dev: true

  /type-detect@4.0.8:
    resolution: {integrity: sha512-0fr/mIH1dlO+x7TlcMy+bIDqKPsw/70tVyeHW787goQjhmqaZe10uwLujubK9q9Lg6Fiho1KUKDYz0Z7k7g5/g==}
    engines: {node: '>=4'}
    dev: true

  /type-fest@0.21.3:
    resolution: {integrity: sha512-t0rzBq87m3fVcduHDUFhKmyyX+9eo6WQjZvf51Ea/M0Q7+T374Jp1aUiyUl0GKxp8M/OETVHSDvmkyPgvX+X2w==}
    engines: {node: '>=10'}
    dev: true

  /type-fest@3.13.1:
    resolution: {integrity: sha512-tLq3bSNx+xSpwvAJnzrK0Ep5CLNWjvFTOp71URMaAEWBfRb9nnJiBoUe0tF8bI4ZFO3omgBR6NvnbzVUT3Ly4g==}
    engines: {node: '>=14.16'}
    dev: true

  /type-fest@4.30.0:
    resolution: {integrity: sha512-G6zXWS1dLj6eagy6sVhOMQiLtJdxQBHIA9Z6HFUNLOlr6MFOgzV8wvmidtPONfPtEUv0uZsy77XJNzTAfwPDaA==}
    engines: {node: '>=16'}

  /type-is@1.6.18:
    resolution: {integrity: sha512-TkRKr9sUTxEH8MdfuCSP7VizJyzRNMjj2J2do2Jr3Kym598JVdEksuzPQCnlFPW4ky9Q+iA+ma9BGm06XQBy8g==}
    engines: {node: '>= 0.6'}
    dependencies:
      media-typer: 0.3.0
      mime-types: 2.1.35
    dev: false

  /type-is@2.0.1:
    resolution: {integrity: sha512-OZs6gsjF4vMp32qrCbiVSkrFmXtG/AZhY3t0iAMrMBiAZyV9oALtXO8hsrHbMXF9x6L3grlFuwW2oAz7cav+Gw==}
    engines: {node: '>= 0.6'}
    requiresBuild: true
    dependencies:
      content-type: 1.0.5
      media-typer: 1.1.0
      mime-types: 3.0.1
    dev: true
    optional: true

  /typed-array-buffer@1.0.0:
    resolution: {integrity: sha512-Y8KTSIglk9OZEr8zywiIHG/kmQ7KWyjseXs1CbSo8vC42w7hg2HgYTxSWwP0+is7bWDc1H+Fo026CpHFwm8tkw==}
    engines: {node: '>= 0.4'}
    dependencies:
      call-bind: 1.0.5
      get-intrinsic: 1.3.0
      is-typed-array: 1.1.12
    dev: true

  /typed-array-byte-length@1.0.0:
    resolution: {integrity: sha512-Or/+kvLxNpeQ9DtSydonMxCx+9ZXOswtwJn17SNLvhptaXYDJvkFFP5zbfU/uLmvnBJlI4yrnXRxpdWH/M5tNA==}
    engines: {node: '>= 0.4'}
    dependencies:
      call-bind: 1.0.5
      for-each: 0.3.3
      has-proto: 1.0.1
      is-typed-array: 1.1.12
    dev: true

  /typed-array-byte-offset@1.0.0:
    resolution: {integrity: sha512-RD97prjEt9EL8YgAgpOkf3O4IF9lhJFr9g0htQkm0rchFp/Vx7LW5Q8fSXXub7BXAODyUQohRMyOc3faCPd0hg==}
    engines: {node: '>= 0.4'}
    dependencies:
      available-typed-arrays: 1.0.5
      call-bind: 1.0.5
      for-each: 0.3.3
      has-proto: 1.0.1
      is-typed-array: 1.1.12
    dev: true

  /typed-array-length@1.0.4:
    resolution: {integrity: sha512-KjZypGq+I/H7HI5HlOoGHkWUUGq+Q0TPhQurLbyrVrvnKTBgzLhIJ7j6J/XTQOi0d1RjyZ0wdas8bKs2p0x3Ng==}
    dependencies:
      call-bind: 1.0.5
      for-each: 0.3.3
      is-typed-array: 1.1.12
    dev: true

  /typedoc-plugin-markdown@3.17.1(typedoc@0.25.13):
    resolution: {integrity: sha512-QzdU3fj0Kzw2XSdoL15ExLASt2WPqD7FbLeaqwT70+XjKyTshBnUlQA5nNREO1C2P8Uen0CDjsBLMsCQ+zd0lw==}
    peerDependencies:
      typedoc: '>=0.24.0'
    dependencies:
      handlebars: 4.7.8
      typedoc: 0.25.13(typescript@5.4.4)
    dev: true

  /typedoc@0.25.13(typescript@5.4.4):
    resolution: {integrity: sha512-pQqiwiJ+Z4pigfOnnysObszLiU3mVLWAExSPf+Mu06G/qsc3wzbuM56SZQvONhHLncLUhYzOVkjFFpFfL5AzhQ==}
    engines: {node: '>= 16'}
    hasBin: true
    peerDependencies:
      typescript: 4.6.x || 4.7.x || 4.8.x || 4.9.x || 5.0.x || 5.1.x || 5.2.x || 5.3.x || 5.4.x
    dependencies:
      lunr: 2.3.9
      marked: 4.3.0
      minimatch: 9.0.5
      shiki: 0.14.7
      typescript: 5.4.4
    dev: true

  /typescript@4.9.5:
    resolution: {integrity: sha512-1FXk9E2Hm+QzZQ7z+McJiHL4NW1F2EzMu9Nq9i3zAaGqibafqYwCVU6WyWAuyQRRzOlxou8xZSyXLEN8oKj24g==}
    engines: {node: '>=4.2.0'}
    hasBin: true
    dev: true

  /typescript@5.3.3:
    resolution: {integrity: sha512-pXWcraxM0uxAS+tN0AG/BF2TyqmHO014Z070UsJ+pFvYuRSq8KH8DmWpnbXe0pEPDHXZV3FcAbJkijJ5oNEnWw==}
    engines: {node: '>=14.17'}
    hasBin: true

  /typescript@5.4.4:
    resolution: {integrity: sha512-dGE2Vv8cpVvw28v8HCPqyb08EzbBURxDpuhJvTrusShUfGnhHBafDsLdS1EhhxyL6BJQE+2cT3dDPAv+MQ6oLw==}
    engines: {node: '>=14.17'}
    hasBin: true
    dev: true

  /typescript@5.5.4:
    resolution: {integrity: sha512-Mtq29sKDAEYP7aljRgtPOpTvOfbwRWlS6dPRzwjdE+C0R4brX/GUyhHSecbHMFLNBLcJIPt9nl9yG5TZ1weH+Q==}
    engines: {node: '>=14.17'}
    hasBin: true
    dev: true

  /ufo@1.6.1:
    resolution: {integrity: sha512-9a4/uxlTWJ4+a5i0ooc1rU7C7YOw3wT+UGqdeNNHWnOF9qcMBgLRS+4IYUqbczewFx4mLEig6gawh7X6mFlEkA==}
    dev: true

  /uglify-js@3.19.3:
    resolution: {integrity: sha512-v3Xu+yuwBXisp6QYTcH4UbH+xYJXqnq2m/LtQVWKWzYc1iehYnLixoQDN9FH6/j9/oybfd6W9Ghwkl8+UMKTKQ==}
    engines: {node: '>=0.8.0'}
    hasBin: true
    requiresBuild: true
    dev: true
    optional: true

  /unbox-primitive@1.0.2:
    resolution: {integrity: sha512-61pPlCD9h51VoreyJ0BReideM3MDKMKnh6+V9L08331ipq6Q8OFXZYiqP6n/tbHx4s5I9uRhcye6BrbkizkBDw==}
    dependencies:
      call-bind: 1.0.5
      has-bigints: 1.0.2
      has-symbols: 1.1.0
      which-boxed-primitive: 1.0.2
    dev: true

  /undici-types@5.26.5:
    resolution: {integrity: sha512-JlCMO+ehdEIKqlFxk6IfVoAUVmgz7cU7zD/h9XZ0qzeosSHmUJVOzSQvvYSYWXkFXC+IfLKSIffhv0sVZup6pA==}

  /undici-types@6.21.0:
    resolution: {integrity: sha512-iwDZqg0QAGrg9Rav5H4n0M64c3mkR59cJ6wQp+7C4nI0gsmExaedaYLNO44eT4AtBBwjbTiGPMlt2Md0T9H9JQ==}

  /universalify@0.2.0:
    resolution: {integrity: sha512-CJ1QgKmNg3CwvAv/kOFmtnEN05f0D/cn9QntgNOQlQF9dgvVTHj3t+8JPdjqawCHk7V/KA+fbUqzZ9XWhcqPUg==}
    engines: {node: '>= 4.0.0'}
    dev: true

  /universalify@2.0.1:
    resolution: {integrity: sha512-gptHNQghINnc/vTGIk0SOFGFNXw7JVrlRUtConJRlvaw6DuX0wO5Jeko9sWrMBhh+PsYAZ7oXAiOnf/UKogyiw==}
    engines: {node: '>= 10.0.0'}
    dev: true

  /unpipe@1.0.0:
    resolution: {integrity: sha512-pjy2bYhSsufwWlKwPc+l3cN7+wuJlK6uz0YdJEOlQDbl6jo/YlPi4mb8agUkVC8BF7V8NuzeyPNqRksA3hztKQ==}
    engines: {node: '>= 0.8'}
    requiresBuild: true

  /update-browserslist-db@1.0.16(browserslist@4.23.1):
    resolution: {integrity: sha512-KVbTxlBYlckhF5wgfyZXTWnMn7MMZjMu9XG8bPlliUOP9ThaF4QnhP8qrjrH7DRzHfSk0oQv1wToW+iA5GajEQ==}
    hasBin: true
    peerDependencies:
      browserslist: '>= 4.21.0'
    dependencies:
      browserslist: 4.23.1
      escalade: 3.1.2
      picocolors: 1.1.1
    dev: true

  /update-browserslist-db@1.1.3(browserslist@4.25.1):
    resolution: {integrity: sha512-UxhIZQ+QInVdunkDAaiazvvT/+fXL5Osr0JZlJulepYu6Jd7qJtDZjlur0emRlT71EN3ScPoE7gvsuIKKNavKw==}
    hasBin: true
    peerDependencies:
      browserslist: '>= 4.21.0'
    dependencies:
      browserslist: 4.25.1
      escalade: 3.2.0
      picocolors: 1.1.1
    dev: true

  /uri-js@4.4.1:
    resolution: {integrity: sha512-7rKUyy33Q1yc98pQ1DAmLtwX109F7TIfWlW1Ydo8Wl1ii1SeHieeh0HHfPeL2fMXK6z0s8ecKs9frCuLJvndBg==}
    requiresBuild: true
    dependencies:
      punycode: 2.3.1
    dev: true

  /url-parse@1.5.10:
    resolution: {integrity: sha512-WypcfiRhfeUP9vvF0j6rw0J3hrWrw6iZv3+22h6iRMJ/8z1Tj6XfLP4DsUix5MhMPnXpiHDoKyoZ/bdCkwBCiQ==}
    dependencies:
      querystringify: 2.2.0
      requires-port: 1.0.0
    dev: true

  /use-sync-external-store@1.2.2(react@18.3.1):
    resolution: {integrity: sha512-PElTlVMwpblvbNqQ82d2n6RjStvdSoNe9FG28kNfz3WiXilJm4DdNkEzRhCZuIDwY8U08WVihhGR5iRqAwfDiw==}
    peerDependencies:
      react: ^16.8.0 || ^17.0.0 || ^18.0.0
    dependencies:
      react: 18.3.1
    dev: false

  /use-sync-external-store@1.5.0(react@19.1.1):
    resolution: {integrity: sha512-Rb46I4cGGVBmjamjphe8L/UnvJD+uPPtTkNvX5mZgqdbavhI4EbgIWJiIHXJ8bc/i9EQGPRh4DwEURJ552Do0A==}
    peerDependencies:
      react: ^16.8.0 || ^17.0.0 || ^18.0.0 || ^19.0.0
    dependencies:
      react: 19.1.1
    dev: true

  /utils-merge@1.0.1:
    resolution: {integrity: sha512-pMZTvIkT1d+TFGvDOqodOclx0QWkkgi6Tdoa8gC8ffGAAqz9pzPTZWAybbsHHoED/ztMtkv/VoYTYyShUn81hA==}
    engines: {node: '>= 0.4.0'}
    dev: false

  /uuid@10.0.0:
    resolution: {integrity: sha512-8XkAphELsDnEGrDxUOHB3RGvXz6TeuYSGEZBOjtTtPm2lwhGBjLgOzLHB63IUWfBpNucQjND6d3AOudO+H3RWQ==}
    hasBin: true

  /uuid@9.0.1:
    resolution: {integrity: sha512-b+1eJOlsR9K8HJpow9Ok3fiWOWSIcIzXodvv0rQjVoOVNpWMpxf1wZNpt4y9h10odCNrqnYp1OBzRktckBe3sA==}
    hasBin: true

  /v8-to-istanbul@9.3.0:
    resolution: {integrity: sha512-kiGUalWN+rgBJ/1OHZsBtU4rXZOfj/7rKQxULKlIzwzQSvMJUUNgPwJEEh7gU6xEVxC0ahoOBvN2YI8GH6FNgA==}
    engines: {node: '>=10.12.0'}
    dependencies:
      '@jridgewell/trace-mapping': 0.3.31
      '@types/istanbul-lib-coverage': 2.0.6
      convert-source-map: 2.0.0
    dev: true

  /validate-npm-package-license@3.0.4:
    resolution: {integrity: sha512-DpKm2Ui/xN7/HQKCtpZxoRWBhZ9Z0kqtygG8XCgNQ8ZlDnxuQmWhj566j8fN4Cu3/JmbhsDo7fcAJq4s9h27Ew==}
    dependencies:
      spdx-correct: 3.2.0
      spdx-expression-parse: 3.0.1
    dev: true

  /validate.io-array@1.0.6:
    resolution: {integrity: sha512-DeOy7CnPEziggrOO5CZhVKJw6S3Yi7e9e65R1Nl/RTN1vTQKnzjfvks0/8kQ40FP/dsjRAOd4hxmJ7uLa6vxkg==}
    dev: true

  /validate.io-function@1.0.2:
    resolution: {integrity: sha512-LlFybRJEriSuBnUhQyG5bwglhh50EpTL2ul23MPIuR1odjO7XaMLFV8vHGwp7AZciFxtYOeiSCT5st+XSPONiQ==}
    dev: true

  /vary@1.1.2:
    resolution: {integrity: sha512-BNGbWLfd0eUPabhkXUVm0j8uuvREyTh5ovRa/dyow/BqAbZJyC+5fU+IzQOzmAKzYqYRAISoRhdQr3eIZ/PXqg==}
    engines: {node: '>= 0.8'}
    requiresBuild: true

  /vite-node@2.1.9(@types/node@20.10.5):
    resolution: {integrity: sha512-AM9aQ/IPrW/6ENLQg3AGY4K1N2TGZdR5e4gu/MmmR2xR3Ll1+dib+nook92g4TV3PXVyeyxdWwtaCAiUL0hMxA==}
    engines: {node: ^18.0.0 || >=20.0.0}
    hasBin: true
    dependencies:
      cac: 6.7.14
      debug: 4.4.3
      es-module-lexer: 1.6.0
      pathe: 1.1.2
      vite: 5.4.14(@types/node@20.10.5)
    transitivePeerDependencies:
      - '@types/node'
      - less
      - lightningcss
      - sass
      - sass-embedded
      - stylus
      - sugarss
      - supports-color
      - terser
    dev: true

  /vite-node@2.1.9(@types/node@20.19.16):
    resolution: {integrity: sha512-AM9aQ/IPrW/6ENLQg3AGY4K1N2TGZdR5e4gu/MmmR2xR3Ll1+dib+nook92g4TV3PXVyeyxdWwtaCAiUL0hMxA==}
    engines: {node: ^18.0.0 || >=20.0.0}
    hasBin: true
    dependencies:
      cac: 6.7.14
      debug: 4.4.3
      es-module-lexer: 1.6.0
      pathe: 1.1.2
      vite: 5.4.14(@types/node@20.19.16)
    transitivePeerDependencies:
      - '@types/node'
      - less
      - lightningcss
      - sass
      - sass-embedded
      - stylus
      - sugarss
      - supports-color
      - terser
    dev: true

  /vite-node@2.1.9(@types/node@20.19.9):
    resolution: {integrity: sha512-AM9aQ/IPrW/6ENLQg3AGY4K1N2TGZdR5e4gu/MmmR2xR3Ll1+dib+nook92g4TV3PXVyeyxdWwtaCAiUL0hMxA==}
    engines: {node: ^18.0.0 || >=20.0.0}
    hasBin: true
    dependencies:
      cac: 6.7.14
      debug: 4.4.3
      es-module-lexer: 1.6.0
      pathe: 1.1.2
      vite: 5.4.14(@types/node@20.19.9)
    transitivePeerDependencies:
      - '@types/node'
      - less
      - lightningcss
      - sass
      - sass-embedded
      - stylus
      - sugarss
      - supports-color
      - terser
    dev: true

  /vite-tsconfig-paths@4.3.2(typescript@5.4.4):
    resolution: {integrity: sha512-0Vd/a6po6Q+86rPlntHye7F31zA2URZMbH8M3saAZ/xR9QoGN/L21bxEGfXdWmFdNkqPpRdxFT7nmNe12e9/uA==}
    peerDependencies:
      vite: '*'
    peerDependenciesMeta:
      vite:
        optional: true
    dependencies:
      debug: 4.3.4
      globrex: 0.1.2
      tsconfck: 3.1.1(typescript@5.4.4)
    transitivePeerDependencies:
      - supports-color
      - typescript
    dev: true

  /vite@5.4.14(@types/node@20.10.5):
    resolution: {integrity: sha512-EK5cY7Q1D8JNhSaPKVK4pwBFvaTmZxEnoKXLG/U9gmdDcihQGNzFlgIvaxezFR4glP1LsuiedwMBqCXH3wZccA==}
    engines: {node: ^18.0.0 || >=20.0.0}
    hasBin: true
    peerDependencies:
      '@types/node': ^18.0.0 || >=20.0.0
      less: '*'
      lightningcss: ^1.21.0
      sass: '*'
      sass-embedded: '*'
      stylus: '*'
      sugarss: '*'
      terser: ^5.4.0
    peerDependenciesMeta:
      '@types/node':
        optional: true
      less:
        optional: true
      lightningcss:
        optional: true
      sass:
        optional: true
      sass-embedded:
        optional: true
      stylus:
        optional: true
      sugarss:
        optional: true
      terser:
        optional: true
    dependencies:
      '@types/node': 20.10.5
      esbuild: 0.21.5
      postcss: 8.5.6
      rollup: 4.35.0
    optionalDependencies:
      fsevents: 2.3.3
    dev: true

  /vite@5.4.14(@types/node@20.19.16):
    resolution: {integrity: sha512-EK5cY7Q1D8JNhSaPKVK4pwBFvaTmZxEnoKXLG/U9gmdDcihQGNzFlgIvaxezFR4glP1LsuiedwMBqCXH3wZccA==}
    engines: {node: ^18.0.0 || >=20.0.0}
    hasBin: true
    peerDependencies:
      '@types/node': ^18.0.0 || >=20.0.0
      less: '*'
      lightningcss: ^1.21.0
      sass: '*'
      sass-embedded: '*'
      stylus: '*'
      sugarss: '*'
      terser: ^5.4.0
    peerDependenciesMeta:
      '@types/node':
        optional: true
      less:
        optional: true
      lightningcss:
        optional: true
      sass:
        optional: true
      sass-embedded:
        optional: true
      stylus:
        optional: true
      sugarss:
        optional: true
      terser:
        optional: true
    dependencies:
      '@types/node': 20.19.16
      esbuild: 0.21.5
      postcss: 8.5.6
      rollup: 4.35.0
    optionalDependencies:
      fsevents: 2.3.3
    dev: true

  /vite@5.4.14(@types/node@20.19.9):
    resolution: {integrity: sha512-EK5cY7Q1D8JNhSaPKVK4pwBFvaTmZxEnoKXLG/U9gmdDcihQGNzFlgIvaxezFR4glP1LsuiedwMBqCXH3wZccA==}
    engines: {node: ^18.0.0 || >=20.0.0}
    hasBin: true
    peerDependencies:
      '@types/node': ^18.0.0 || >=20.0.0
      less: '*'
      lightningcss: ^1.21.0
      sass: '*'
      sass-embedded: '*'
      stylus: '*'
      sugarss: '*'
      terser: ^5.4.0
    peerDependenciesMeta:
      '@types/node':
        optional: true
      less:
        optional: true
      lightningcss:
        optional: true
      sass:
        optional: true
      sass-embedded:
        optional: true
      stylus:
        optional: true
      sugarss:
        optional: true
      terser:
        optional: true
    dependencies:
      '@types/node': 20.19.9
      esbuild: 0.21.5
      postcss: 8.5.6
      rollup: 4.35.0
    optionalDependencies:
      fsevents: 2.3.3
    dev: true

  /vitest@2.1.9(@types/node@20.10.5)(msw@2.6.6):
    resolution: {integrity: sha512-MSmPM9REYqDGBI8439mA4mWhV5sKmDlBKWIYbA3lRb2PTHACE0mgKwA8yQ2xq9vxDTuk4iPrECBAEW2aoFXY0Q==}
    engines: {node: ^18.0.0 || >=20.0.0}
    hasBin: true
    peerDependencies:
      '@edge-runtime/vm': '*'
      '@types/node': ^18.0.0 || >=20.0.0
      '@vitest/browser': 2.1.9
      '@vitest/ui': 2.1.9
      happy-dom: '*'
      jsdom: '*'
    peerDependenciesMeta:
      '@edge-runtime/vm':
        optional: true
      '@types/node':
        optional: true
      '@vitest/browser':
        optional: true
      '@vitest/ui':
        optional: true
      happy-dom:
        optional: true
      jsdom:
        optional: true
    dependencies:
      '@types/node': 20.10.5
      '@vitest/expect': 2.1.9
      '@vitest/mocker': 2.1.9(msw@2.6.6)(vite@5.4.14)
      '@vitest/pretty-format': 2.1.9
      '@vitest/runner': 2.1.9
      '@vitest/snapshot': 2.1.9
      '@vitest/spy': 2.1.9
      '@vitest/utils': 2.1.9
      chai: 5.2.0
      debug: 4.4.3
      expect-type: 1.2.0
      magic-string: 0.30.19
      pathe: 1.1.2
      std-env: 3.8.1
      tinybench: 2.9.0
      tinyexec: 0.3.2
      tinypool: 1.0.2
      tinyrainbow: 1.2.0
      vite: 5.4.14(@types/node@20.10.5)
      vite-node: 2.1.9(@types/node@20.10.5)
      why-is-node-running: 2.3.0
    transitivePeerDependencies:
      - less
      - lightningcss
      - msw
      - sass
      - sass-embedded
      - stylus
      - sugarss
      - supports-color
      - terser
    dev: true

  /vitest@2.1.9(@types/node@20.19.16):
    resolution: {integrity: sha512-MSmPM9REYqDGBI8439mA4mWhV5sKmDlBKWIYbA3lRb2PTHACE0mgKwA8yQ2xq9vxDTuk4iPrECBAEW2aoFXY0Q==}
    engines: {node: ^18.0.0 || >=20.0.0}
    hasBin: true
    peerDependencies:
      '@edge-runtime/vm': '*'
      '@types/node': ^18.0.0 || >=20.0.0
      '@vitest/browser': 2.1.9
      '@vitest/ui': 2.1.9
      happy-dom: '*'
      jsdom: '*'
    peerDependenciesMeta:
      '@edge-runtime/vm':
        optional: true
      '@types/node':
        optional: true
      '@vitest/browser':
        optional: true
      '@vitest/ui':
        optional: true
      happy-dom:
        optional: true
      jsdom:
        optional: true
    dependencies:
      '@types/node': 20.19.16
      '@vitest/expect': 2.1.9
      '@vitest/mocker': 2.1.9(msw@2.6.6)(vite@5.4.14)
      '@vitest/pretty-format': 2.1.9
      '@vitest/runner': 2.1.9
      '@vitest/snapshot': 2.1.9
      '@vitest/spy': 2.1.9
      '@vitest/utils': 2.1.9
      chai: 5.2.0
      debug: 4.4.3
      expect-type: 1.2.0
      magic-string: 0.30.19
      pathe: 1.1.2
      std-env: 3.8.1
      tinybench: 2.9.0
      tinyexec: 0.3.2
      tinypool: 1.0.2
      tinyrainbow: 1.2.0
      vite: 5.4.14(@types/node@20.19.16)
      vite-node: 2.1.9(@types/node@20.19.16)
      why-is-node-running: 2.3.0
    transitivePeerDependencies:
      - less
      - lightningcss
      - msw
      - sass
      - sass-embedded
      - stylus
      - sugarss
      - supports-color
      - terser
    dev: true

  /vitest@2.1.9(@types/node@20.19.9):
    resolution: {integrity: sha512-MSmPM9REYqDGBI8439mA4mWhV5sKmDlBKWIYbA3lRb2PTHACE0mgKwA8yQ2xq9vxDTuk4iPrECBAEW2aoFXY0Q==}
    engines: {node: ^18.0.0 || >=20.0.0}
    hasBin: true
    peerDependencies:
      '@edge-runtime/vm': '*'
      '@types/node': ^18.0.0 || >=20.0.0
      '@vitest/browser': 2.1.9
      '@vitest/ui': 2.1.9
      happy-dom: '*'
      jsdom: '*'
    peerDependenciesMeta:
      '@edge-runtime/vm':
        optional: true
      '@types/node':
        optional: true
      '@vitest/browser':
        optional: true
      '@vitest/ui':
        optional: true
      happy-dom:
        optional: true
      jsdom:
        optional: true
    dependencies:
      '@types/node': 20.19.9
      '@vitest/expect': 2.1.9
      '@vitest/mocker': 2.1.9(msw@2.6.6)(vite@5.4.14)
      '@vitest/pretty-format': 2.1.9
      '@vitest/runner': 2.1.9
      '@vitest/snapshot': 2.1.9
      '@vitest/spy': 2.1.9
      '@vitest/utils': 2.1.9
      chai: 5.2.0
      debug: 4.4.3
      expect-type: 1.2.0
      magic-string: 0.30.19
      pathe: 1.1.2
      std-env: 3.8.1
      tinybench: 2.9.0
      tinyexec: 0.3.2
      tinypool: 1.0.2
      tinyrainbow: 1.2.0
      vite: 5.4.14(@types/node@20.19.9)
      vite-node: 2.1.9(@types/node@20.19.9)
      why-is-node-running: 2.3.0
    transitivePeerDependencies:
      - less
      - lightningcss
      - msw
      - sass
      - sass-embedded
      - stylus
      - sugarss
      - supports-color
      - terser
    dev: true

  /vscode-oniguruma@1.7.0:
    resolution: {integrity: sha512-L9WMGRfrjOhgHSdOYgCt/yRMsXzLDJSL7BPrOZt73gU0iWO4mpqzqQzOz5srxqTvMBaR0XZTSrVWo4j55Rc6cA==}
    dev: true

  /vscode-textmate@8.0.0:
    resolution: {integrity: sha512-AFbieoL7a5LMqcnOF04ji+rpXadgOXnZsxQr//r83kLPr7biP7am3g9zbaZIaBGwBRWeSvoMD4mgPdX3e4NWBg==}
    dev: true

  /vue@3.5.21(typescript@5.3.3):
    resolution: {integrity: sha512-xxf9rum9KtOdwdRkiApWL+9hZEMWE90FHh8yS1+KJAiWYh+iGWV1FquPjoO9VUHQ+VIhsCXNNyZ5Sf4++RVZBA==}
    peerDependencies:
      typescript: '*'
    peerDependenciesMeta:
      typescript:
        optional: true
    dependencies:
      '@vue/compiler-dom': 3.5.21
      '@vue/compiler-sfc': 3.5.21
      '@vue/runtime-dom': 3.5.21
      '@vue/server-renderer': 3.5.21(vue@3.5.21)
      '@vue/shared': 3.5.21
      typescript: 5.3.3
    dev: false

  /walker@1.0.8:
    resolution: {integrity: sha512-ts/8E8l5b7kY0vlWLewOkDXMmPdLcVV4GmOQLyxuSswIJsweeFZtAsMF7k1Nszz+TYBQrlYRmzOnr398y1JemQ==}
    dependencies:
      makeerror: 1.0.12
    dev: true

  /web-streams-polyfill@4.0.0-beta.3:
    resolution: {integrity: sha512-QW95TCTaHmsYfHDybGMwO5IJIM93I/6vTRk+daHTWFPhwh+C8Cg7j7XyKrwrj8Ib6vYXe0ocYNrmzY4xAAN6ug==}
    engines: {node: '>= 14'}

  /webidl-conversions@3.0.1:
    resolution: {integrity: sha512-2JAn3z8AR6rjK8Sm8orRC0h/bcl/DqL7tRPdGZ4I1CjdF+EaMLmYxBHyXuKL849eucPFhvBoxMsflfOb8kxaeQ==}

  /webidl-conversions@4.0.2:
    resolution: {integrity: sha512-YQ+BmxuTgd6UXZW3+ICGfyqRyHXVlD5GtQr5+qjiNW7bF0cqrzX500HVXPBOvgXb5YnzDd+h0zqyv61KUD7+Sg==}
    dev: true

  /whatwg-url@5.0.0:
    resolution: {integrity: sha512-saE57nupxk6v3HY35+jzBwYa0rKSy0XR8JSxZPwgLr7ys0IBzhGviA1/TUGJLmSVqs8pb9AnvICXEuOHLprYTw==}
    dependencies:
      tr46: 0.0.3
      webidl-conversions: 3.0.1

  /whatwg-url@7.1.0:
    resolution: {integrity: sha512-WUu7Rg1DroM7oQvGWfOiAK21n74Gg+T4elXEQYkOhtyLeWiJFoOGLXPKI/9gzIie9CtwVLm8wtw6YJdKyxSjeg==}
    dependencies:
      lodash.sortby: 4.7.0
      tr46: 1.0.1
      webidl-conversions: 4.0.2
    dev: true

  /whence@2.1.0:
    resolution: {integrity: sha512-4UBPMg5mng5KLzdliVQdQ4fJwCdIMXkE8CkoDmGKRy5r8pV9xq+nVgf/sKXpmNEIOtFp7m7v2bFdb7JoLvh+Hg==}
    engines: {node: '>=14'}
    dependencies:
      '@babel/parser': 7.28.0
      eval-estree-expression: 3.0.0
    dev: true

  /which-boxed-primitive@1.0.2:
    resolution: {integrity: sha512-bwZdv0AKLpplFY2KZRX6TvyuN7ojjr7lwkg6ml0roIy9YeuSr7JS372qlNW18UQYzgYK9ziGcerWqZOmEn9VNg==}
    dependencies:
      is-bigint: 1.0.4
      is-boolean-object: 1.1.2
      is-number-object: 1.0.7
      is-string: 1.0.7
      is-symbol: 1.0.4
    dev: true

  /which-typed-array@1.1.13:
    resolution: {integrity: sha512-P5Nra0qjSncduVPEAr7xhoF5guty49ArDTwzJ/yNuPIbZppyRxFQsRCWrocxIY+CnMVG+qfbU2FmDKyvSGClow==}
    engines: {node: '>= 0.4'}
    dependencies:
      available-typed-arrays: 1.0.5
      call-bind: 1.0.5
      for-each: 0.3.3
      gopd: 1.2.0
      has-tostringtag: 1.0.2
    dev: true

  /which@1.3.1:
    resolution: {integrity: sha512-HxJdYWq1MTIQbJ3nw0cqssHoTNU267KlrDuGZ1WYlxDStUtKUhOaJmh112/TZmHxxUfuJqPXSOm7tDyas0OSIQ==}
    hasBin: true
    dependencies:
      isexe: 2.0.0
    dev: true

  /which@2.0.2:
    resolution: {integrity: sha512-BLI3Tl1TW3Pvl70l3yq3Y64i+awpwXqsGBYWkkqMtnbXgrMD+yj7rhW0kuEDxzJaYXGjEW5ogapKNMEKNMjibA==}
    engines: {node: '>= 8'}
    hasBin: true
    dependencies:
      isexe: 2.0.0
    dev: true

  /why-is-node-running@2.3.0:
    resolution: {integrity: sha512-hUrmaWBdVDcxvYqnyh09zunKzROWjbZTiNy8dBEjkS7ehEDQibXJ7XvlmtbwuTclUiIyN+CyXQD4Vmko8fNm8w==}
    engines: {node: '>=8'}
    hasBin: true
    dependencies:
      siginfo: 2.0.0
      stackback: 0.0.2
    dev: true

  /widest-line@5.0.0:
    resolution: {integrity: sha512-c9bZp7b5YtRj2wOe6dlj32MK+Bx/M/d+9VB2SHM1OtsUHR0aV0tdP6DWh/iMt0kWi1t5g1Iudu6hQRNd1A4PVA==}
    engines: {node: '>=18'}
    dependencies:
      string-width: 7.2.0
    dev: false

  /word-wrap@1.2.5:
    resolution: {integrity: sha512-BN22B5eaMMI9UMtjrGd5g5eCYPpCPDUy0FJXbYsaT5zYxjFOckS53SQDE3pWkVoWpHXVb3BrYcEN4Twa55B5cA==}
    engines: {node: '>=0.10.0'}
    dev: true

  /wordwrap@1.0.0:
    resolution: {integrity: sha512-gvVzJFlPycKc5dZN4yPkP8w7Dc37BtP1yczEneOb4uq34pXZcvrtRTmWV8W+Ume+XCxKgbjM+nevkyFPMybd4Q==}
    dev: true

  /wrap-ansi@6.2.0:
    resolution: {integrity: sha512-r6lPcBGxZXlIcymEu7InxDMhdW0KDxpLgoFLcguasxCaJ/SOIZwINatK9KY/tf+ZrlywOKU0UDj3ATXUBfxJXA==}
    engines: {node: '>=8'}
    dependencies:
      ansi-styles: 4.3.0
      string-width: 4.2.3
      strip-ansi: 6.0.1
    dev: true

  /wrap-ansi@7.0.0:
    resolution: {integrity: sha512-YVGIj2kamLSTxw6NsZjoBxfSwsn0ycdesmc4p+Q21c5zPuZ1pl+NfxVdxPtdHvmNVOQ6XSYG4AUtyt/Fi7D16Q==}
    engines: {node: '>=10'}
    dependencies:
      ansi-styles: 4.3.0
      string-width: 4.2.3
      strip-ansi: 6.0.1
    dev: true

  /wrap-ansi@8.1.0:
    resolution: {integrity: sha512-si7QWI6zUMq56bESFvagtmzMdGOtoxfR+Sez11Mobfc7tm+VkUckk9bW2UeffTGVUbOksxmSw0AA2gs8g71NCQ==}
    engines: {node: '>=12'}
    dependencies:
      ansi-styles: 6.2.1
      string-width: 5.1.2
      strip-ansi: 7.1.0
    dev: true

  /wrap-ansi@9.0.2:
    resolution: {integrity: sha512-42AtmgqjV+X1VpdOfyTGOYRi0/zsoLqtXQckTmqTeybT+BDIbM/Guxo7x3pE2vtpr1ok6xRqM9OpBe+Jyoqyww==}
    engines: {node: '>=18'}
    dependencies:
      ansi-styles: 6.2.1
      string-width: 7.2.0
      strip-ansi: 7.1.0
    dev: false

  /wrappy@1.0.2:
    resolution: {integrity: sha512-l4Sp/DRseor9wL6EvV2+TuQn63dMkPjZ/sp9XkghTEbV9KlPS1xUsZ3u7/IQO4wxtcFB4bgpQPRcR3QCvezPcQ==}
    requiresBuild: true
    dev: true

  /write-file-atomic@4.0.2:
    resolution: {integrity: sha512-7KxauUdBmSdWnmpaGFg+ppNjKF8uNLry8LyzjauQDOVONfFLNKrKvQOxZ/VuTIcS/gge/YNahf5RIIQWTSarlg==}
    engines: {node: ^12.13.0 || ^14.15.0 || >=16.0.0}
    dependencies:
      imurmurhash: 0.1.4
      signal-exit: 3.0.7
    dev: true

  /ws@8.18.3:
    resolution: {integrity: sha512-PEIGCY5tSlUt50cqyMXfCzX+oOPqN0vuGqWzbcJ2xvnkzkq46oOpz7dQaTDBdfICb4N14+GARUDw2XV2N4tvzg==}
    engines: {node: '>=10.0.0'}
    peerDependencies:
      bufferutil: ^4.0.1
      utf-8-validate: '>=5.0.2'
    peerDependenciesMeta:
      bufferutil:
        optional: true
      utf-8-validate:
        optional: true

  /y18n@5.0.8:
    resolution: {integrity: sha512-0pfFzegeDWJHJIAmTLRP2DwHjdF5s7jo9tuztdQxAhINCdvS+3nGINqPd00AphqJR/0LhANUS6/+7SCb98YOfA==}
    engines: {node: '>=10'}
    dev: true

  /yallist@3.1.1:
    resolution: {integrity: sha512-a4UGQaWPH59mOXUYnAG2ewncQS4i4F43Tv3JoAM+s2VDAmS9NsK8GpDMLrCHPksFT7h3K6TOoUNn2pb7RoXx4g==}
    dev: true

  /yallist@5.0.0:
    resolution: {integrity: sha512-YgvUTfwqyc7UXVMrB+SImsVYSmTS8X/tSrtdNZMImM+n7+QTriRXyXim0mBrTXNeqzVF0KWGgHPeiyViFFrNDw==}
    engines: {node: '>=18'}
    dev: true

  /yaml@2.8.0:
    resolution: {integrity: sha512-4lLa/EcQCB0cJkyts+FpIRx5G/llPxfP6VQU5KByHEhLxY3IJCH0f0Hy1MHI8sClTvsIb8qwRJ6R/ZdlDJ/leQ==}
    engines: {node: '>= 14.6'}
    hasBin: true
    dev: true

  /yargs-parser@21.1.1:
    resolution: {integrity: sha512-tVpsJW7DdjecAiFpbIB1e3qxIQsE6NoPc5/eTdrbbIC4h0LVsWhnoa3g+m2HclBIujHzsxZ4VJVA+GUuc2/LBw==}
    engines: {node: '>=12'}
    dev: true

  /yargs@17.7.2:
    resolution: {integrity: sha512-7dSzzRQ++CKnNI/krKnYRV7JKKPUXMEh61soaHKg9mrWEhzFWhFnxPxGl+69cD1Ou63C13NUPCnmIcrvqCuM6w==}
    engines: {node: '>=12'}
    dependencies:
      cliui: 8.0.1
      escalade: 3.2.0
      get-caller-file: 2.0.5
      require-directory: 2.1.1
      string-width: 4.2.3
      y18n: 5.0.8
      yargs-parser: 21.1.1
    dev: true

  /yocto-queue@0.1.0:
    resolution: {integrity: sha512-rVksvsnNCdJ/ohGc6xgPwyN8eheCxsiLM8mxuE/t/mOVqJewPuO1miLpTHQiRgTKCLexL4MeAFVagts7HmNZ2Q==}
    engines: {node: '>=10'}
    dev: true

  /yoctocolors-cjs@2.1.2:
    resolution: {integrity: sha512-cYVsTjKl8b+FrnidjibDWskAv7UKOfcwaVZdp/it9n1s9fU3IkgDbhdIRKCW4JDsAlECJY0ytoVPT3sK6kideA==}
    engines: {node: '>=18'}
    dev: true

  /zimmerframe@1.1.4:
    resolution: {integrity: sha512-B58NGBEoc8Y9MWWCQGl/gq9xBCe4IiKM0a2x7GZdQKOW5Exr8S1W24J6OgM1njK8xCRGvAJIL/MxXHf6SkmQKQ==}
    dev: false

  /zod-to-json-schema@3.22.5(zod@3.25.76):
    resolution: {integrity: sha512-+akaPo6a0zpVCCseDed504KBJUQpEW5QZw7RMneNmKw+fGaML1Z9tUNLnHHAC8x6dzVRO1eB2oEMyZRnuBZg7Q==}
    peerDependencies:
      zod: ^3.22.4
    dependencies:
      zod: 3.25.76

  /zod-to-json-schema@3.24.6(zod@3.25.76):
    resolution: {integrity: sha512-h/z3PKvcTcTetyjl1fkj79MHNEjm+HpD6NXheWjzOekY7kV+lwDYnHw+ivHkijnCSMz1yJaWBD9vu/Fcmk+vEg==}
    peerDependencies:
      zod: ^3.24.1
    dependencies:
      zod: 3.25.76

  /zod@3.25.67:
    resolution: {integrity: sha512-idA2YXwpCdqUSKRCACDE6ItZD9TZzy3OZMtpfLoh6oPR47lipysRrJfjzMqFxQ3uJuUPyUeWe1r9vLH33xO/Qw==}
    dev: true

  /zod@3.25.76:
    resolution: {integrity: sha512-gzUt/qt81nXsFGKIFcC3YnfEAx5NkunCfnDlvuBSSFS02bcXu4Lmea0AFIUwbLWxWPx3d9p8S5QoaujKcNQxcQ==}<|MERGE_RESOLUTION|>--- conflicted
+++ resolved
@@ -132,7 +132,7 @@
         version: 5.3.3
       vitest:
         specifier: ^2.1.9
-        version: 2.1.9(@types/node@20.10.5)(msw@2.6.6)
+        version: 2.1.9(@types/node@20.10.5)
 
   internal/golden:
     dependencies:
@@ -292,10 +292,10 @@
         version: 9.0.7
       '@typescript-eslint/eslint-plugin':
         specifier: ^8.49.0
-        version: 8.49.0(@typescript-eslint/parser@8.49.0)(eslint@9.39.2)(typescript@5.4.4)
+        version: 8.50.0(@typescript-eslint/parser@8.50.0)(eslint@9.39.2)(typescript@5.4.4)
       '@typescript-eslint/parser':
         specifier: ^8.49.0
-        version: 8.49.0(eslint@9.39.2)(typescript@5.4.4)
+        version: 8.50.0(eslint@9.39.2)(typescript@5.4.4)
       ai:
         specifier: ^4.3.16
         version: 4.3.16(react@19.1.1)(zod@3.25.76)
@@ -346,7 +346,7 @@
         version: 4.3.2(typescript@5.4.4)
       vitest:
         specifier: ^2.1.9
-        version: 2.1.9(@types/node@20.10.5)(msw@2.6.6)
+        version: 2.1.9(@types/node@20.10.5)
 
   js/src/wrappers/ai-sdk:
     devDependencies:
@@ -2571,7 +2571,7 @@
     engines: {node: ^14.15.0 || ^16.10.0 || >=18.0.0}
     dependencies:
       '@jest/types': 29.6.3
-      '@types/node': 20.19.16
+      '@types/node': 22.19.1
       chalk: 4.1.2
       jest-message-util: 29.7.0
       jest-util: 29.7.0
@@ -2592,14 +2592,14 @@
       '@jest/test-result': 29.7.0
       '@jest/transform': 29.7.0
       '@jest/types': 29.6.3
-      '@types/node': 20.19.16
+      '@types/node': 22.19.1
       ansi-escapes: 4.3.2
       chalk: 4.1.2
       ci-info: 3.9.0
       exit: 0.1.2
       graceful-fs: 4.2.11
       jest-changed-files: 29.7.0
-      jest-config: 29.7.0(@types/node@20.19.16)
+      jest-config: 29.7.0(@types/node@22.19.1)
       jest-haste-map: 29.7.0
       jest-message-util: 29.7.0
       jest-regex-util: 29.6.3
@@ -2687,7 +2687,7 @@
       '@jest/transform': 29.7.0
       '@jest/types': 29.6.3
       '@jridgewell/trace-mapping': 0.3.31
-      '@types/node': 20.19.16
+      '@types/node': 22.19.1
       chalk: 4.1.2
       collect-v8-coverage: 1.0.2
       exit: 0.1.2
@@ -3096,25 +3096,6 @@
       - ws
     dev: true
 
-  /@openai/agents-core@0.0.14(zod@3.25.67):
-    resolution: {integrity: sha512-enCk5ucz+xxwPgh0zBQoJi5c1RukSc60neRUmlW4eQRgj9p5hVFQaBQNapZ4RysagHCLm2scYRwKgaP6nPDuNQ==}
-    peerDependencies:
-      zod: 3.25.40 - 3.25.67
-    peerDependenciesMeta:
-      zod:
-        optional: true
-    dependencies:
-      '@openai/zod': /zod@3.25.67
-      debug: 4.4.1
-      openai: 5.11.0(zod@3.25.67)
-      zod: 3.25.67
-    optionalDependencies:
-      '@modelcontextprotocol/sdk': 1.18.0
-    transitivePeerDependencies:
-      - supports-color
-      - ws
-    dev: true
-
   /@openai/agents-core@0.0.15(ws@8.18.3)(zod@3.25.67):
     resolution: {integrity: sha512-ODTqttjW0s0ejBe5PKnYRlFbJSZH2IO6OtUlRhIKmWiWrX6pGRxvpKjTSOXy8DEtpRHBj6Nhky0UoSlO6eOkDQ==}
     peerDependencies:
@@ -3137,10 +3118,10 @@
   /@openai/agents-openai@0.0.14(zod@3.25.67):
     resolution: {integrity: sha512-qSGBictwfJ3dMhC3QvqOLMm8RVZ/eIYNcFNLHps7hWeB1xeDGJFDZ/X7dDicejOeEXbi/nGe1ry6LbXDYSo3uQ==}
     dependencies:
-      '@openai/agents-core': 0.0.14(zod@3.25.67)
+      '@openai/agents-core': 0.0.14(ws@8.18.3)(zod@3.25.67)
       '@openai/zod': /zod@3.25.67
       debug: 4.4.1
-      openai: 5.11.0(zod@3.25.67)
+      openai: 5.11.0(ws@8.18.3)(zod@3.25.67)
     transitivePeerDependencies:
       - supports-color
       - ws
@@ -3193,7 +3174,7 @@
   /@openai/agents@0.0.14(zod@3.25.67):
     resolution: {integrity: sha512-67FwkSxlid8/fFzIDMBuIvDQJ2Egf7PCpI7zp2JAlIlsz4UZVSlptNcN63RCG2xP6X2XqsdyjPke8ZDEKVrePw==}
     dependencies:
-      '@openai/agents-core': 0.0.14(zod@3.25.67)
+      '@openai/agents-core': 0.0.14(ws@8.18.3)(zod@3.25.67)
       '@openai/agents-openai': 0.0.14(zod@3.25.67)
       '@openai/agents-realtime': 0.0.14(zod@3.25.67)
       debug: 4.4.1
@@ -3807,20 +3788,20 @@
       '@types/yargs-parser': 21.0.3
     dev: true
 
-  /@typescript-eslint/eslint-plugin@8.49.0(@typescript-eslint/parser@8.49.0)(eslint@9.39.2)(typescript@5.4.4):
-    resolution: {integrity: sha512-JXij0vzIaTtCwu6SxTh8qBc66kmf1xs7pI4UOiMDFVct6q86G0Zs7KRcEoJgY3Cav3x5Tq0MF5jwgpgLqgKG3A==}
+  /@typescript-eslint/eslint-plugin@8.50.0(@typescript-eslint/parser@8.50.0)(eslint@9.39.2)(typescript@5.4.4):
+    resolution: {integrity: sha512-O7QnmOXYKVtPrfYzMolrCTfkezCJS9+ljLdKW/+DCvRsc3UAz+sbH6Xcsv7p30+0OwUbeWfUDAQE0vpabZ3QLg==}
     engines: {node: ^18.18.0 || ^20.9.0 || >=21.1.0}
     peerDependencies:
-      '@typescript-eslint/parser': ^8.49.0
+      '@typescript-eslint/parser': ^8.50.0
       eslint: ^8.57.0 || ^9.0.0
       typescript: '>=4.8.4 <6.0.0'
     dependencies:
       '@eslint-community/regexpp': 4.12.2
-      '@typescript-eslint/parser': 8.49.0(eslint@9.39.2)(typescript@5.4.4)
-      '@typescript-eslint/scope-manager': 8.49.0
-      '@typescript-eslint/type-utils': 8.49.0(eslint@9.39.2)(typescript@5.4.4)
-      '@typescript-eslint/utils': 8.49.0(eslint@9.39.2)(typescript@5.4.4)
-      '@typescript-eslint/visitor-keys': 8.49.0
+      '@typescript-eslint/parser': 8.50.0(eslint@9.39.2)(typescript@5.4.4)
+      '@typescript-eslint/scope-manager': 8.50.0
+      '@typescript-eslint/type-utils': 8.50.0(eslint@9.39.2)(typescript@5.4.4)
+      '@typescript-eslint/utils': 8.50.0(eslint@9.39.2)(typescript@5.4.4)
+      '@typescript-eslint/visitor-keys': 8.50.0
       eslint: 9.39.2
       ignore: 7.0.5
       natural-compare: 1.4.0
@@ -3830,17 +3811,17 @@
       - supports-color
     dev: true
 
-  /@typescript-eslint/parser@8.49.0(eslint@9.39.2)(typescript@5.4.4):
-    resolution: {integrity: sha512-N9lBGA9o9aqb1hVMc9hzySbhKibHmB+N3IpoShyV6HyQYRGIhlrO5rQgttypi+yEeKsKI4idxC8Jw6gXKD4THA==}
+  /@typescript-eslint/parser@8.50.0(eslint@9.39.2)(typescript@5.4.4):
+    resolution: {integrity: sha512-6/cmF2piao+f6wSxUsJLZjck7OQsYyRtcOZS02k7XINSNlz93v6emM8WutDQSXnroG2xwYlEVHJI+cPA7CPM3Q==}
     engines: {node: ^18.18.0 || ^20.9.0 || >=21.1.0}
     peerDependencies:
       eslint: ^8.57.0 || ^9.0.0
       typescript: '>=4.8.4 <6.0.0'
     dependencies:
-      '@typescript-eslint/scope-manager': 8.49.0
-      '@typescript-eslint/types': 8.49.0
-      '@typescript-eslint/typescript-estree': 8.49.0(typescript@5.4.4)
-      '@typescript-eslint/visitor-keys': 8.49.0
+      '@typescript-eslint/scope-manager': 8.50.0
+      '@typescript-eslint/types': 8.50.0
+      '@typescript-eslint/typescript-estree': 8.50.0(typescript@5.4.4)
+      '@typescript-eslint/visitor-keys': 8.50.0
       debug: 4.4.3
       eslint: 9.39.2
       typescript: 5.4.4
@@ -3848,30 +3829,30 @@
       - supports-color
     dev: true
 
-  /@typescript-eslint/project-service@8.49.0(typescript@5.4.4):
-    resolution: {integrity: sha512-/wJN0/DKkmRUMXjZUXYZpD1NEQzQAAn9QWfGwo+Ai8gnzqH7tvqS7oNVdTjKqOcPyVIdZdyCMoqN66Ia789e7g==}
+  /@typescript-eslint/project-service@8.50.0(typescript@5.4.4):
+    resolution: {integrity: sha512-Cg/nQcL1BcoTijEWyx4mkVC56r8dj44bFDvBdygifuS20f3OZCHmFbjF34DPSi07kwlFvqfv/xOLnJ5DquxSGQ==}
     engines: {node: ^18.18.0 || ^20.9.0 || >=21.1.0}
     peerDependencies:
       typescript: '>=4.8.4 <6.0.0'
     dependencies:
-      '@typescript-eslint/tsconfig-utils': 8.49.0(typescript@5.4.4)
-      '@typescript-eslint/types': 8.49.0
+      '@typescript-eslint/tsconfig-utils': 8.50.0(typescript@5.4.4)
+      '@typescript-eslint/types': 8.50.0
       debug: 4.4.3
       typescript: 5.4.4
     transitivePeerDependencies:
       - supports-color
     dev: true
 
-  /@typescript-eslint/scope-manager@8.49.0:
-    resolution: {integrity: sha512-npgS3zi+/30KSOkXNs0LQXtsg9ekZ8OISAOLGWA/ZOEn0ZH74Ginfl7foziV8DT+D98WfQ5Kopwqb/PZOaIJGg==}
+  /@typescript-eslint/scope-manager@8.50.0:
+    resolution: {integrity: sha512-xCwfuCZjhIqy7+HKxBLrDVT5q/iq7XBVBXLn57RTIIpelLtEIZHXAF/Upa3+gaCpeV1NNS5Z9A+ID6jn50VD4A==}
     engines: {node: ^18.18.0 || ^20.9.0 || >=21.1.0}
     dependencies:
-      '@typescript-eslint/types': 8.49.0
-      '@typescript-eslint/visitor-keys': 8.49.0
-    dev: true
-
-  /@typescript-eslint/tsconfig-utils@8.49.0(typescript@5.4.4):
-    resolution: {integrity: sha512-8prixNi1/6nawsRYxet4YOhnbW+W9FK/bQPxsGB1D3ZrDzbJ5FXw5XmzxZv82X3B+ZccuSxo/X8q9nQ+mFecWA==}
+      '@typescript-eslint/types': 8.50.0
+      '@typescript-eslint/visitor-keys': 8.50.0
+    dev: true
+
+  /@typescript-eslint/tsconfig-utils@8.50.0(typescript@5.4.4):
+    resolution: {integrity: sha512-vxd3G/ybKTSlm31MOA96gqvrRGv9RJ7LGtZCn2Vrc5htA0zCDvcMqUkifcjrWNNKXHUU3WCkYOzzVSFBd0wa2w==}
     engines: {node: ^18.18.0 || ^20.9.0 || >=21.1.0}
     peerDependencies:
       typescript: '>=4.8.4 <6.0.0'
@@ -3879,16 +3860,16 @@
       typescript: 5.4.4
     dev: true
 
-  /@typescript-eslint/type-utils@8.49.0(eslint@9.39.2)(typescript@5.4.4):
-    resolution: {integrity: sha512-KTExJfQ+svY8I10P4HdxKzWsvtVnsuCifU5MvXrRwoP2KOlNZ9ADNEWWsQTJgMxLzS5VLQKDjkCT/YzgsnqmZg==}
+  /@typescript-eslint/type-utils@8.50.0(eslint@9.39.2)(typescript@5.4.4):
+    resolution: {integrity: sha512-7OciHT2lKCewR0mFoBrvZJ4AXTMe/sYOe87289WAViOocEmDjjv8MvIOT2XESuKj9jp8u3SZYUSh89QA4S1kQw==}
     engines: {node: ^18.18.0 || ^20.9.0 || >=21.1.0}
     peerDependencies:
       eslint: ^8.57.0 || ^9.0.0
       typescript: '>=4.8.4 <6.0.0'
     dependencies:
-      '@typescript-eslint/types': 8.49.0
-      '@typescript-eslint/typescript-estree': 8.49.0(typescript@5.4.4)
-      '@typescript-eslint/utils': 8.49.0(eslint@9.39.2)(typescript@5.4.4)
+      '@typescript-eslint/types': 8.50.0
+      '@typescript-eslint/typescript-estree': 8.50.0(typescript@5.4.4)
+      '@typescript-eslint/utils': 8.50.0(eslint@9.39.2)(typescript@5.4.4)
       debug: 4.4.3
       eslint: 9.39.2
       ts-api-utils: 2.1.0(typescript@5.4.4)
@@ -3897,21 +3878,21 @@
       - supports-color
     dev: true
 
-  /@typescript-eslint/types@8.49.0:
-    resolution: {integrity: sha512-e9k/fneezorUo6WShlQpMxXh8/8wfyc+biu6tnAqA81oWrEic0k21RHzP9uqqpyBBeBKu4T+Bsjy9/b8u7obXQ==}
+  /@typescript-eslint/types@8.50.0:
+    resolution: {integrity: sha512-iX1mgmGrXdANhhITbpp2QQM2fGehBse9LbTf0sidWK6yg/NE+uhV5dfU1g6EYPlcReYmkE9QLPq/2irKAmtS9w==}
     engines: {node: ^18.18.0 || ^20.9.0 || >=21.1.0}
     dev: true
 
-  /@typescript-eslint/typescript-estree@8.49.0(typescript@5.4.4):
-    resolution: {integrity: sha512-jrLdRuAbPfPIdYNppHJ/D0wN+wwNfJ32YTAm10eJVsFmrVpXQnDWBn8niCSMlWjvml8jsce5E/O+86IQtTbJWA==}
+  /@typescript-eslint/typescript-estree@8.50.0(typescript@5.4.4):
+    resolution: {integrity: sha512-W7SVAGBR/IX7zm1t70Yujpbk+zdPq/u4soeFSknWFdXIFuWsBGBOUu/Tn/I6KHSKvSh91OiMuaSnYp3mtPt5IQ==}
     engines: {node: ^18.18.0 || ^20.9.0 || >=21.1.0}
     peerDependencies:
       typescript: '>=4.8.4 <6.0.0'
     dependencies:
-      '@typescript-eslint/project-service': 8.49.0(typescript@5.4.4)
-      '@typescript-eslint/tsconfig-utils': 8.49.0(typescript@5.4.4)
-      '@typescript-eslint/types': 8.49.0
-      '@typescript-eslint/visitor-keys': 8.49.0
+      '@typescript-eslint/project-service': 8.50.0(typescript@5.4.4)
+      '@typescript-eslint/tsconfig-utils': 8.50.0(typescript@5.4.4)
+      '@typescript-eslint/types': 8.50.0
+      '@typescript-eslint/visitor-keys': 8.50.0
       debug: 4.4.3
       minimatch: 9.0.5
       semver: 7.7.2
@@ -3922,28 +3903,28 @@
       - supports-color
     dev: true
 
-  /@typescript-eslint/utils@8.49.0(eslint@9.39.2)(typescript@5.4.4):
-    resolution: {integrity: sha512-N3W7rJw7Rw+z1tRsHZbK395TWSYvufBXumYtEGzypgMUthlg0/hmCImeA8hgO2d2G4pd7ftpxxul2J8OdtdaFA==}
+  /@typescript-eslint/utils@8.50.0(eslint@9.39.2)(typescript@5.4.4):
+    resolution: {integrity: sha512-87KgUXET09CRjGCi2Ejxy3PULXna63/bMYv72tCAlDJC3Yqwln0HiFJ3VJMst2+mEtNtZu5oFvX4qJGjKsnAgg==}
     engines: {node: ^18.18.0 || ^20.9.0 || >=21.1.0}
     peerDependencies:
       eslint: ^8.57.0 || ^9.0.0
       typescript: '>=4.8.4 <6.0.0'
     dependencies:
       '@eslint-community/eslint-utils': 4.9.0(eslint@9.39.2)
-      '@typescript-eslint/scope-manager': 8.49.0
-      '@typescript-eslint/types': 8.49.0
-      '@typescript-eslint/typescript-estree': 8.49.0(typescript@5.4.4)
+      '@typescript-eslint/scope-manager': 8.50.0
+      '@typescript-eslint/types': 8.50.0
+      '@typescript-eslint/typescript-estree': 8.50.0(typescript@5.4.4)
       eslint: 9.39.2
       typescript: 5.4.4
     transitivePeerDependencies:
       - supports-color
     dev: true
 
-  /@typescript-eslint/visitor-keys@8.49.0:
-    resolution: {integrity: sha512-LlKaciDe3GmZFphXIc79THF/YYBugZ7FS1pO581E/edlVVNbZKDy93evqmrfQ9/Y4uN0vVhX4iuchq26mK/iiA==}
+  /@typescript-eslint/visitor-keys@8.50.0:
+    resolution: {integrity: sha512-Xzmnb58+Db78gT/CCj/PVCvK+zxbnsw6F+O1oheYszJbBSdEjVhQi3C/Xttzxgi/GLmpvOggRs1RFpiJ8+c34Q==}
     engines: {node: ^18.18.0 || ^20.9.0 || >=21.1.0}
     dependencies:
-      '@typescript-eslint/types': 8.49.0
+      '@typescript-eslint/types': 8.50.0
       eslint-visitor-keys: 4.2.1
     dev: true
 
@@ -3984,7 +3965,6 @@
       vite: 5.4.14(@types/node@20.10.5)
     dev: true
 
-<<<<<<< HEAD
   /@vitest/mocker@2.1.9(vite@5.4.14):
     resolution: {integrity: sha512-tVL6uJgoUdi6icpxmdrn5YNo3g3Dxv+IHJBr0GXHaEdTcw3F+cPKnsXFhli6nO+f/6SDKPHEK1UN+k+TQv0Ehg==}
     peerDependencies:
@@ -3999,11 +3979,9 @@
       '@vitest/spy': 2.1.9
       estree-walker: 3.0.3
       magic-string: 0.30.19
-      vite: 5.4.14(@types/node@20.10.5)
-    dev: true
-
-=======
->>>>>>> e085b589
+      vite: 5.4.14(@types/node@20.19.9)
+    dev: true
+
   /@vitest/pretty-format@2.1.9:
     resolution: {integrity: sha512-KhRIdGV2U9HOUzxfiHmY8IFHTdqtOhIzCpd8WRdJiE7D/HUcZVD0EgQCVjm+Q9gkUXWgBvMmTtZgIG48wq7sOQ==}
     dependencies:
@@ -6628,7 +6606,7 @@
       '@jest/expect': 29.7.0
       '@jest/test-result': 29.7.0
       '@jest/types': 29.6.3
-      '@types/node': 20.19.16
+      '@types/node': 22.19.1
       chalk: 4.1.2
       co: 4.6.0
       dedent: 1.7.0
@@ -6717,7 +6695,7 @@
       - supports-color
     dev: true
 
-  /jest-config@29.7.0(@types/node@20.19.16):
+  /jest-config@29.7.0(@types/node@22.19.1):
     resolution: {integrity: sha512-uXbpfeQ7R6TZBqI3/TxCU4q4ttk3u0PJeC+E0zbfSoSjq6bJ7buBPxzQPL0ifrkY4DNu4JUdk0ImlBUYi840eQ==}
     engines: {node: ^14.15.0 || ^16.10.0 || >=18.0.0}
     peerDependencies:
@@ -6732,7 +6710,7 @@
       '@babel/core': 7.28.4
       '@jest/test-sequencer': 29.7.0
       '@jest/types': 29.6.3
-      '@types/node': 20.19.16
+      '@types/node': 22.19.1
       babel-jest: 29.7.0(@babel/core@7.28.4)
       chalk: 4.1.2
       ci-info: 3.9.0
@@ -6792,7 +6770,7 @@
       '@jest/environment': 29.7.0
       '@jest/fake-timers': 29.7.0
       '@jest/types': 29.6.3
-      '@types/node': 20.19.16
+      '@types/node': 22.19.1
       jest-mock: 29.7.0
       jest-util: 29.7.0
     dev: true
@@ -6914,7 +6892,7 @@
       '@jest/test-result': 29.7.0
       '@jest/transform': 29.7.0
       '@jest/types': 29.6.3
-      '@types/node': 20.19.16
+      '@types/node': 22.19.1
       chalk: 4.1.2
       emittery: 0.13.1
       graceful-fs: 4.2.11
@@ -6945,7 +6923,7 @@
       '@jest/test-result': 29.7.0
       '@jest/transform': 29.7.0
       '@jest/types': 29.6.3
-      '@types/node': 20.19.16
+      '@types/node': 22.19.1
       chalk: 4.1.2
       cjs-module-lexer: 1.4.3
       collect-v8-coverage: 1.0.2
@@ -7022,7 +7000,7 @@
     dependencies:
       '@jest/test-result': 29.7.0
       '@jest/types': 29.6.3
-      '@types/node': 20.19.16
+      '@types/node': 22.19.1
       ansi-escapes: 4.3.2
       chalk: 4.1.2
       emittery: 0.13.1
@@ -7798,21 +7776,6 @@
       zod: 3.25.67
     dev: true
 
-  /openai@5.11.0(zod@3.25.67):
-    resolution: {integrity: sha512-+AuTc5pVjlnTuA9zvn8rA/k+1RluPIx9AD4eDcnutv6JNwHHZxIhkFy+tmMKCvmMFDQzfA/r1ujvPWB19DQkYg==}
-    hasBin: true
-    peerDependencies:
-      ws: ^8.18.0
-      zod: ^3.23.8
-    peerDependenciesMeta:
-      ws:
-        optional: true
-      zod:
-        optional: true
-    dependencies:
-      zod: 3.25.67
-    dev: true
-
   /openai@5.11.0(zod@3.25.76):
     resolution: {integrity: sha512-+AuTc5pVjlnTuA9zvn8rA/k+1RluPIx9AD4eDcnutv6JNwHHZxIhkFy+tmMKCvmMFDQzfA/r1ujvPWB19DQkYg==}
     hasBin: true
@@ -8236,7 +8199,6 @@
   /punycode@2.3.1:
     resolution: {integrity: sha512-vYt7UD1U9Wg6138shLtLOvdAu+8DsC/ilFtEVHcH+wydcSpNE20AfSOduf6MkRFahL5FY7X1oU7nKVZFtfq8Fg==}
     engines: {node: '>=6'}
-    requiresBuild: true
     dev: true
 
   /pure-rand@6.1.0:
@@ -9936,6 +9898,64 @@
       rollup: 4.35.0
     optionalDependencies:
       fsevents: 2.3.3
+    dev: true
+
+  /vitest@2.1.9(@types/node@20.10.5):
+    resolution: {integrity: sha512-MSmPM9REYqDGBI8439mA4mWhV5sKmDlBKWIYbA3lRb2PTHACE0mgKwA8yQ2xq9vxDTuk4iPrECBAEW2aoFXY0Q==}
+    engines: {node: ^18.0.0 || >=20.0.0}
+    hasBin: true
+    peerDependencies:
+      '@edge-runtime/vm': '*'
+      '@types/node': ^18.0.0 || >=20.0.0
+      '@vitest/browser': 2.1.9
+      '@vitest/ui': 2.1.9
+      happy-dom: '*'
+      jsdom: '*'
+    peerDependenciesMeta:
+      '@edge-runtime/vm':
+        optional: true
+      '@types/node':
+        optional: true
+      '@vitest/browser':
+        optional: true
+      '@vitest/ui':
+        optional: true
+      happy-dom:
+        optional: true
+      jsdom:
+        optional: true
+    dependencies:
+      '@types/node': 20.10.5
+      '@vitest/expect': 2.1.9
+      '@vitest/mocker': 2.1.9(vite@5.4.14)
+      '@vitest/pretty-format': 2.1.9
+      '@vitest/runner': 2.1.9
+      '@vitest/snapshot': 2.1.9
+      '@vitest/spy': 2.1.9
+      '@vitest/utils': 2.1.9
+      chai: 5.2.0
+      debug: 4.4.3
+      expect-type: 1.2.0
+      magic-string: 0.30.19
+      pathe: 1.1.2
+      std-env: 3.8.1
+      tinybench: 2.9.0
+      tinyexec: 0.3.2
+      tinypool: 1.0.2
+      tinyrainbow: 1.2.0
+      vite: 5.4.14(@types/node@20.10.5)
+      vite-node: 2.1.9(@types/node@20.10.5)
+      why-is-node-running: 2.3.0
+    transitivePeerDependencies:
+      - less
+      - lightningcss
+      - msw
+      - sass
+      - sass-embedded
+      - stylus
+      - sugarss
+      - supports-color
+      - terser
     dev: true
 
   /vitest@2.1.9(@types/node@20.10.5)(msw@2.6.6):
@@ -10023,7 +10043,7 @@
     dependencies:
       '@types/node': 20.19.16
       '@vitest/expect': 2.1.9
-      '@vitest/mocker': 2.1.9(msw@2.6.6)(vite@5.4.14)
+      '@vitest/mocker': 2.1.9(vite@5.4.14)
       '@vitest/pretty-format': 2.1.9
       '@vitest/runner': 2.1.9
       '@vitest/snapshot': 2.1.9
@@ -10081,7 +10101,7 @@
     dependencies:
       '@types/node': 20.19.9
       '@vitest/expect': 2.1.9
-      '@vitest/mocker': 2.1.9(msw@2.6.6)(vite@5.4.14)
+      '@vitest/mocker': 2.1.9(vite@5.4.14)
       '@vitest/pretty-format': 2.1.9
       '@vitest/runner': 2.1.9
       '@vitest/snapshot': 2.1.9
