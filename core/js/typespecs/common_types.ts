--- conflicted
+++ resolved
@@ -27,11 +27,8 @@
   "user",
   "project_score",
   "project_tag",
-<<<<<<< HEAD
+  "function",
   "view",
-=======
-  "function",
->>>>>>> 99f906bf
 ]);
 export type ObjectType = z.infer<typeof objectTypes>;
 
