import { extendZodWithOpenApi } from "@asteasolutions/zod-to-openapi";
import { z } from "zod";
extendZodWithOpenApi(z);
import { promptDataSchema } from "./prompt";
import { chatCompletionMessageParamSchema } from "./openai/messages";
import { customTypes } from "./custom_types";
import { gitMetadataSettingsSchema, repoInfoSchema } from "./git_types";
import { objectReferenceSchema } from "./common_types";

export const validRuntimesEnum = z.enum(["node", "python"]);
export type Runtime = z.infer<typeof validRuntimesEnum>;

export const functionTypeEnum = z.enum(["llm", "scorer", "task", "tool"]);
export type FunctionType = z.infer<typeof functionTypeEnum>;

export const runtimeContextSchema = z.object({
  runtime: validRuntimesEnum,
  version: z.string(),
});
export type RuntimeContext = z.infer<typeof runtimeContextSchema>;

export const functionIdSchema = z
  .union([
    z
      .object({
        function_id: z.string().describe("The ID of the function"),
        version: z.string().optional().describe("The version of the function"),
      })
      .describe("Function id")
      .openapi({ title: "function_id" }),
    z
      .object({
        project_name: z
          .string()
          .describe("The name of the project containing the function"),
        slug: z.string().describe("The slug of the function"),
        version: z.string().optional().describe("The version of the function"),
      })
      .describe("Project name and slug")
      .openapi({ title: "project_slug" }),
    z
      .object({
        global_function: z
          .string()
          .describe(
            "The name of the global function. Currently, the global namespace includes the functions in autoevals",
          ),
      })
      .describe("Global function name")
      .openapi({ title: "global_function" }),
    z
      .object({
        prompt_session_id: z.string().describe("The ID of the prompt session"),
        prompt_session_function_id: z
          .string()
          .describe("The ID of the function in the prompt session"),
        version: z.string().optional().describe("The version of the function"),
      })
      .describe("Prompt session id")
      .openapi({ title: "prompt_session_id" }),
    z
      .object({
        inline_context: runtimeContextSchema,
        code: z.string().describe("The inline code to execute"),
        name: z
          .string()
          .nullish()
          .describe("The name of the inline code function"),
      })
      .describe("Inline code function")
      .openapi({ title: "inline_code" }),
    z
      .object({
        inline_prompt: promptDataSchema,
        name: z.string().nullish().describe("The name of the inline prompt"),
      })
      .describe("Inline prompt definition")
      .openapi({ title: "inline_prompt" }),
  ])
  .describe("Options for identifying a function")
  .openapi("FunctionId");

export type FunctionId = z.infer<typeof functionIdSchema>;

export const useFunctionSchema = functionIdSchema;

export const streamingModeEnum = z.enum(["auto", "parallel"]);
export type StreamingMode = z.infer<typeof streamingModeEnum>;

export const invokeParent = z.union([
  z
    .object({
      object_type: z.enum(["project_logs", "experiment", "playground_logs"]),
      object_id: z
        .string()
        .describe("The id of the container object you are logging to"),
      row_ids: z
        .object({
          id: z.string().describe("The id of the row"),
          span_id: z.string().describe("The span_id of the row"),
          root_span_id: z.string().describe("The root_span_id of the row"),
        })
        .nullish()
        .describe("Identifiers for the row to to log a subspan under"),
      propagated_event: z
        .record(customTypes.unknown)
        .nullish()
        .describe(
          "Include these properties in every span created under this parent",
        ),
    })
    .describe("Span parent properties")
    .openapi({ title: "span_parent_struct" }),
  z
    .string()
    .optional()
    .describe(
      "The parent's span identifier, created by calling `.export()` on a span",
    ),
]);

export const invokeFunctionNonIdArgsSchema = z.object({
  input: customTypes.unknown
    .optional()
    .describe(
      "Argument to the function, which can be any JSON serializable value",
    ),
  expected: customTypes.unknown
    .optional()
    .describe("The expected output of the function"),
  metadata: z
    .record(z.string(), z.unknown())
    .nullish()
    .describe("Any relevant metadata"),
  messages: z
    .array(chatCompletionMessageParamSchema)
    .optional()
    .describe(
      "If the function is an LLM, additional messages to pass along to it",
    ),
  parent: invokeParent.describe("Options for tracing the function call"),
  stream: z
    .boolean()
    .nullish()
    .describe(
      "Whether to stream the response. If true, results will be returned in the Braintrust SSE format.",
    ),
  mode: streamingModeEnum
    .nullish()
    .describe("The mode format of the returned value (defaults to 'auto')"),
});

export const invokeFunctionSchema = functionIdSchema
  .and(invokeFunctionNonIdArgsSchema)
  .openapi("InvokeFunction");
export type InvokeFunctionRequest = z.infer<typeof invokeFunctionSchema>;

export const invokeApiSchema = invokeFunctionNonIdArgsSchema
  .merge(
    z.object({
      version: z.string().optional().describe("The version of the function"),
    }),
  )
  .describe("The request to invoke a function")
  .openapi("InvokeApi");

export const runEvalSchema = z
  .object({
    project_id: z
      .string()
      .describe("Unique identifier for the project to run the eval in"),
    data: z
      .union([
        z
          .object({
            dataset_id: z.string(),
            _internal_btql: z.record(z.string(), z.unknown()).nullish(),
          })
          .describe("Dataset id")
          .openapi({ title: "dataset_id" }),
        z
          .object({
            project_name: z.string(),
            dataset_name: z.string(),
            _internal_btql: z.record(z.string(), z.unknown()).nullish(),
          })
          .describe("Project and dataset name")
          .openapi({ title: "project_dataset_name" }),
        z
          .object({
            data: z.array(z.unknown()), // TODO: More specific schema for these?
          })
          .describe("Dataset rows")
          .openapi({ title: "dataset_rows" }),
      ])
      .describe("The dataset to use"),
    task: functionIdSchema.describe("The function to evaluate"),
    scores: z
      .array(functionIdSchema)
      .describe("The functions to score the eval on"),
    experiment_name: z
      .string()
      .optional()
      .describe(
        "An optional name for the experiment created by this eval. If it conflicts with an existing experiment, it will be suffixed with a unique identifier.",
      ),
    metadata: z
      .record(customTypes.unknown)
      .optional()
      .describe(
        "Optional experiment-level metadata to store about the evaluation. You can later use this to slice & dice across experiments.",
      ),
    parent: invokeParent.describe("Options for tracing the evaluation"),
    stream: z
      .boolean()
      .optional()
      .describe(
        "Whether to stream the results of the eval. If true, the request will return two events: one to indicate the experiment has started, and another upon completion. If false, the request will return the evaluation's summary upon completion.",
      ),
    trial_count: z
      .number()
      .nullish()
      .describe(
        "The number of times to run the evaluator per input. This is useful for evaluating applications that have non-deterministic behavior and gives you both a stronger aggregate measure and a sense of the variance in the results.",
      ),
    is_public: z
      .boolean()
      .nullish()
      .describe("Whether the experiment should be public. Defaults to false."),
    timeout: z
      .number()
      .nullish()
      .describe(
        "The maximum duration, in milliseconds, to run the evaluation. Defaults to undefined, in which case there is no timeout.",
      ),
    max_concurrency: z
      .number()
      .nullish()
      .describe(
        "The maximum number of tasks/scorers that will be run concurrently. Defaults to undefined, in which case there is no max concurrency.",
      ),
    base_experiment_name: z
      .string()
      .nullish()
      .describe(
        "An optional experiment name to use as a base. If specified, the new experiment will be summarized and compared to this experiment.",
      ),
    base_experiment_id: z
      .string()
      .nullish()
      .describe(
        "An optional experiment id to use as a base. If specified, the new experiment will be summarized and compared to this experiment.",
      ),
    git_metadata_settings: gitMetadataSettingsSchema
      .nullish()
      .describe(
        "Optional settings for collecting git metadata. By default, will collect all git metadata fields allowed in org-level settings.",
      ),
    repo_info: repoInfoSchema
      .nullish()
      .describe(
        "Optionally explicitly specify the git metadata for this experiment. This takes precedence over `gitMetadataSettings` if specified.",
      ),
  })
  .openapi("RunEval");

export type RunEvalRequest = z.infer<typeof runEvalSchema>;

export const baseSSEEventSchema = z.object({
  id: z.string().optional(),
  data: z.string(),
});

export const sseTextEventSchema = baseSSEEventSchema.merge(
  z.object({
    event: z.literal("text_delta"),
  }),
);

export const sseDataEventSchema = baseSSEEventSchema.merge(
  z.object({
    event: z.literal("json_delta"),
  }),
);

export const sseErrorEventSchema = baseSSEEventSchema.merge(
  z.object({
    event: z.literal("error"),
  }),
);

export const sseProgressEventSchema = baseSSEEventSchema.merge(
  z.object({
    event: z.literal("progress"),
  }),
);

export const sseConsoleEventSchema = baseSSEEventSchema.merge(
  z.object({
    event: z.literal("console"),
  }),
);

// Both start and end are no-op events that just help display progress
export const sseStartEventSchema = baseSSEEventSchema
  .omit({ data: true })
  .merge(
    z.object({
      event: z.literal("start"),
      data: z.literal(""),
    }),
  );

export const sseDoneEventSchema = baseSSEEventSchema.omit({ data: true }).merge(
  z.object({
    event: z.literal("done"),
    data: z.literal(""),
  }),
);

export const functionObjectTypeEnum = z
<<<<<<< HEAD
  .enum(["prompt", "tool", "scorer", "task", "graph"])
=======
  .enum(["prompt", "tool", "scorer", "task", "agent"])
>>>>>>> 964e0e93
  .openapi("FunctionObjectType");
export type FunctionObjectType = z.infer<typeof functionObjectTypeEnum>;
export const functionFormatEnum = z
  .enum(["llm", "code", "global", "graph"])
  .openapi("FunctionFormat");
export type FunctionFormat = z.infer<typeof functionFormatEnum>;
export const functionOutputTypeEnum = z
  .enum(["completion", "score", "any"])
  .openapi("FunctionOutputType");
export type FunctionOutputType = z.infer<typeof functionOutputTypeEnum>;

export const sseProgressEventDataSchema = z
  .object({
    id: z.string().describe("The id of the span this event is for"),
    object_type: functionObjectTypeEnum,
    origin: objectReferenceSchema.nullish().describe("The origin of the event"),
    format: functionFormatEnum,
    output_type: functionOutputTypeEnum,
    name: z.string(),
    event: z.enum([
      "text_delta",
      "json_delta",
      "error",
      "console",
      "start",
      "done",
      "progress",
    ]),
    data: z.string(), // This is the text_delta or json_delta
  })
  .openapi("SSEProgressEventData");
export type SSEProgressEventData = z.infer<typeof sseProgressEventDataSchema>;

export const sseConsoleEventDataSchema = z.object({
  stream: z.enum(["stderr", "stdout"]),
  message: z.string(),
});
export type SSEConsoleEventData = z.infer<typeof sseConsoleEventDataSchema>;

export const callEventSchema = z
  .union([
    sseTextEventSchema.openapi({ title: "text_delta" }),
    sseDataEventSchema.openapi({ title: "json_delta" }),
    sseProgressEventSchema.openapi({ title: "progress" }),
    sseErrorEventSchema.openapi({ title: "error" }),
    sseConsoleEventSchema.openapi({ title: "console" }),
    sseStartEventSchema.openapi({ title: "start" }),
    sseDoneEventSchema.openapi({ title: "done" }),
  ])
  .openapi("CallEvent");

export type CallEventSchema = z.infer<typeof callEventSchema>;

export const scoreSchema = z
  .union([
    z.object({
      name: z.string(),
      score: z.number().min(0).max(1).nullable().default(null), // Sometimes we get an empty value over the wire
      metadata: z
        .record(customTypes.unknown)
        .optional()
        .transform((data) => data ?? undefined),
    }),
    z.number().min(0).max(1),
    z.boolean().transform((b) => (b ? 1 : 0)),
    z.null(),
  ])
  .openapi("ScorerScore");

export const ifExistsEnum = z.enum(["error", "ignore", "replace"]);
export type IfExists = z.infer<typeof ifExistsEnum>;
export const DEFAULT_IF_EXISTS: IfExists = "error";

export const toolFunctionDefinitionSchema = z.object({
  type: z.literal("function"),
  function: z.object({
    name: z.string(),
    description: z.string().optional(),
    parameters: z.record(z.unknown()).optional(),
    strict: z.boolean().optional(),
  }),
});
export type ToolFunctionDefinition = z.infer<
  typeof toolFunctionDefinitionSchema
>;<|MERGE_RESOLUTION|>--- conflicted
+++ resolved
@@ -319,11 +319,7 @@
 );
 
 export const functionObjectTypeEnum = z
-<<<<<<< HEAD
-  .enum(["prompt", "tool", "scorer", "task", "graph"])
-=======
   .enum(["prompt", "tool", "scorer", "task", "agent"])
->>>>>>> 964e0e93
   .openapi("FunctionObjectType");
 export type FunctionObjectType = z.infer<typeof functionObjectTypeEnum>;
 export const functionFormatEnum = z
