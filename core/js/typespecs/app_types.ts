--- conflicted
+++ resolved
@@ -529,17 +529,12 @@
   })
   .openapi("CreateDataset");
 
-<<<<<<< HEAD
 const patchDatasetSchema = z
-  .object({
+  .strictObject({
     name: datasetSchema.shape.name.nullish(),
     description: datasetSchema.shape.description,
   })
   .strict()
-=======
-const patchDatasetSchema = createDatasetSchema
-  .omit({ project_id: true })
->>>>>>> 762ee565
   .openapi("PatchDataset");
 
 const createPromptSchema = promptSchema
