// Type definitions for operating on the app database.

import { extendZodWithOpenApi } from "@asteasolutions/zod-to-openapi";
import { z } from "zod";
import { objectNullish } from "../src/zod_util";
import { ObjectType, datetimeStringSchema } from "./common_types";
import { customTypes } from "./custom_types";
import { promptDataSchema } from "./prompt";
import { viewDataSchema, viewOptionsSchema, viewTypeEnum } from "./view";
import { functionDataSchema, functionTypeEnum } from "./functions";
import { savedFunctionIdSchema } from "./function_id";
import { repoInfoSchema } from "./git_types";
import { graphDataSchema } from "./graph";
extendZodWithOpenApi(z);

// Section: App DB table schemas

function generateBaseTableSchema(
  objectName: string,
  opts?: { uniqueName?: boolean },
) {
  let nameDescription = `Name of the ${objectName}`;
  if (opts?.uniqueName) {
    nameDescription += `. Within a project, ${objectName} names are unique`;
  }

  return z.object({
    id: z.string().uuid().describe(`Unique identifier for the ${objectName}`),
    project_id: z
      .string()
      .uuid()
      .describe(
        `Unique identifier for the project that the ${objectName} belongs under`,
      ),
    name: z.string().describe(nameDescription),
    description: z
      .string()
      .nullish()
      .describe(`Textual description of the ${objectName}`),
    created: datetimeStringSchema
      .nullish()
      .describe(`Date of ${objectName} creation`),
    deleted_at: datetimeStringSchema
      .nullish()
      .describe(
        `Date of ${objectName} deletion, or null if the ${objectName} is still active`,
      ),
    updated_at: datetimeStringSchema
      .nullish()
      .describe(`Date of last ${objectName} update`),
    user_id: z
      .string()
      .uuid()
      .nullish()
      .describe(`Identifies the user who created the ${objectName}`),
    metadata: z
      .record(customTypes.unknown)
      .nullish()
      .describe(`User-controlled metadata about the ${objectName}`),
  });
}

export const aclObjectTypeEnum = z
  .enum([
    "organization",
    "project",
    "experiment",
    "dataset",
    "prompt",
    "prompt_session",
    "group",
    "role",
    "org_member",
    "project_log",
    "org_project",
  ])
  .describe("The object type that the ACL applies to")
  .openapi("AclObjectType");
export type AclObjectType = z.infer<typeof aclObjectTypeEnum>;

const userBaseSchema = generateBaseTableSchema("user");
export const userSchema = z
  .object({
    id: userBaseSchema.shape.id,
    given_name: z.string().nullish().describe("Given name of the user"),
    family_name: z.string().nullish().describe("Family name of the user"),
    email: z.string().nullish().describe("The user's email"),
    avatar_url: z.string().nullish().describe("URL of the user's Avatar image"),
    created: userBaseSchema.shape.created,
  })
  .openapi("User");
export type User = z.infer<typeof userSchema>;

const organizationBaseSchema = generateBaseTableSchema("organization");
export const organizationSchema = z
  .object({
    id: organizationBaseSchema.shape.id,
    name: organizationBaseSchema.shape.name,
    api_url: z.string().nullish(),
    is_universal_api: z.boolean().nullish(),
    proxy_url: z.string().nullish(),
    realtime_url: z.string().nullish(),
    created: organizationBaseSchema.shape.created,
  })
  .openapi("Organization");
export type Organization = z.infer<typeof organizationSchema>;

export const maxOverWindowSchema = z
  .object({
    window_size_days: z.number().int().positive(),
    max_value: z.number().nonnegative(),
  })
  .openapi("MaxOverWindow");

export type MaxOverWindow = z.infer<typeof maxOverWindowSchema>;

export const resourcesSchema = z
  .object({
    org_id: organizationSchema.shape.id,
    forbid_toggle_experiment_public_to_private: z.boolean().nullish(),
    num_private_experiment_row_actions: maxOverWindowSchema.nullish(),
    forbid_insert_datasets: z.boolean().nullish(),
    forbid_insert_prompt_sessions: z.boolean().nullish(),
    forbid_access_sql_explorer: z.boolean().nullish(),
    num_production_log_row_actions: maxOverWindowSchema.nullish(),
    num_dataset_row_actions: maxOverWindowSchema.nullish(),
  })
  .openapi("Resources");

export type Resources = z.infer<typeof resourcesSchema>;

export const memberSchema = z
  .object({
    org_id: organizationSchema.shape.id,
    user_id: userSchema.shape.id,
  })
  .openapi("Member");
export type Member = z.infer<typeof memberSchema>;

const aiSecretBaseSchema = generateBaseTableSchema("AI secret");
export const aiSecretSchema = z
  .object({
    id: aiSecretBaseSchema.shape.id,
    created: aiSecretBaseSchema.shape.created,
    updated_at: aiSecretBaseSchema.shape.updated_at,
    org_id: organizationSchema.shape.id,
    name: aiSecretBaseSchema.shape.name,
    type: z.string().nullish(),
    metadata: z.record(customTypes.unknown).nullish(),
    preview_secret: z.string().nullish(),
  })
  .openapi("AISecret");
export type AISecret = z.infer<typeof aiSecretSchema>;

export const envVarObjectTypeEnum = z
  .enum(["organization", "project", "function"])
  .describe("The type of the object the environment variable is scoped for");

const envVarBaseSchema = generateBaseTableSchema("environment variable");
export const envVarSchema = z
  .object({
    id: envVarBaseSchema.shape.id,
    object_type: envVarObjectTypeEnum,
    object_id: z
      .string()
      .uuid()
      .describe("The id of the object the environment variable is scoped for"),
    name: z.string().describe("The name of the environment variable"),
    created: envVarBaseSchema.shape.created,
    used: datetimeStringSchema
      .nullish()
      .describe(`Date the environment variable was last used`),
  })
  .openapi("EnvVar");
export type EnvVar = z.infer<typeof envVarSchema>;

const customColumnBaseSchema = generateBaseTableSchema("custom columns");
export const customColumnSchema = z
  .object({
    id: customColumnBaseSchema.shape.id,
    object_type: aclObjectTypeEnum,
    object_id: z
      .string()
      .uuid()
      .describe("The id of the object the custom column is scoped for"),
    subtype: aclObjectTypeEnum.nullable(),
    name: z.string().describe("The name of the custom column"),
    expr: z
      .string()
      .describe(
        "The expression used to extract the value for the custom column",
      ),
    created: customColumnBaseSchema.shape.created,
  })
  .openapi("CustomColumn");
export type CustomColumn = z.infer<typeof customColumnSchema>;

const apiKeyBaseSchema = generateBaseTableSchema("api key");
export const apiKeySchema = z
  .object({
    id: apiKeyBaseSchema.shape.id,
    created: apiKeyBaseSchema.shape.created,
    name: apiKeyBaseSchema.shape.name,
    preview_name: z.string(),
    user_id: userSchema.shape.id.nullish(),
    org_id: organizationSchema.shape.id.nullish(),
  })
  .openapi("ApiKey");
export type ApiKey = z.infer<typeof apiKeySchema>;

export const spanFieldOrderItem = z.object({
  object_type: z.string(),
  column_id: z.string(),
  position: z.string(),
  layout: z.literal("full").or(z.literal("two_column")).nullish(),
});
export type SpanFieldOrderItem = z.infer<typeof spanFieldOrderItem>;

export const projectSettingsSchema = z
  .object({
    comparison_key: z
      .string()
      .nullish()
      .describe("The key used to join two experiments (defaults to `input`)"),
    baseline_experiment_id: z
      .string()
      .uuid()
      .nullish()
      .describe(
        "The id of the experiment to use as the default baseline for comparisons",
      ),
    spanFieldOrder: z
      .array(spanFieldOrderItem)
      .nullish()
      .describe("The order of the fields to display in the trace view"),
  })
  .openapi("ProjectSettings");
export type ProjectSettings = z.infer<typeof projectSettingsSchema>;

const projectBaseSchema = generateBaseTableSchema("project");
export const projectSchema = z
  .object({
    id: projectBaseSchema.shape.id,
    org_id: z
      .string()
      .uuid()
      .describe(
        "Unique id for the organization that the project belongs under",
      ),
    name: projectBaseSchema.shape.name,
    created: projectBaseSchema.shape.created,
    deleted_at: projectBaseSchema.shape.deleted_at,
    user_id: projectBaseSchema.shape.user_id,
    settings: projectSettingsSchema.nullish(),
  })
  .openapi("Project");
export type Project = z.infer<typeof projectSchema>;

const datasetBaseSchema = generateBaseTableSchema("dataset", {
  uniqueName: true,
});
export const datasetSchema = z
  .object({
    id: datasetBaseSchema.shape.id,
    project_id: datasetBaseSchema.shape.project_id,
    name: datasetBaseSchema.shape.name,
    description: datasetBaseSchema.shape.description,
    created: datasetBaseSchema.shape.created,
    deleted_at: datasetBaseSchema.shape.deleted_at,
    user_id: datasetBaseSchema.shape.user_id,
    metadata: datasetBaseSchema.shape.metadata,
  })
  .openapi("Dataset");
export type Dataset = z.infer<typeof datasetSchema>;

export const promptLogIdLiteralSchema = z
  .literal("p")
  .describe("A literal 'p' which identifies the object as a project prompt");

export const playgroundLogsLogIdLiteralSchema = z
  .literal("x")
  .describe("A literal 'x' which identifies the object as a playground log");

export const promptBaseSchema = generateBaseTableSchema("prompt");
const promptSchemaObject = z.object({
  id: promptBaseSchema.shape.id,
  // This has to be copy/pasted because zod blows up when there are circular dependencies
  _xact_id: z
    .string()
    .describe(
      `The transaction id of an event is unique to the network operation that processed the event insertion. Transaction ids are monotonically increasing over time and can be used to retrieve a versioned snapshot of the prompt (see the \`version\` parameter)`,
    ),
  project_id: promptBaseSchema.shape.project_id,
  log_id: promptLogIdLiteralSchema,
  org_id: organizationSchema.shape.id,
  name: promptBaseSchema.shape.name,
  slug: z.string().describe("Unique identifier for the prompt"),
  description: promptBaseSchema.shape.description,
  created: promptBaseSchema.shape.created,
  prompt_data: promptDataSchema
    .nullish()
    .describe("The prompt, model, and its parameters"),
  tags: z.array(z.string()).nullish().describe("A list of tags for the prompt"),
  metadata: promptBaseSchema.shape.metadata,
  // An empty (unspecified) function_type is equivalent to "task".
  function_type: functionTypeEnum.nullish(),
});

export const promptSchema = promptSchemaObject.openapi("Prompt");
export type Prompt = z.infer<typeof promptSchema>;

<<<<<<< HEAD
export const codeBundleSchema = z
  .object({
    runtime_context: runtimeContextSchema,
    location: z.union([
      z
        .object({
          type: z.literal("experiment"),
          eval_name: z.string(),
          position: z.union([
            z.object({ type: z.literal("task") }),
            z
              .object({
                type: z.literal("scorer"),
                index: z.number().int().nonnegative(),
              })
              .openapi({ title: "scorer" }),
          ]),
        })
        .openapi({ title: "experiment" }),
      z
        .object({
          type: z.literal("function"),
          index: z.number().int().nonnegative(),
        })
        .openapi({ title: "function" }),
    ]),
    bundle_id: z.string(),
    preview: z.string().nullish().describe("A preview of the code"),
  })
  .openapi("CodeBundle");
export type CodeBundle = z.infer<typeof codeBundleSchema>;

export const functionDataSchema = z
  .union([
    z
      .object({
        type: z.literal("prompt"),
        // For backwards compatibility reasons, the prompt definition is hoisted out and stored
        // in the outer object
      })
      .openapi({ title: "prompt" }),
    z
      .object({
        type: z.literal("code"),
        data: z.union([
          z
            .object({
              type: z.literal("bundle"),
            })
            .and(codeBundleSchema)
            .openapi({ title: "bundle" }),
          z
            .object({
              type: z.literal("inline"),
              runtime_context: runtimeContextSchema,
              code: z.string(),
            })
            .openapi({ title: "inline" }),
        ]),
      })
      .openapi({ title: "code" }),
    graphDataSchema.openapi({
      title: "graph",
      description: "This feature is preliminary and unsupported.",
    }),
    z
      .object({
        type: z.literal("global"),
        name: z.string(),
      })
      .openapi({ title: "global" }),
  ])
  .openapi("FunctionData");

=======
>>>>>>> 267d4094
export const functionSchema = promptSchemaObject
  .merge(
    z.object({
      function_data: functionDataSchema,
      origin: z
        .object({
          object_type: aclObjectTypeEnum,
          object_id: z
            .string()
            .uuid()
            .describe("Id of the object the function is originating from"),
          internal: z
            .boolean()
            .nullish()
            .describe(
              "The function exists for internal purposes and should not be displayed in the list of functions.",
            ),
        })
        .nullish(),
      function_schema: z
        .object({
          parameters: customTypes.unknown,
          returns: customTypes.unknown.optional(),
        })
        .nullish()
        .describe("JSON schema for the function's parameters and return type"),
    }),
  )
  .openapi("Function");

// NOTE: suffix "Object" helps avoid a name conflict with the built-in `Function` type
export type FunctionObject = z.infer<typeof functionSchema>;

const experimentBaseSchema = generateBaseTableSchema("experiment", {
  uniqueName: true,
});
export const experimentSchema = z
  .object({
    id: experimentBaseSchema.shape.id,
    project_id: experimentBaseSchema.shape.project_id,
    name: experimentBaseSchema.shape.name,
    description: experimentBaseSchema.shape.description,
    created: experimentBaseSchema.shape.created,
    repo_info: repoInfoSchema.nullish(),
    commit: z
      .string()
      .nullish()
      .describe("Commit, taken directly from `repo_info.commit`"),
    base_exp_id: z
      .string()
      .uuid()
      .nullish()
      .describe(
        "Id of default base experiment to compare against when viewing this experiment",
      ),
    deleted_at: experimentBaseSchema.shape.deleted_at,
    dataset_id: z
      .string()
      .uuid()
      .nullish()
      .describe(
        "Identifier of the linked dataset, or null if the experiment is not linked to a dataset",
      ),
    dataset_version: z
      .string()
      .nullish()
      .describe(
        "Version number of the linked dataset the experiment was run against. This can be used to reproduce the experiment after the dataset has been modified.",
      ),
    public: z
      .boolean()
      .describe(
        "Whether or not the experiment is public. Public experiments can be viewed by anybody inside or outside the organization",
      ),
    user_id: experimentBaseSchema.shape.user_id,
    metadata: experimentBaseSchema.shape.metadata,
  })
  .openapi("Experiment");
export type Experiment = z.infer<typeof experimentSchema>;

const promptSessionBaseSchema = generateBaseTableSchema("promptSession", {
  uniqueName: true,
});
export const promptSessionSchema = z
  .object({
    id: promptSessionBaseSchema.shape.id,
    name: promptSessionBaseSchema.shape.name,
    description: promptSessionBaseSchema.shape.description,
    created: promptSessionBaseSchema.shape.created,
    deleted_at: promptSessionBaseSchema.shape.deleted_at,
    user_id: promptSessionBaseSchema.shape.user_id,
    project_id: promptSessionBaseSchema.shape.project_id,
    org_id: organizationSchema.shape.id
      .nullish()
      .describe(
        "This field is deprecated and will be removed in a future revision",
      ),
  })
  .openapi("PromptSession");
export type PromptSession = z.infer<typeof promptSessionSchema>;

export const permissionEnum = z
  .enum([
    "create",
    "read",
    "update",
    "delete",
    "create_acls",
    "read_acls",
    "update_acls",
    "delete_acls",
  ])
  .describe(
    [
      "Each permission permits a certain type of operation on an object in the system",
      "Permissions can be assigned to to objects on an individual basis, or grouped into roles",
    ].join("\n\n"),
  )
  .openapi("Permission");
export type Permission = z.infer<typeof permissionEnum>;

const roleBaseSchema = generateBaseTableSchema("role");
export const roleSchema = z
  .object({
    id: roleBaseSchema.shape.id,
    org_id: z
      .string()
      .uuid()
      .nullish()
      .describe(
        [
          "Unique id for the organization that the role belongs under",
          "A null org_id indicates a system role, which may be assigned to anybody and inherited by any other role, but cannot be edited.",
          "It is forbidden to change the org after creating a role",
        ].join("\n\n"),
      ),
    user_id: roleBaseSchema.shape.user_id,
    created: roleBaseSchema.shape.created,
    name: roleBaseSchema.shape.name,
    description: roleBaseSchema.shape.description,
    deleted_at: roleBaseSchema.shape.deleted_at,
    member_permissions: z
      .array(
        z.object({
          permission: permissionEnum,
          restrict_object_type: aclObjectTypeEnum.nullish(),
        }),
      )
      .nullish()
      .describe(
        "(permission, restrict_object_type) tuples which belong to this role",
      ),
    member_roles: z
      .array(z.string().uuid())
      .nullish()
      .describe(
        [
          "Ids of the roles this role inherits from",
          "An inheriting role has all the permissions contained in its member roles, as well as all of their inherited permissions",
        ].join("\n\n"),
      ),
  })
  .describe(
    [
      "A role is a collection of permissions which can be granted as part of an ACL",
      "Roles can consist of individual permissions, as well as a set of roles they inherit from",
    ].join("\n\n"),
  )
  .openapi("Role");
export type Role = z.infer<typeof roleSchema>;

const groupBaseSchema = generateBaseTableSchema("group");
export const groupSchema = z
  .object({
    id: groupBaseSchema.shape.id,
    org_id: z
      .string()
      .uuid()
      .describe(
        [
          "Unique id for the organization that the group belongs under",
          "It is forbidden to change the org after creating a group",
        ].join("\n\n"),
      ),
    user_id: groupBaseSchema.shape.user_id,
    created: groupBaseSchema.shape.created,
    name: groupBaseSchema.shape.name,
    description: groupBaseSchema.shape.description,
    deleted_at: groupBaseSchema.shape.deleted_at,
    member_users: z
      .array(z.string().uuid())
      .nullish()
      .describe("Ids of users which belong to this group"),
    member_groups: z
      .array(z.string().uuid())
      .nullish()
      .describe(
        [
          "Ids of the groups this group inherits from",
          "An inheriting group has all the users contained in its member groups, as well as all of their inherited users",
        ].join("\n\n"),
      ),
  })
  .describe(
    [
      "A group is a collection of users which can be assigned an ACL",
      "Groups can consist of individual users, as well as a set of groups they inherit from",
    ].join("\n\n"),
  )
  .openapi("Group");
export type Group = z.infer<typeof groupSchema>;

export const projectScoreTypeEnum = z
  .enum([
    "slider",
    "categorical",
    "weighted",
    "minimum",
    "maximum",
    "online",
    "free-form",
  ])
  .describe("The type of the configured score")
  .openapi("ProjectScoreType");
export type ProjectScoreType = z.infer<typeof projectScoreTypeEnum>;

export const projectScoreCategory = z
  .object({
    name: z.string().describe("Name of the category"),
    value: z
      .number()
      .describe(
        "Numerical value of the category. Must be between 0 and 1, inclusive",
      ),
  })
  .describe("For categorical-type project scores, defines a single category")
  .openapi("ProjectScoreCategory");
export type ProjectScoreCategory = z.infer<typeof projectScoreCategory>;

export const onlineScoreConfigSchema = z
  .object({
    sampling_rate: z
      .number()
      .min(0)
      .max(1)
      .describe("The sampling rate for online scoring"),
    scorers: z
      .array(savedFunctionIdSchema)
      .describe("The list of scorers to use for online scoring"),
    apply_to_root_span: z
      .boolean()
      .nullish()
      .describe(
        "Whether to trigger online scoring on the root span of each trace",
      ),
    apply_to_span_names: z
      .string()
      .array()
      .nullish()
      .describe("Trigger online scoring on any spans with a name in this list"),
  })
  .refine((val) => val.apply_to_root_span || val.apply_to_span_names?.length, {
    message: "Online scoring rule does not apply to any rows",
  })
  .openapi("OnlineScoreConfig");
export type OnlineScoreConfig = z.infer<typeof onlineScoreConfigSchema>;

const projectScoreBaseSchema = generateBaseTableSchema("project score");
export const projectScoreSchema = z
  .object({
    id: projectScoreBaseSchema.shape.id,
    project_id: projectScoreBaseSchema.shape.project_id,
    user_id: projectScoreBaseSchema.shape.user_id.unwrap().unwrap(),
    created: projectScoreBaseSchema.shape.created,
    name: projectScoreBaseSchema.shape.name,
    description: projectScoreBaseSchema.shape.description,
    score_type: projectScoreTypeEnum,
    categories: z
      .union([
        projectScoreCategory
          .array()
          .describe(
            "For categorical-type project scores, the list of all categories",
          )
          .openapi({ title: "categorical" }),
        z
          .record(z.number())
          .describe(
            "For weighted-type project scores, the weights of each score",
          )
          .openapi({ title: "weighted" }),
        z
          .array(z.string())
          .describe(
            "For minimum-type project scores, the list of included scores",
          )
          .openapi({ title: "minimum" }),
      ])
      .nullish()
      .openapi("ProjectScoreCategories"),
    config: z
      .object({
        multi_select: z.boolean().nullish(),
        destination: z.string().nullish(),
        online: onlineScoreConfigSchema.nullish(),
      })
      .nullish()
      .openapi("ProjectScoreConfig"),
    position: z
      .string()
      .nullish()
      .describe(
        "An optional LexoRank-based string that sets the sort position for the score in the UI",
      ),
  })
  .describe(
    "A project score is a user-configured score, which can be manually-labeled through the UI",
  )
  .openapi("ProjectScore");
export type ProjectScore = z.infer<typeof projectScoreSchema>;

const projectTagBaseSchema = generateBaseTableSchema("project tag");
export const projectTagSchema = z
  .object({
    id: projectTagBaseSchema.shape.id,
    project_id: projectTagBaseSchema.shape.project_id,
    user_id: projectTagBaseSchema.shape.user_id.unwrap().unwrap(),
    created: projectTagBaseSchema.shape.created,
    name: projectTagBaseSchema.shape.name,
    description: projectTagBaseSchema.shape.description,
    color: z.string().nullish().describe("Color of the tag for the UI"),
  })
  .describe(
    "A project tag is a user-configured tag for tracking and filtering your experiments, logs, and other data",
  )
  .openapi("ProjectTag");
export type ProjectTag = z.infer<typeof projectTagSchema>;

export const spanIframeBaseSchema = generateBaseTableSchema("span iframe");
export const spanIframeSchema = z
  .object({
    id: spanIframeBaseSchema.shape.id,
    project_id: spanIframeBaseSchema.shape.project_id,
    user_id: spanIframeBaseSchema.shape.user_id,
    created: spanIframeBaseSchema.shape.created,
    deleted_at: spanIframeBaseSchema.shape.deleted_at,
    name: spanIframeBaseSchema.shape.name,
    description: spanIframeBaseSchema.shape.description,
    url: z.string().describe("URL to embed the project viewer in an iframe"),
    post_message: z
      .boolean()
      .nullish()
      .describe(
        "Whether to post messages to the iframe containing the span's data. This is useful when you want to render more data than fits in the URL.",
      ),
  })
  .openapi("SpanIFrame");
export type SpanIFrame = z.infer<typeof spanIframeSchema>;

const viewBaseSchema = generateBaseTableSchema("view");
export const viewSchema = z
  .object({
    id: viewBaseSchema.shape.id,
    object_type: aclObjectTypeEnum,
    object_id: z
      .string()
      .uuid()
      .describe("The id of the object the view applies to"),
    view_type: viewTypeEnum,
    name: viewBaseSchema.shape.name,
    created: viewBaseSchema.shape.created,
    view_data: viewDataSchema.nullish().describe("The view definition"),
    options: viewOptionsSchema
      .nullish()
      .describe("Options for the view in the app"),
    user_id: viewBaseSchema.shape.user_id,
    deleted_at: roleBaseSchema.shape.deleted_at,
  })
  .openapi("View");
export type View = z.infer<typeof viewSchema>;

const aclBaseSchema = generateBaseTableSchema("acl");
export const aclSchema = z
  .object({
    id: aclBaseSchema.shape.id,
    object_type: aclObjectTypeEnum,
    object_id: z
      .string()
      .uuid()
      .describe("The id of the object the ACL applies to"),
    user_id: z
      .string()
      .uuid()
      .nullish()
      .describe(
        "Id of the user the ACL applies to. Exactly one of `user_id` and `group_id` will be provided",
      ),
    group_id: z
      .string()
      .uuid()
      .nullish()
      .describe(
        "Id of the group the ACL applies to. Exactly one of `user_id` and `group_id` will be provided",
      ),
    permission: permissionEnum
      .nullish()
      .describe(
        "Permission the ACL grants. Exactly one of `permission` and `role_id` will be provided",
      ),
    restrict_object_type: aclObjectTypeEnum
      .nullish()
      .describe(
        "When setting a permission directly, optionally restricts the permission grant to just the specified object type. Cannot be set alongside a `role_id`.",
      ),
    role_id: z
      .string()
      .uuid()
      .nullish()
      .describe(
        "Id of the role the ACL grants. Exactly one of `permission` and `role_id` will be provided",
      ),
    _object_org_id: z
      .string()
      .uuid()
      .describe("The organization the ACL's referred object belongs to"),
    created: aclBaseSchema.shape.created,
  })
  .describe(
    [
      "An ACL grants a certain permission or role to a certain user or group on an object.",
      "ACLs are inherited across the object hierarchy. So for example, if a user has read permissions on a project, they will also have read permissions on any experiment, dataset, etc. created within that project.",
      "To restrict a grant to a particular sub-object, you may specify `restrict_object_type` in the ACL, as part of a direct permission grant or as part of a role.",
    ].join("\n\n"),
  )
  .openapi("Acl");
export type Acl = z.infer<typeof aclSchema>;

// Section: Schemas for REST operations on app DB tables

export const appLimitParamSchema = z.coerce
  .number()
  .int()
  .nonnegative()
  .describe("Limit the number of objects to return")
  .openapi("AppLimit");

function generateBaseTableOpSchema(objectName: string) {
  return z.object({
    org_name: z
      .string()
      .nullish()
      .describe(
        `For nearly all users, this parameter should be unnecessary. But in the rare case that your API key belongs to multiple organizations, you may specify the name of the organization the ${objectName} belongs in.`,
      ),
  });
}

// Pagination for listing data objects.

export const startingAfterSchema = z
  .string()
  .uuid()
  .describe(
    [
      "Pagination cursor id.",
      "For example, if the final item in the last page you fetched had an id of `foo`, pass `starting_after=foo` to fetch the next page. Note: you may only pass one of `starting_after` and `ending_before`",
    ].join("\n\n"),
  )
  .openapi("StartingAfter");

export const endingBeforeSchema = z
  .string()
  .uuid()
  .describe(
    [
      "Pagination cursor id.",
      "For example, if the initial item in the last page you fetched had an id of `foo`, pass `ending_before=foo` to fetch the previous page. Note: you may only pass one of `starting_after` and `ending_before`",
    ].join("\n\n"),
  )
  .openapi("EndingBefore");

// Schema for filtering by object IDs.
export function makeObjectIdsFilterSchema(objectName: string) {
  const item = z.string().uuid();
  return z
    .union([item, item.array()])
    .describe(
      `Filter search results to a particular set of ${objectName} IDs. To specify a list of IDs, include the query param multiple times`,
    )
    .openapi(`${objectName}IdsFilter`);
}

function makeNonempty(s: z.ZodString): z.ZodString {
  return (s.minLength ?? 0) > 0 ? s : s.min(1);
}

const createProjectBaseSchema = generateBaseTableOpSchema("project");
export const createProjectSchema = z
  .object({
    name: makeNonempty(projectSchema.shape.name),
    org_name: createProjectBaseSchema.shape.org_name,
  })
  .openapi("CreateProject");

export const patchProjectSchema = z
  .object({
    name: projectSchema.shape.name.nullish(),
    settings: projectSchema.shape.settings
      .describe(
        "Project settings. Patch operations replace all settings, so make sure you include all settings you want to keep.",
      )
      .nullish(),
  })
  .openapi("PatchProject");

export const createExperimentSchema = z
  .object({
    project_id: experimentSchema.shape.project_id,
    name: makeNonempty(experimentSchema.shape.name).nullish(),
    description: experimentSchema.shape.description,
    repo_info: experimentSchema.shape.repo_info,
    base_exp_id: experimentSchema.shape.base_exp_id,
    dataset_id: experimentSchema.shape.dataset_id,
    dataset_version: experimentSchema.shape.dataset_version,
    public: experimentSchema.shape.public.nullish(),
    metadata: experimentSchema.shape.metadata,
    ensure_new: z
      .boolean()
      .nullish()
      .describe(
        "Normally, creating an experiment with the same name as an existing experiment will return the existing one un-modified. But if `ensure_new` is true, registration will generate a new experiment with a unique name in case of a conflict.",
      ),
  })
  .openapi("CreateExperiment");

export const patchExperimentSchema = createExperimentSchema
  .omit({ project_id: true, ensure_new: true })
  .extend({ name: experimentSchema.shape.name.nullish() })
  .openapi("PatchExperiment");

export const createDatasetSchema = z
  .object({
    project_id: datasetSchema.shape.project_id,
    name: makeNonempty(datasetSchema.shape.name),
    description: datasetSchema.shape.description,
    metadata: datasetSchema.shape.metadata,
  })
  .openapi("CreateDataset");

export const patchDatasetSchema = z
  .object({
    name: datasetSchema.shape.name.nullish(),
    description: datasetSchema.shape.description,
    metadata: datasetSchema.shape.metadata,
  })
  .openapi("PatchDataset");

export const createPromptSchema = promptSchema
  .omit({
    id: true,
    _xact_id: true,
    org_id: true,
    log_id: true,
    created: true,
    metadata: true,
  })
  .extend({
    name: makeNonempty(promptSchema.shape.name),
    slug: makeNonempty(promptSchema.shape.slug),
  })
  .openapi("CreatePrompt");

export const createFunctionSchema = functionSchema
  .omit({
    id: true,
    _xact_id: true,
    org_id: true,
    log_id: true,
    created: true,
    metadata: true,
  })
  .extend({
    name: makeNonempty(promptSchema.shape.name),
    slug: makeNonempty(promptSchema.shape.slug),
  })
  .openapi("CreateFunction");

export const patchPromptSchema = z
  .object({
    name: promptSchema.shape.name.nullish(),
    slug: promptSchema.shape.slug.nullish(),
    description: promptSchema.shape.description.nullish(),
    prompt_data: promptSchema.shape.prompt_data.nullish(),
    tags: promptSchema.shape.tags.nullish(),
  })
  .openapi("PatchPrompt");

const patchFunctionSchema = z
  .object({
    name: functionSchema.shape.name.nullish(),
    description: functionSchema.shape.description.nullish(),
    prompt_data: functionSchema.shape.prompt_data.nullish(),
    function_data: functionSchema.shape.function_data
      .nullish()
      .openapi("FunctionDataNullish"),
    tags: functionSchema.shape.tags.nullish(),
  })
  .openapi("PatchFunction");

const createRoleBaseSchema = generateBaseTableOpSchema("role");
const createRoleSchema = z
  .object({
    name: makeNonempty(roleSchema.shape.name),
    description: roleSchema.shape.description,
    member_permissions: roleSchema.shape.member_permissions,
    member_roles: roleSchema.shape.member_roles,
    org_name: createRoleBaseSchema.shape.org_name,
  })
  .openapi("CreateRole");

export const patchRoleSchema = createRoleSchema
  .omit({
    name: true,
    org_name: true,
    member_permissions: true,
    member_roles: true,
  })
  .merge(
    z.object({
      name: createRoleSchema.shape.name.nullish(),
      add_member_permissions: roleSchema.shape.member_permissions
        .nullish()
        .describe("A list of permissions to add to the role"),
      remove_member_permissions: roleSchema.shape.member_permissions
        .nullish()
        .describe("A list of permissions to remove from the role"),
      add_member_roles: roleSchema.shape.member_roles
        .nullish()
        .describe(
          "A list of role IDs to add to the role's inheriting-from set",
        ),
      remove_member_roles: roleSchema.shape.member_roles
        .nullish()
        .describe(
          "A list of role IDs to remove from the role's inheriting-from set",
        ),
    }),
  )
  .openapi("PatchRole");

const createGroupBaseSchema = generateBaseTableOpSchema("group");
export const createGroupSchema = z
  .object({
    name: makeNonempty(groupSchema.shape.name),
    description: groupSchema.shape.description,
    member_users: groupSchema.shape.member_users,
    member_groups: groupSchema.shape.member_groups,
    org_name: createGroupBaseSchema.shape.org_name,
  })
  .openapi("CreateGroup");

export const patchGroupSchema = createGroupSchema
  .omit({ name: true, org_name: true, member_users: true, member_groups: true })
  .merge(
    z.object({
      name: createGroupSchema.shape.name.nullish(),
      add_member_users: groupSchema.shape.member_users
        .nullish()
        .describe("A list of user IDs to add to the group"),
      remove_member_users: groupSchema.shape.member_users
        .nullish()
        .describe("A list of user IDs to remove from the group"),
      add_member_groups: groupSchema.shape.member_groups
        .nullish()
        .describe(
          "A list of group IDs to add to the group's inheriting-from set",
        ),
      remove_member_groups: groupSchema.shape.member_groups
        .nullish()
        .describe(
          "A list of group IDs to remove from the group's inheriting-from set",
        ),
    }),
  )
  .openapi("PatchGroup");

export const aclItemSchema = aclSchema
  .omit({
    id: true,
    created: true,
    _object_org_id: true,
  })
  .openapi("AclItem");

export type AclItem = z.infer<typeof aclItemSchema>;

export const aclBatchUpdateRequestSchema = z
  .object({
    add_acls: aclItemSchema.array().nullish(),
    remove_acls: aclItemSchema.array().nullish(),
  })
  .openapi("AclBatchUpdateRequest");

export type AclBatchUpdateRequest = z.infer<typeof aclBatchUpdateRequestSchema>;

export const aclBatchUpdateResponseSchema = z
  .object({
    added_acls: aclSchema.array(),
    removed_acls: aclSchema.array(),
  })
  .openapi("AclBatchUpdateResponse");

export type AclBatchUpdateResponse = z.infer<
  typeof aclBatchUpdateResponseSchema
>;

export const createProjectScoreSchema = projectScoreSchema
  .pick({
    project_id: true,
    name: true,
    description: true,
    score_type: true,
    categories: true,
    config: true,
  })
  .openapi("CreateProjectScore");

export const patchProjectScoreSchema = objectNullish(createProjectScoreSchema)
  .omit({ project_id: true })
  .openapi("PatchProjectScore");

export const createProjectTagSchema = z
  .object({
    project_id: projectTagSchema.shape.project_id,
    name: projectTagSchema.shape.name,
    description: projectTagSchema.shape.description,
    color: projectTagSchema.shape.color,
  })
  .openapi("CreateProjectTag");

export const patchProjectTagSchema = z
  .object({
    name: projectTagSchema.shape.name.nullish(),
    description: projectTagSchema.shape.description,
    color: projectTagSchema.shape.color,
  })
  .openapi("PatchProjectTag");

export const createSpanIframeSchema = spanIframeSchema
  .omit({
    id: true,
    created: true,
    deleted_at: true,
    user_id: true,
  })
  .openapi("CreateSpanIFrame");

export const patchSpanIframeSchema = z
  .object({
    name: spanIframeSchema.shape.name.nullish(),
    url: spanIframeSchema.shape.url.nullish(),
    post_message: spanIframeSchema.shape.post_message.nullish(),
    description: spanIframeSchema.shape.description.nullish(),
  })
  .openapi("PatchSpanIFrame");

export const createViewSchema = viewSchema
  .omit({
    id: true,
    created: true,
  })
  .openapi("CreateView");

export const patchViewSchema = z
  .object({
    object_type: viewSchema.shape.object_type,
    object_id: viewSchema.shape.object_id,
    view_type: viewSchema.shape.view_type.nullish(),
    name: viewSchema.shape.name.nullish(),
    view_data: viewSchema.shape.view_data,
    options: viewSchema.shape.options,
    user_id: viewSchema.shape.user_id,
  })
  .openapi("PatchView");

const deleteViewSchema = z
  .object({
    object_type: viewSchema.shape.object_type,
    object_id: viewSchema.shape.object_id,
  })
  .openapi("DeleteView");

export const patchOrganizationSchema = z
  .object({
    name: organizationSchema.shape.name.nullish(),
    api_url: organizationSchema.shape.api_url.nullish(),
    is_universal_api: organizationSchema.shape.is_universal_api.nullish(),
    proxy_url: organizationSchema.shape.proxy_url.nullish(),
    realtime_url: organizationSchema.shape.realtime_url.nullish(),
  })
  .openapi("PatchOrganization");

const createApiKeyBaseSchema = generateBaseTableOpSchema("API key");
export const createApiKeySchema = z.object({
  name: z.string().describe("Name of the api key. Does not have to be unique"),
  org_name: createApiKeyBaseSchema.shape.org_name,
});

export const createApiKeyOutputSchema = apiKeySchema
  .merge(
    z.object({
      key: z
        .string()
        .describe("The raw API key. It will only be exposed this one time"),
    }),
  )
  .openapi("CreateApiKeyOutput");

export const organizationMembersSchema = z
  .object({
    members: userSchema.pick({ id: true, email: true }).array(),
  })
  .openapi("OrganizationMembers");

export const patchOrganizationMembersSchema = z
  .object({
    invite_users: z
      .object({
        ids: userSchema.shape.id
          .array()
          .nullish()
          .describe("Ids of existing users to invite"),
        emails: userSchema.shape.email
          .unwrap()
          .unwrap()
          .array()
          .nullish()
          .describe("Emails of users to invite"),
        send_invite_emails: z
          .boolean()
          .nullish()
          .describe(
            "If true, send invite emails to the users who wore actually added",
          ),
        group_ids: groupSchema.shape.id
          .array()
          .nullish()
          .describe(
            "Optional list of group ids to add newly-invited users to.",
          ),
        group_names: groupSchema.shape.name
          .array()
          .nullish()
          .describe(
            "Optional list of group names to add newly-invited users to.",
          ),
        group_id: groupSchema.shape.id
          .nullish()
          .describe("Singular form of group_ids"),
        group_name: groupSchema.shape.name
          .nullish()
          .describe("Singular form of group_names"),
      })
      .nullish()
      .describe("Users to invite to the organization"),
    remove_users: z
      .object({
        ids: userSchema.shape.id
          .array()
          .nullish()
          .describe("Ids of users to remove"),
        emails: userSchema.shape.email
          .unwrap()
          .unwrap()
          .array()
          .nullish()
          .describe("Emails of users to remove"),
      })
      .nullish()
      .describe("Users to remove from the organization"),
    org_name: z
      .string()
      .nullish()
      .describe(
        `For nearly all users, this parameter should be unnecessary. But in the rare case that your API key belongs to multiple organizations, or in case you want to explicitly assert the organization you are modifying, you may specify the name of the organization.`,
      ),
    org_id: z
      .string()
      .nullish()
      .describe(
        `For nearly all users, this parameter should be unnecessary. But in the rare case that your API key belongs to multiple organizations, or in case you want to explicitly assert the organization you are modifying, you may specify the id of the organization.`,
      ),
  })
  .openapi("PatchOrganizationMembers");

export const patchOrganizationMembersOutputSchema = z
  .object({
    status: z.literal("success"),
    org_id: z.string().describe("The id of the org that was modified."),
    send_email_error: z
      .string()
      .nullish()
      .describe(
        "If invite emails failed to send for some reason, the patch operation will still complete, but we will return an error message here",
      ),
  })
  .openapi("PatchOrganizationMembersOutput");

const createAISecretBaseSchema = generateBaseTableOpSchema("AI Secret");
export const createAISecretSchema = z
  .object({
    name: aiSecretSchema.shape.name,
    type: aiSecretSchema.shape.type,
    metadata: aiSecretSchema.shape.metadata,
    secret: z
      .string()
      .nullish()
      .describe(
        "Secret value. If omitted in a PUT request, the existing secret value will be left intact, not replaced with null.",
      ),
    org_name: createAISecretBaseSchema.shape.org_name,
  })
  .openapi("CreateAISecret");

export const deleteAISecretSchema = z
  .object({
    name: aiSecretSchema.shape.name,
    org_name: createAISecretBaseSchema.shape.org_name,
  })
  .openapi("DeleteAISecret");

export const patchAISecretSchema = z
  .object({
    name: aiSecretSchema.shape.name.nullish(),
    type: aiSecretSchema.shape.type,
    metadata: aiSecretSchema.shape.metadata,
    secret: z.string().nullish(),
  })
  .openapi("PatchAISecret");

export const createEnvVarSchema = envVarSchema
  .pick({ object_type: true, object_id: true, name: true })
  .extend({
    value: z
      .string()
      .nullish()
      .describe(
        "The value of the environment variable. Will be encrypted at rest.",
      ),
  });

export const patchEnvVarSchema = envVarSchema.pick({ name: true }).extend({
  value: z
    .string()
    .nullish()
    .describe(
      "The value of the environment variable. Will be encrypted at rest.",
    ),
});

// Section: exported schemas, grouped by object type. The schemas are used for
// API spec generation, so their types are not fully-specified. If you wish to
// use individual schema types, import them directly.

export type ObjectSchemasEntry = {
  object?: z.ZodTypeAny;
  create?: z.ZodTypeAny;
  delete?: z.ZodTypeAny;
  patch_id?: z.ZodTypeAny;
  delete_id?: z.ZodTypeAny;
};

export const apiSpecObjectSchemas: Record<ObjectType, ObjectSchemasEntry> = {
  experiment: {
    object: experimentSchema,
    create: createExperimentSchema,
    patch_id: patchExperimentSchema,
  },
  dataset: {
    object: datasetSchema,
    create: createDatasetSchema,
    patch_id: patchDatasetSchema,
  },
  project: {
    object: projectSchema,
    create: createProjectSchema,
    patch_id: patchProjectSchema,
  },
  prompt: {
    object: promptSchema,
    create: createPromptSchema,
    patch_id: patchPromptSchema,
  },
  function: {
    object: functionSchema,
    create: createFunctionSchema,
    patch_id: patchFunctionSchema,
  },
  role: {
    object: roleSchema,
    create: createRoleSchema,
    patch_id: patchRoleSchema,
  },
  group: {
    object: groupSchema,
    create: createGroupSchema,
    patch_id: patchGroupSchema,
  },
  acl: {
    object: aclSchema,
    create: aclItemSchema,
    delete: aclItemSchema,
  },
  user: {
    object: userSchema,
  },
  prompt_session: {},
  project_score: {
    object: projectScoreSchema,
    create: createProjectScoreSchema,
    patch_id: patchProjectScoreSchema,
  },
  project_tag: {
    object: projectTagSchema,
    create: createProjectTagSchema,
    patch_id: patchProjectTagSchema,
  },
  span_iframe: {
    object: spanIframeSchema,
    create: createSpanIframeSchema,
    patch_id: patchSpanIframeSchema,
  },
  view: {
    object: viewSchema,
    delete_id: deleteViewSchema,
    create: createViewSchema,
    patch_id: patchViewSchema,
  },
  organization: {
    object: organizationSchema,
    patch_id: patchOrganizationSchema,
  },
  api_key: {
    object: apiKeySchema,
    create: createApiKeySchema,
  },
  ai_secret: {
    object: aiSecretSchema,
    create: createAISecretSchema,
    delete: deleteAISecretSchema,
    patch_id: patchAISecretSchema,
  },
  env_var: {
    object: envVarSchema,
    create: createEnvVarSchema,
    patch_id: patchEnvVarSchema,
  },
};<|MERGE_RESOLUTION|>--- conflicted
+++ resolved
@@ -10,7 +10,6 @@
 import { functionDataSchema, functionTypeEnum } from "./functions";
 import { savedFunctionIdSchema } from "./function_id";
 import { repoInfoSchema } from "./git_types";
-import { graphDataSchema } from "./graph";
 extendZodWithOpenApi(z);
 
 // Section: App DB table schemas
@@ -309,83 +308,6 @@
 export const promptSchema = promptSchemaObject.openapi("Prompt");
 export type Prompt = z.infer<typeof promptSchema>;
 
-<<<<<<< HEAD
-export const codeBundleSchema = z
-  .object({
-    runtime_context: runtimeContextSchema,
-    location: z.union([
-      z
-        .object({
-          type: z.literal("experiment"),
-          eval_name: z.string(),
-          position: z.union([
-            z.object({ type: z.literal("task") }),
-            z
-              .object({
-                type: z.literal("scorer"),
-                index: z.number().int().nonnegative(),
-              })
-              .openapi({ title: "scorer" }),
-          ]),
-        })
-        .openapi({ title: "experiment" }),
-      z
-        .object({
-          type: z.literal("function"),
-          index: z.number().int().nonnegative(),
-        })
-        .openapi({ title: "function" }),
-    ]),
-    bundle_id: z.string(),
-    preview: z.string().nullish().describe("A preview of the code"),
-  })
-  .openapi("CodeBundle");
-export type CodeBundle = z.infer<typeof codeBundleSchema>;
-
-export const functionDataSchema = z
-  .union([
-    z
-      .object({
-        type: z.literal("prompt"),
-        // For backwards compatibility reasons, the prompt definition is hoisted out and stored
-        // in the outer object
-      })
-      .openapi({ title: "prompt" }),
-    z
-      .object({
-        type: z.literal("code"),
-        data: z.union([
-          z
-            .object({
-              type: z.literal("bundle"),
-            })
-            .and(codeBundleSchema)
-            .openapi({ title: "bundle" }),
-          z
-            .object({
-              type: z.literal("inline"),
-              runtime_context: runtimeContextSchema,
-              code: z.string(),
-            })
-            .openapi({ title: "inline" }),
-        ]),
-      })
-      .openapi({ title: "code" }),
-    graphDataSchema.openapi({
-      title: "graph",
-      description: "This feature is preliminary and unsupported.",
-    }),
-    z
-      .object({
-        type: z.literal("global"),
-        name: z.string(),
-      })
-      .openapi({ title: "global" }),
-  ])
-  .openapi("FunctionData");
-
-=======
->>>>>>> 267d4094
 export const functionSchema = promptSchemaObject
   .merge(
     z.object({
