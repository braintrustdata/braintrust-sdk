// Type definitions for operating on the app database.

import { extendZodWithOpenApi } from "@asteasolutions/zod-to-openapi";
import { z } from "zod";
extendZodWithOpenApi(z);

import { ObjectType, datetimeStringSchema } from "./common_types";
import { customTypes } from "./custom_types";
import { promptDataSchema } from "./prompt";
import { viewDataSchema, viewOptionsSchema, viewTypeEnum } from "./view";
<<<<<<< HEAD
import {
  FunctionObjectType,
  functionTypeEnum,
  runtimeContextSchema,
} from "./functions";
=======
import { runtimeContextSchema } from "./functions";
>>>>>>> 06944876
import { savedFunctionIdSchema } from "./function_id";

// Section: App DB table schemas

function generateBaseTableSchema(
  objectName: string,
  opts?: { uniqueName?: boolean },
) {
  let nameDescription = `Name of the ${objectName}`;
  if (opts?.uniqueName) {
    nameDescription += `. Within a project, ${objectName} names are unique`;
  }

  return z.object({
    id: z.string().uuid().describe(`Unique identifier for the ${objectName}`),
    project_id: z
      .string()
      .uuid()
      .describe(
        `Unique identifier for the project that the ${objectName} belongs under`,
      ),
    name: z.string().describe(nameDescription),
    description: z
      .string()
      .nullish()
      .describe(`Textual description of the ${objectName}`),
    created: datetimeStringSchema
      .nullish()
      .describe(`Date of ${objectName} creation`),
    deleted_at: datetimeStringSchema
      .nullish()
      .describe(
        `Date of ${objectName} deletion, or null if the ${objectName} is still active`,
      ),
    user_id: z
      .string()
      .uuid()
      .nullish()
      .describe(`Identifies the user who created the ${objectName}`),
    metadata: z
      .record(customTypes.unknown)
      .nullish()
      .describe(`User-controlled metadata about the ${objectName}`),
  });
}

export const aclObjectTypeEnum = z
  .enum([
    "organization",
    "project",
    "experiment",
    "dataset",
    "prompt",
    "prompt_session",
    "group",
    "role",
    "org_member",
    "project_log",
    "org_project",
  ])
  .describe("The object type that the ACL applies to");
export type AclObjectType = z.infer<typeof aclObjectTypeEnum>;

const userBaseSchema = generateBaseTableSchema("user");
export const userSchema = z
  .object({
    id: userBaseSchema.shape.id,
    given_name: z.string().nullish().describe("Given name of the user"),
    family_name: z.string().nullish().describe("Family name of the user"),
    email: z.string().nullish().describe("The user's email"),
    avatar_url: z.string().nullish().describe("URL of the user's Avatar image"),
    created: userBaseSchema.shape.created,
  })
  .openapi("User");
export type User = z.infer<typeof userSchema>;

const organizationBaseSchema = generateBaseTableSchema("organization");
export const organizationSchema = z
  .object({
    id: organizationBaseSchema.shape.id,
    name: organizationBaseSchema.shape.name,
    api_url: z.string().nullish(),
    is_universal_api: z.boolean().nullish(),
    proxy_url: z.string().nullish(),
    realtime_url: z.string().nullish(),
    created: organizationBaseSchema.shape.created,
  })
  .openapi("Organization");
export type Organization = z.infer<typeof organizationSchema>;

export const maxOverWindowSchema = z
  .object({
    window_size_days: z.number().int().positive(),
    max_value: z.number().nonnegative(),
  })
  .openapi("MaxOverWindow");

export type MaxOverWindow = z.infer<typeof maxOverWindowSchema>;

export const resourcesSchema = z
  .object({
    org_id: organizationSchema.shape.id,
    forbid_toggle_experiment_public_to_private: z.boolean().nullish(),
    num_private_experiment_row_actions: maxOverWindowSchema.nullish(),
    forbid_insert_datasets: z.boolean().nullish(),
    forbid_insert_prompt_sessions: z.boolean().nullish(),
    forbid_access_sql_explorer: z.boolean().nullish(),
    num_production_log_row_actions: maxOverWindowSchema.nullish(),
    num_dataset_row_actions: maxOverWindowSchema.nullish(),
  })
  .openapi("Resources");

export type Resources = z.infer<typeof resourcesSchema>;

export const memberSchema = z
  .object({
    org_id: organizationSchema.shape.id,
    user_id: userSchema.shape.id,
  })
  .openapi("Member");
export type Member = z.infer<typeof memberSchema>;

const orgSecretBaseSchema = generateBaseTableSchema("org secret");
export const orgSecretSchema = z
  .object({
    id: orgSecretBaseSchema.shape.id,
    created: orgSecretBaseSchema.shape.created,
    org_id: organizationSchema.shape.id,
    name: orgSecretBaseSchema.shape.name,
    type: z.string().nullish(),
    metadata: z.record(z.unknown()).nullish(),
    preview_secret: z.string().nullish(),
  })
  .openapi("OrgSecret");
export type OrgSecret = z.infer<typeof orgSecretSchema>;

const apiKeyBaseSchema = generateBaseTableSchema("api key");
export const apiKeySchema = z
  .object({
    id: apiKeyBaseSchema.shape.id,
    created: apiKeyBaseSchema.shape.created,
    name: apiKeyBaseSchema.shape.name,
    preview_name: z.string(),
    user_id: userSchema.shape.id.nullish(),
    org_id: organizationSchema.shape.id.nullish(),
  })
  .openapi("ApiKey");
export type ApiKey = z.infer<typeof apiKeySchema>;

export const projectSettingsSchema = z.object({
  comparison_key: z
    .string()
    .nullish()
    .describe("The key used to join two experiments (defaults to `input`)."),
});
export type ProjectSettings = z.infer<typeof projectSettingsSchema>;

const projectBaseSchema = generateBaseTableSchema("project");
export const projectSchema = z
  .object({
    id: projectBaseSchema.shape.id,
    org_id: z
      .string()
      .uuid()
      .describe(
        "Unique id for the organization that the project belongs under",
      ),
    name: projectBaseSchema.shape.name,
    created: projectBaseSchema.shape.created,
    deleted_at: projectBaseSchema.shape.deleted_at,
    user_id: projectBaseSchema.shape.user_id,
    settings: projectSettingsSchema.nullish(),
  })
  .openapi("Project");
export type Project = z.infer<typeof projectSchema>;

const datasetBaseSchema = generateBaseTableSchema("dataset", {
  uniqueName: true,
});
export const datasetSchema = z
  .object({
    id: datasetBaseSchema.shape.id,
    project_id: datasetBaseSchema.shape.project_id.nullish(),
    name: datasetBaseSchema.shape.name,
    description: datasetBaseSchema.shape.description,
    created: datasetBaseSchema.shape.created,
    deleted_at: datasetBaseSchema.shape.deleted_at,
    user_id: datasetBaseSchema.shape.user_id,
    metadata: datasetBaseSchema.shape.metadata,
  })
  .openapi("Dataset");
export type Dataset = z.infer<typeof datasetSchema>;

export const promptLogIdLiteralSchema = z
  .literal("p")
  .describe("A literal 'p' which identifies the object as a project prompt");

export const promptBaseSchema = generateBaseTableSchema("prompt");
const promptSchemaObject = z.object({
  id: promptBaseSchema.shape.id,
  // This has to be copy/pasted because zod blows up when there are circular dependencies
  _xact_id: z
    .string()
    .describe(
      `The transaction id of an event is unique to the network operation that processed the event insertion. Transaction ids are monotonically increasing over time and can be used to retrieve a versioned snapshot of the prompt (see the \`version\` parameter)`,
    ),
  project_id: promptBaseSchema.shape.project_id,
  log_id: promptLogIdLiteralSchema,
  org_id: organizationSchema.shape.id,
  name: promptBaseSchema.shape.name,
  slug: z.string().describe("Unique identifier for the prompt"),
  description: promptBaseSchema.shape.description,
  created: promptBaseSchema.shape.created,
  prompt_data: promptDataSchema
    .nullish()
    .describe("The prompt, model, and its parameters"),
  tags: z.array(z.string()).nullish().describe("A list of tags for the prompt"),
  metadata: promptBaseSchema.shape.metadata,
  // An empty (unspecified) function_type is equivalent to "task".
  function_type: functionTypeEnum.nullish(),
});

export const promptSchema = promptSchemaObject.openapi("Prompt");
export type Prompt = z.infer<typeof promptSchema>;

export const codeBundleSchema = z.object({
  runtime_context: runtimeContextSchema,
  location: z.union([
    z.object({
      type: z.literal("experiment"),
      eval_name: z.string(),
      position: z.union([
        z.object({ type: z.literal("task") }),
        z
          .object({
            type: z.literal("scorer"),
            index: z.number().int().nonnegative(),
          })
          .openapi({ title: "scorer" }),
      ]),
    }),
    z.object({
      type: z.literal("function"),
      index: z.number().int().nonnegative(),
    }),
  ]),
  bundle_id: z.string(),
  preview: z.string().nullish().describe("A preview of the code"),
});
export type CodeBundle = z.infer<typeof codeBundleSchema>;

export const functionDataSchema = z.union([
  z
    .object({
      type: z.literal("prompt"),
      // For backwards compatibility reasons, the prompt definition is hoisted out and stored
      // in the outer object
    })
    .openapi({ title: "prompt" }),
  z
    .object({
      type: z.literal("code"),
      data: z.union([
        z
          .object({
            type: z.literal("bundle"),
          })
          .and(codeBundleSchema),
        z.object({
          type: z.literal("inline"),
          runtime_context: runtimeContextSchema,
          code: z.string(),
        }),
      ]),
    })
    .openapi({ title: "code" }),
  z
    .object({
      type: z.literal("global"),
      name: z.string(),
    })
    .openapi({ title: "global" }),
]);

export const functionSchema = promptSchemaObject
  .merge(
    z.object({
      function_data: functionDataSchema,
      origin: z
        .object({
          object_type: aclObjectTypeEnum,
          object_id: z
            .string()
            .uuid()
            .describe("Id of the object the function is originating from"),
          internal: z
            .boolean()
            .nullish()
            .describe(
              "The function exists for internal purposes and should not be displayed in the list of functions.",
            ),
        })
        .nullish(),
      function_schema: z
        .object({
          parameters: z.unknown(),
          returns: z.unknown().optional(),
        })
        .nullish()
        .describe("JSON schema for the function's parameters and return type"),
    }),
  )
  .openapi("Function");

// NOTE: suffix "Object" helps avoid a name conflict with the built-in `Function` type
export type FunctionObject = z.infer<typeof functionSchema>;

export const repoInfoSchema = z
  .object({
    commit: z.string().nullish().describe("SHA of most recent commit"),
    branch: z
      .string()
      .nullish()
      .describe("Name of the branch the most recent commit belongs to"),
    tag: z
      .string()
      .nullish()
      .describe("Name of the tag on the most recent commit"),
    dirty: z
      .boolean()
      .nullish()
      .describe(
        "Whether or not the repo had uncommitted changes when snapshotted",
      ),
    author_name: z
      .string()
      .nullish()
      .describe("Name of the author of the most recent commit"),
    author_email: z
      .string()
      .nullish()
      .describe("Email of the author of the most recent commit"),
    commit_message: z.string().nullish().describe("Most recent commit message"),
    commit_time: z
      .string()
      .nullish()
      .describe("Time of the most recent commit"),
    git_diff: z
      .string()
      .nullish()
      .describe(
        "If the repo was dirty when run, this includes the diff between the current state of the repo and the most recent commit.",
      ),
  })
  .describe(
    "Metadata about the state of the repo when the experiment was created",
  )
  .openapi("RepoInfo");

const experimentBaseSchema = generateBaseTableSchema("experiment", {
  uniqueName: true,
});
export const experimentSchema = z
  .object({
    id: experimentBaseSchema.shape.id,
    project_id: experimentBaseSchema.shape.project_id,
    name: experimentBaseSchema.shape.name,
    description: experimentBaseSchema.shape.description,
    created: experimentBaseSchema.shape.created,
    repo_info: repoInfoSchema.nullish(),
    commit: z
      .string()
      .nullish()
      .describe("Commit, taken directly from `repo_info.commit`"),
    base_exp_id: z
      .string()
      .uuid()
      .nullish()
      .describe(
        "Id of default base experiment to compare against when viewing this experiment",
      ),
    deleted_at: experimentBaseSchema.shape.deleted_at,
    dataset_id: z
      .string()
      .uuid()
      .nullish()
      .describe(
        "Identifier of the linked dataset, or null if the experiment is not linked to a dataset",
      ),
    dataset_version: z
      .string()
      .nullish()
      .describe(
        "Version number of the linked dataset the experiment was run against. This can be used to reproduce the experiment after the dataset has been modified.",
      ),
    public: z
      .boolean()
      .describe(
        "Whether or not the experiment is public. Public experiments can be viewed by anybody inside or outside the organization",
      ),
    user_id: experimentBaseSchema.shape.user_id,
    metadata: experimentBaseSchema.shape.metadata,
  })
  .openapi("Experiment");
export type Experiment = z.infer<typeof experimentSchema>;

const promptSessionBaseSchema = generateBaseTableSchema("promptSession", {
  uniqueName: true,
});
export const promptSessionSchema = z
  .object({
    id: promptSessionBaseSchema.shape.id,
    name: promptSessionBaseSchema.shape.name,
    description: promptSessionBaseSchema.shape.description,
    created: promptSessionBaseSchema.shape.created,
    deleted_at: promptSessionBaseSchema.shape.deleted_at,
    user_id: promptSessionBaseSchema.shape.user_id,
    project_id: promptSessionBaseSchema.shape.project_id,
    org_id: organizationSchema.shape.id
      .nullish()
      .describe(
        "This field is deprecated and will be removed in a future revision",
      ),
  })
  .openapi("PromptSession");
export type PromptSession = z.infer<typeof promptSessionSchema>;

export const permissionEnum = z
  .enum([
    "create",
    "read",
    "update",
    "delete",
    "create_acls",
    "read_acls",
    "update_acls",
    "delete_acls",
  ])
  .describe(
    [
      "Each permission permits a certain type of operation on an object in the system",
      "Permissions can be assigned to to objects on an individual basis, or grouped into roles",
    ].join("\n\n"),
  );
export type Permission = z.infer<typeof permissionEnum>;

const roleBaseSchema = generateBaseTableSchema("role");
export const roleSchema = z
  .object({
    id: roleBaseSchema.shape.id,
    org_id: z
      .string()
      .uuid()
      .nullish()
      .describe(
        [
          "Unique id for the organization that the role belongs under",
          "A null org_id indicates a system role, which may be assigned to anybody and inherited by any other role, but cannot be edited.",
          "It is forbidden to change the org after creating a role",
        ].join("\n\n"),
      ),
    user_id: roleBaseSchema.shape.user_id,
    created: roleBaseSchema.shape.created,
    name: roleBaseSchema.shape.name,
    description: roleBaseSchema.shape.description,
    deleted_at: roleBaseSchema.shape.deleted_at,
    member_permissions: z
      .array(
        z.object({
          permission: permissionEnum,
          restrict_object_type: aclObjectTypeEnum.nullish(),
        }),
      )
      .nullish()
      .describe(
        "(permission, restrict_object_type) tuples which belong to this role",
      ),
    member_roles: z
      .array(z.string().uuid())
      .nullish()
      .describe(
        [
          "Ids of the roles this role inherits from",
          "An inheriting role has all the permissions contained in its member roles, as well as all of their inherited permissions",
        ].join("\n\n"),
      ),
  })
  .describe(
    [
      "A role is a collection of permissions which can be granted as part of an ACL",
      "Roles can consist of individual permissions, as well as a set of roles they inherit from",
    ].join("\n\n"),
  )
  .openapi("Role");
export type Role = z.infer<typeof roleSchema>;

const groupBaseSchema = generateBaseTableSchema("group");
export const groupSchema = z
  .object({
    id: groupBaseSchema.shape.id,
    org_id: z
      .string()
      .uuid()
      .describe(
        [
          "Unique id for the organization that the group belongs under",
          "It is forbidden to change the org after creating a group",
        ].join("\n\n"),
      ),
    user_id: groupBaseSchema.shape.user_id,
    created: groupBaseSchema.shape.created,
    name: groupBaseSchema.shape.name,
    description: groupBaseSchema.shape.description,
    deleted_at: groupBaseSchema.shape.deleted_at,
    member_users: z
      .array(z.string().uuid())
      .nullish()
      .describe("Ids of users which belong to this group"),
    member_groups: z
      .array(z.string().uuid())
      .nullish()
      .describe(
        [
          "Ids of the groups this group inherits from",
          "An inheriting group has all the users contained in its member groups, as well as all of their inherited users",
        ].join("\n\n"),
      ),
  })
  .describe(
    [
      "A group is a collection of users which can be assigned an ACL",
      "Groups can consist of individual users, as well as a set of groups they inherit from",
    ].join("\n\n"),
  )
  .openapi("Group");
export type Group = z.infer<typeof groupSchema>;

export const projectScoreTypeEnum = z
  .enum(["slider", "categorical", "weighted", "minimum", "online"])
  .describe("The type of the configured score");
export type ProjectScoreType = z.infer<typeof projectScoreTypeEnum>;

export const projectScoreCategory = z
  .object({
    name: z.string().describe("Name of the category"),
    value: z
      .number()
      .describe(
        "Numerical value of the category. Must be between 0 and 1, inclusive",
      ),
  })
  .describe("For categorical-type project scores, defines a single category")
  .openapi("ProjectScoreCategory");
export type ProjectScoreCategory = z.infer<typeof projectScoreCategory>;

export const onlineScoreConfigSchema = z
  .object({
    sampling_rate: z
      .number()
      .min(0)
      .max(1)
      .describe("The sampling rate for online scoring"),
    scorers: z
      .array(savedFunctionIdSchema)
      .describe("The list of scorers to use for online scoring"),
    apply_to_root_span: z
      .boolean()
      .nullish()
      .describe(
        "Whether to trigger online scoring on the root span of each trace",
      ),
    apply_to_span_names: z
      .string()
      .array()
      .nullish()
      .describe("Trigger online scoring on any spans with a name in this list"),
  })
  .refine((val) => val.apply_to_root_span || val.apply_to_span_names?.length, {
    message: "Online scoring rule does not apply to any rows",
  });
export type OnlineScoreConfig = z.infer<typeof onlineScoreConfigSchema>;

const projectScoreBaseSchema = generateBaseTableSchema("project score");
export const projectScoreSchema = z
  .object({
    id: projectScoreBaseSchema.shape.id,
    project_id: projectScoreBaseSchema.shape.project_id,
    user_id: projectScoreBaseSchema.shape.user_id.unwrap().unwrap(),
    created: projectScoreBaseSchema.shape.created,
    name: projectScoreBaseSchema.shape.name,
    description: projectScoreBaseSchema.shape.description,
    score_type: projectScoreTypeEnum,
    categories: z
      .union([
        projectScoreCategory
          .array()
          .describe(
            "For categorical-type project scores, the list of all categories",
          )
          .openapi({ title: "categorical" }),
        z
          .record(z.number())
          .describe(
            "For weighted-type project scores, the weights of each score",
          )
          .openapi({ title: "weighted" }),
        z
          .array(z.string())
          .describe(
            "For minimum-type project scores, the list of included scores",
          )
          .openapi({ title: "minimum" }),
      ])
      .nullish(),
    config: z
      .object({
        multi_select: z.boolean().nullish(),
        destination: z.literal("expected").nullish(),
        online: onlineScoreConfigSchema.nullish(),
      })
      .nullish(),
    position: z
      .string()
      .nullish()
      .describe(
        "An optional LexoRank-based string that sets the sort position for the score in the UI",
      ),
  })
  .describe(
    "A project score is a user-configured score, which can be manually-labeled through the UI",
  )
  .openapi("ProjectScore");
export type ProjectScore = z.infer<typeof projectScoreSchema>;

const projectTagBaseSchema = generateBaseTableSchema("project tag");
export const projectTagSchema = z
  .object({
    id: projectTagBaseSchema.shape.id,
    project_id: projectTagBaseSchema.shape.project_id,
    user_id: projectTagBaseSchema.shape.user_id.unwrap().unwrap(),
    created: projectTagBaseSchema.shape.created,
    name: projectTagBaseSchema.shape.name,
    description: projectTagBaseSchema.shape.description,
    color: z.string().nullish().describe("Color of the tag for the UI"),
  })
  .describe(
    "A project tag is a user-configured tag for tracking and filtering your experiments, logs, and other data",
  )
  .openapi("ProjectTag");
export type ProjectTag = z.infer<typeof projectTagSchema>;

const viewBaseSchema = generateBaseTableSchema("view");
export const viewSchema = z
  .object({
    id: viewBaseSchema.shape.id,
    object_type: aclObjectTypeEnum,
    object_id: z
      .string()
      .uuid()
      .describe("The id of the object the view applies to"),
    view_type: viewTypeEnum,
    name: viewBaseSchema.shape.name,
    created: viewBaseSchema.shape.created,
    view_data: viewDataSchema.nullish().describe("The view definition"),
    options: viewOptionsSchema
      .nullish()
      .describe("Options for the view in the app"),
    user_id: viewBaseSchema.shape.user_id,
    deleted_at: roleBaseSchema.shape.deleted_at,
  })
  .openapi("View");
export type View = z.infer<typeof viewSchema>;

const aclBaseSchema = generateBaseTableSchema("acl");
export const aclSchema = z
  .object({
    id: aclBaseSchema.shape.id,
    object_type: aclObjectTypeEnum,
    object_id: z
      .string()
      .uuid()
      .describe("The id of the object the ACL applies to"),
    user_id: z
      .string()
      .uuid()
      .nullish()
      .describe(
        "Id of the user the ACL applies to. Exactly one of `user_id` and `group_id` will be provided",
      ),
    group_id: z
      .string()
      .uuid()
      .nullish()
      .describe(
        "Id of the group the ACL applies to. Exactly one of `user_id` and `group_id` will be provided",
      ),
    permission: permissionEnum
      .nullish()
      .describe(
        "Permission the ACL grants. Exactly one of `permission` and `role_id` will be provided",
      ),
    restrict_object_type: aclObjectTypeEnum
      .nullish()
      .describe(
        "When setting a permission directly, optionally restricts the permission grant to just the specified object type. Cannot be set alongside a `role_id`.",
      ),
    role_id: z
      .string()
      .uuid()
      .nullish()
      .describe(
        "Id of the role the ACL grants. Exactly one of `permission` and `role_id` will be provided",
      ),
    _object_org_id: z
      .string()
      .uuid()
      .describe("The organization the ACL's referred object belongs to"),
    created: aclBaseSchema.shape.created,
  })
  .describe(
    [
      "An ACL grants a certain permission or role to a certain user or group on an object.",
      "ACLs are inherited across the object hierarchy. So for example, if a user has read permissions on a project, they will also have read permissions on any experiment, dataset, etc. created within that project.",
      "To restrict a grant to a particular sub-object, you may specify `restrict_object_type` in the ACL, as part of a direct permission grant or as part of a role.",
    ].join("\n\n"),
  )
  .openapi("Acl");
export type Acl = z.infer<typeof aclSchema>;

// Section: Schemas for REST operations on app DB tables

export const appLimitSchema = z
  .number()
  .int()
  .nonnegative()
  .describe("Limit the number of objects to return");

function generateBaseTableOpSchema(objectName: string) {
  return z.object({
    org_name: z
      .string()
      .nullish()
      .describe(
        `For nearly all users, this parameter should be unnecessary. But in the rare case that your API key belongs to multiple organizations, you may specify the name of the organization the ${objectName} belongs in.`,
      ),
  });
}

// Pagination for listing data objects.

export const startingAfterSchema = z
  .string()
  .uuid()
  .describe(
    [
      "Pagination cursor id.",
      "For example, if the final item in the last page you fetched had an id of `foo`, pass `starting_after=foo` to fetch the next page. Note: you may only pass one of `starting_after` and `ending_before`",
    ].join("\n\n"),
  )
  .openapi("StartingAfter");

export const endingBeforeSchema = z
  .string()
  .uuid()
  .describe(
    [
      "Pagination cursor id.",
      "For example, if the initial item in the last page you fetched had an id of `foo`, pass `ending_before=foo` to fetch the previous page. Note: you may only pass one of `starting_after` and `ending_before`",
    ].join("\n\n"),
  )
  .openapi("EndingBefore");

// Schema for filtering by object IDs.
export function makeObjectIdsFilterSchema(objectName: string) {
  const item = z.string().uuid();
  return z
    .union([item, item.array()])
    .describe(
      `Filter search results to a particular set of ${objectName} IDs. To specify a list of IDs, include the query param multiple times`,
    )
    .openapi(`${objectName}IdsFilter`);
}

const createProjectBaseSchema = generateBaseTableOpSchema("project");
const createProjectSchema = z
  .object({
    name: projectSchema.shape.name,
    org_name: createProjectBaseSchema.shape.org_name,
  })
  .openapi("CreateProject");

export const patchProjectSchema = z
  .object({
    name: projectSchema.shape.name.nullish(),
    settings: projectSchema.shape.settings
      .describe(
        "Project settings. Patch operations replace all settings, so make sure you include all settings you want to keep.",
      )
      .nullish(),
  })
  .openapi("PatchProject");

const createExperimentSchema = z
  .object({
    project_id: experimentSchema.shape.project_id,
    name: experimentSchema.shape.name.nullish(),
    description: experimentSchema.shape.description,
    repo_info: experimentSchema.shape.repo_info,
    base_exp_id: experimentSchema.shape.base_exp_id,
    dataset_id: experimentSchema.shape.dataset_id,
    dataset_version: experimentSchema.shape.dataset_version,
    public: experimentSchema.shape.public.nullish(),
    metadata: experimentSchema.shape.metadata,
    ensure_new: z
      .boolean()
      .nullish()
      .describe(
        "Normally, creating an experiment with the same name as an existing experiment will return the existing one un-modified. But if `ensure_new` is true, registration will generate a new experiment with a unique name in case of a conflict.",
      ),
  })
  .openapi("CreateExperiment");

export const patchExperimentSchema = createExperimentSchema
  .omit({ project_id: true, ensure_new: true })
  .openapi("PatchExperiment");

const createDatasetSchema = z
  .object({
    project_id: datasetSchema.shape.project_id,
    name: datasetSchema.shape.name,
    description: datasetSchema.shape.description,
  })
  .openapi("CreateDataset");

export const patchDatasetSchema = z
  .object({
    name: datasetSchema.shape.name.nullish(),
    description: datasetSchema.shape.description,
    metadata: datasetSchema.shape.metadata,
  })
  .openapi("PatchDataset");

const createPromptSchema = promptSchema
  .omit({
    id: true,
    _xact_id: true,
    org_id: true,
    log_id: true,
    created: true,
    metadata: true,
  })
  .openapi("CreatePrompt");

export const createFunctionSchema = functionSchema
  .omit({
    id: true,
    _xact_id: true,
    org_id: true,
    log_id: true,
    created: true,
    metadata: true,
  })
  .openapi("CreateFunction");

export const patchPromptSchema = z
  .object({
    name: promptSchema.shape.name.nullish(),
    slug: promptSchema.shape.slug.nullish(),
    description: promptSchema.shape.description.nullish(),
    prompt_data: promptSchema.shape.prompt_data.nullish(),
    tags: promptSchema.shape.tags.nullish(),
  })
  .openapi("PatchPrompt");

const patchFunctionSchema = z
  .object({
    name: functionSchema.shape.name.nullish(),
    description: functionSchema.shape.description.nullish(),
    prompt_data: functionSchema.shape.prompt_data.nullish(),
    function_data: functionSchema.shape.function_data.nullish(),
    tags: functionSchema.shape.tags.nullish(),
  })
  .openapi("PatchFunction");

const createRoleBaseSchema = generateBaseTableOpSchema("role");
const createRoleSchema = z
  .object({
    name: roleSchema.shape.name,
    description: roleSchema.shape.description,
    member_permissions: roleSchema.shape.member_permissions,
    member_roles: roleSchema.shape.member_roles,
    org_name: createRoleBaseSchema.shape.org_name,
  })
  .openapi("CreateRole");

export const patchRoleSchema = createRoleSchema
  .omit({
    name: true,
    org_name: true,
    member_permissions: true,
    member_roles: true,
  })
  .merge(
    z.object({
      name: createRoleSchema.shape.name.nullish(),
      add_member_permissions: roleSchema.shape.member_permissions
        .nullish()
        .describe("A list of permissions to add to the role"),
      remove_member_permissions: roleSchema.shape.member_permissions
        .nullish()
        .describe("A list of permissions to remove from the role"),
      add_member_roles: roleSchema.shape.member_roles
        .nullish()
        .describe(
          "A list of role IDs to add to the role's inheriting-from set",
        ),
      remove_member_roles: roleSchema.shape.member_roles
        .nullish()
        .describe(
          "A list of role IDs to remove from the role's inheriting-from set",
        ),
    }),
  )
  .openapi("PatchRole");

const createGroupBaseSchema = generateBaseTableOpSchema("group");
const createGroupSchema = z
  .object({
    name: groupSchema.shape.name,
    description: groupSchema.shape.description,
    member_users: groupSchema.shape.member_users,
    member_groups: groupSchema.shape.member_groups,
    org_name: createGroupBaseSchema.shape.org_name,
  })
  .openapi("CreateGroup");

export const patchGroupSchema = createGroupSchema
  .omit({ name: true, org_name: true, member_users: true, member_groups: true })
  .merge(
    z.object({
      name: createGroupSchema.shape.name.nullish(),
      add_member_users: groupSchema.shape.member_users
        .nullish()
        .describe("A list of user IDs to add to the group"),
      remove_member_users: groupSchema.shape.member_users
        .nullish()
        .describe("A list of user IDs to remove from the group"),
      add_member_groups: groupSchema.shape.member_groups
        .nullish()
        .describe(
          "A list of group IDs to add to the group's inheriting-from set",
        ),
      remove_member_groups: groupSchema.shape.member_groups
        .nullish()
        .describe(
          "A list of group IDs to remove from the group's inheriting-from set",
        ),
    }),
  )
  .openapi("PatchGroup");

export const aclItemSchema = aclSchema
  .omit({
    id: true,
    created: true,
    _object_org_id: true,
  })
  .openapi("AclItem");

export type AclItem = z.infer<typeof aclItemSchema>;

export const aclBatchUpdateRequestSchema = z.object({
  add_acls: aclItemSchema.array().nullish(),
  remove_acls: aclItemSchema.array().nullish(),
});

export type AclBatchUpdateRequest = z.infer<typeof aclBatchUpdateRequestSchema>;

export const aclBatchUpdateResponseSchema = z.object({
  added_acls: aclSchema.array(),
  removed_acls: aclSchema.array(),
});

export type AclBatchUpdateResponse = z.infer<
  typeof aclBatchUpdateResponseSchema
>;

const createProjectScoreSchema = z
  .object({
    project_id: projectScoreSchema.shape.project_id,
    name: projectScoreSchema.shape.name,
    description: projectScoreSchema.shape.description,
    score_type: projectScoreSchema.shape.score_type,
    categories: projectScoreSchema.shape.categories,
  })
  .openapi("CreateProjectScore");

export const patchProjectScoreSchema = z
  .object({
    name: projectScoreSchema.shape.name.nullish(),
    description: projectScoreSchema.shape.description,
    score_type: projectScoreSchema.shape.score_type.nullish(),
    categories: projectScoreSchema.shape.categories,
  })
  .openapi("PatchProjectScore");

const createProjectTagSchema = z
  .object({
    project_id: projectTagSchema.shape.project_id,
    name: projectTagSchema.shape.name,
    description: projectTagSchema.shape.description,
    color: projectTagSchema.shape.color,
  })
  .openapi("CreateProjectTag");

export const patchProjectTagSchema = z
  .object({
    name: projectTagSchema.shape.name.nullish(),
    description: projectTagSchema.shape.description,
    color: projectTagSchema.shape.color,
  })
  .openapi("PatchProjectTag");

export const createViewSchema = viewSchema
  .omit({
    id: true,
    created: true,
  })
  .openapi("CreateView");

export const patchViewSchema = z
  .object({
    object_type: viewSchema.shape.object_type,
    object_id: viewSchema.shape.object_id,
    view_type: viewSchema.shape.view_type.nullish(),
    name: viewSchema.shape.name.nullish(),
    view_data: viewSchema.shape.view_data,
    options: viewSchema.shape.options,
    user_id: viewSchema.shape.user_id,
  })
  .openapi("PatchView");

const deleteViewSchema = z
  .object({
    object_type: viewSchema.shape.object_type,
    object_id: viewSchema.shape.object_id,
  })
  .openapi("DeleteView");

export const patchOrganizationSchema = z
  .object({
    name: organizationSchema.shape.name.nullish(),
    api_url: organizationSchema.shape.api_url.nullish(),
    is_universal_api: organizationSchema.shape.is_universal_api.nullish(),
    proxy_url: organizationSchema.shape.proxy_url.nullish(),
    realtime_url: organizationSchema.shape.realtime_url.nullish(),
  })
  .openapi("PatchOrganization");

const createApiKeyBaseSchema = generateBaseTableOpSchema("API key");
const createApiKeySchema = z.object({
  name: z.string().describe("Name of the api key. Does not have to be unique"),
  org_name: createApiKeyBaseSchema.shape.org_name,
});

export const createApiKeyOutputSchema = apiKeySchema
  .merge(
    z.object({
      key: z
        .string()
        .describe("The raw API key. It will only be exposed this one time"),
    }),
  )
  .openapi("CreateApiKeyOutput");

export const organizationMembersSchema = z
  .object({
    members: userSchema.pick({ id: true, email: true }).array(),
  })
  .openapi("OrganizationMembers");

export const patchOrganizationMembersSchema = z
  .object({
    invite_users: z
      .object({
        ids: userSchema.shape.id
          .array()
          .nullish()
          .describe("Ids of existing users to invite"),
        emails: userSchema.shape.email
          .unwrap()
          .unwrap()
          .array()
          .nullish()
          .describe("Emails of users to invite"),
        send_invite_emails: z
          .boolean()
          .nullish()
          .describe(
            "If true, send invite emails to the users who wore actually added",
          ),
        group_ids: groupSchema.shape.id
          .array()
          .nullish()
          .describe(
            "Optional list of group ids to add newly-invited users to.",
          ),
        group_names: groupSchema.shape.name
          .array()
          .nullish()
          .describe(
            "Optional list of group names to add newly-invited users to.",
          ),
        group_id: groupSchema.shape.id
          .nullish()
          .describe("Singular form of group_ids"),
        group_name: groupSchema.shape.name
          .nullish()
          .describe("Singular form of group_names"),
      })
      .nullish()
      .describe("Users to invite to the organization"),
    remove_users: z
      .object({
        ids: userSchema.shape.id
          .array()
          .nullish()
          .describe("Ids of users to remove"),
        emails: userSchema.shape.email
          .unwrap()
          .unwrap()
          .array()
          .nullish()
          .describe("Emails of users to remove"),
      })
      .nullish()
      .describe("Users to remove from the organization"),
    org_name: z
      .string()
      .nullish()
      .describe(
        `For nearly all users, this parameter should be unnecessary. But in the rare case that your API key belongs to multiple organizations, or in case you want to explicitly assert the organization you are modifying, you may specify the name of the organization.`,
      ),
    org_id: z
      .string()
      .nullish()
      .describe(
        `For nearly all users, this parameter should be unnecessary. But in the rare case that your API key belongs to multiple organizations, or in case you want to explicitly assert the organization you are modifying, you may specify the id of the organization.`,
      ),
  })
  .openapi("PatchOrganizationMembers");

export const patchOrganizationMembersOutputSchema = z.object({
  status: z.literal("success"),
  send_email_error: z
    .string()
    .nullish()
    .describe(
      "If invite emails failed to send for some reason, the patch operation will still complete, but we will return an error message here",
    ),
});

const createOrgSecretBaseSchema = generateBaseTableOpSchema("Org Secret");
export const createOrgSecretSchema = z.object({
  name: orgSecretSchema.shape.name,
  type: orgSecretSchema.shape.type,
  metadata: orgSecretSchema.shape.metadata,
  secret: z
    .string()
    .nullish()
    .describe(
      "Secret value. If omitted in a PUT request, the existing secret value will be left intact, not replaced with null.",
    ),
  org_name: createOrgSecretBaseSchema.shape.org_name,
});

export const deleteOrgSecretSchema = z.object({
  name: orgSecretSchema.shape.name,
  org_name: createOrgSecretBaseSchema.shape.org_name,
});

export const patchOrgSecretSchema = z.object({
  name: orgSecretSchema.shape.name.nullish(),
  type: orgSecretSchema.shape.type,
  metadata: orgSecretSchema.shape.metadata,
  secret: z.string().nullish(),
});

// Section: exported schemas, grouped by object type. The schemas are used for
// API spec generation, so their types are not fully-specified. If you wish to
// use individual schema types, import them directly.

export type ObjectSchemasEntry = {
  object?: z.ZodTypeAny;
  create?: z.ZodTypeAny;
  delete?: z.ZodTypeAny;
  patch_id?: z.ZodTypeAny;
  delete_id?: z.ZodTypeAny;
};

export const apiSpecObjectSchemas: Record<ObjectType, ObjectSchemasEntry> = {
  experiment: {
    object: experimentSchema,
    create: createExperimentSchema,
    patch_id: patchExperimentSchema,
  },
  dataset: {
    object: datasetSchema,
    create: createDatasetSchema,
    patch_id: patchDatasetSchema,
  },
  project: {
    object: projectSchema,
    create: createProjectSchema,
    patch_id: patchProjectSchema,
  },
  prompt: {
    object: promptSchema,
    create: createPromptSchema,
    patch_id: patchPromptSchema,
  },
  function: {
    object: functionSchema,
    create: createFunctionSchema,
    patch_id: patchFunctionSchema,
  },
  role: {
    object: roleSchema,
    create: createRoleSchema,
    patch_id: patchRoleSchema,
  },
  group: {
    object: groupSchema,
    create: createGroupSchema,
    patch_id: patchGroupSchema,
  },
  acl: {
    object: aclSchema,
    create: aclItemSchema,
    delete: aclItemSchema,
  },
  user: {
    object: userSchema,
  },
  prompt_session: {},
  project_score: {
    object: projectScoreSchema,
    create: createProjectScoreSchema,
    patch_id: patchProjectScoreSchema,
  },
  project_tag: {
    object: projectTagSchema,
    create: createProjectTagSchema,
    patch_id: patchProjectTagSchema,
  },
  view: {
    object: viewSchema,
    delete_id: deleteViewSchema,
    create: createViewSchema,
    patch_id: patchViewSchema,
  },
  organization: {
    object: organizationSchema,
    patch_id: patchOrganizationSchema,
  },
  api_key: {
    object: apiKeySchema,
    create: createApiKeySchema,
  },
  org_secret: {
    object: orgSecretSchema,
    create: createOrgSecretSchema,
    delete: deleteOrgSecretSchema,
    patch_id: patchOrgSecretSchema,
  },
};<|MERGE_RESOLUTION|>--- conflicted
+++ resolved
@@ -8,15 +8,7 @@
 import { customTypes } from "./custom_types";
 import { promptDataSchema } from "./prompt";
 import { viewDataSchema, viewOptionsSchema, viewTypeEnum } from "./view";
-<<<<<<< HEAD
-import {
-  FunctionObjectType,
-  functionTypeEnum,
-  runtimeContextSchema,
-} from "./functions";
-=======
-import { runtimeContextSchema } from "./functions";
->>>>>>> 06944876
+import { functionTypeEnum, runtimeContextSchema } from "./functions";
 import { savedFunctionIdSchema } from "./function_id";
 
 // Section: App DB table schemas
