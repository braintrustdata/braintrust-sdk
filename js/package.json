--- conflicted
+++ resolved
@@ -1,10 +1,6 @@
 {
   "name": "braintrust",
-<<<<<<< HEAD
   "version": "2.0.0",
-=======
-  "version": "1.1.0",
->>>>>>> a05dc4df
   "description": "SDK for integrating Braintrust",
   "repository": {
     "type": "git",
