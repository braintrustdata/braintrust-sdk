{
  "name": "braintrust",
<<<<<<< HEAD
  "version": "0.5.0",
=======
  "version": "0.4.10",
>>>>>>> 990f2380
  "description": "SDK for integrating Braintrust",
  "repository": {
    "type": "git",
    "url": "git+https://github.com/braintrustdata/braintrust-sdk.git",
    "directory": "blob/main/js"
  },
  "homepage": "https://www.braintrust.dev/docs",
  "main": "./dist/index.js",
  "module": "./dist/index.mjs",
  "types": "./dist/index.d.ts",
  "browser": {
    "./dist/index.js": "./dist/browser.js",
    "./dist/index.d.ts": "./dist/browser.d.ts",
    "./dist/index.mjs": "./dist/browser.mjs",
    "./dist/index.d.mts": "./dist/browser.d.mts"
  },
  "bin": {
    "braintrust": "./dist/cli.js"
  },
  "exports": {
    "./package.json": "./package.json",
    ".": {
      "types": "./dist/index.d.ts",
      "import": "./dist/index.mjs",
      "module": "./dist/index.mjs",
      "require": "./dist/index.js"
    },
    "./browser": {
      "import": "./dist/browser.mjs",
      "module": "./dist/browser.mjs",
      "require": "./dist/browser.js"
    },
    "./dev": {
      "types": "./dev/dist/index.d.ts",
      "import": "./dev/dist/index.mjs",
      "module": "./dev/dist/index.mjs",
      "require": "./dev/dist/index.js"
    },
    "./util": {
      "types": "./util/dist/index.d.ts",
      "import": "./util/dist/index.mjs",
      "module": "./util/dist/index.mjs",
      "require": "./util/dist/index.js"
    }
  },
  "files": [
    "dist/**/*",
    "dev/dist/**/*",
    "util/dist/**/*"
  ],
  "scripts": {
    "build": "cross-env NODE_OPTIONS=\"--max-old-space-size=8192\" tsup",
    "watch": "tsup --watch",
    "clean": "rm -r dist/* && rm -r dev/dist/*",
    "docs": "npx typedoc --options typedoc.json src/index.ts",
    "test": "vitest run --exclude \"src/wrappers/**/*.test.ts\" --exclude \"src/otel/**/*.test.ts\" --exclude \"smoke/**/*.test.ts\"",
    "test:anthropic": "vitest run src/wrappers/anthropic.test.ts",
    "test:openai": "vitest run src/wrappers/oai.test.ts",
    "test:otel": "vitest run --dir src/otel",
    "test:otel-no-deps": "vitest run src/otel/otel-no-deps.test.ts --reporter=verbose",
    "test:google-genai": "vitest run src/wrappers/google-genai.test.ts",
    "test:ai-sdk-v1": "vitest run src/wrappers/ai-sdk-v1.test.ts",
    "test:ai-sdk-v2": "vitest run src/wrappers/ai-sdk-v2.test.ts src/wrappers/ai-sdk-v1.test.ts",
    "test:ai-sdk-v3": "vitest run src/wrappers/ai-sdk-v3.test.ts",
    "test:claude-agent-sdk": "vitest run src/wrappers/claude-agent-sdk.test.ts"
  },
  "author": "",
  "license": "MIT",
  "devDependencies": {
    "@ai-sdk/anthropic": "2.0.37",
    "@anthropic-ai/sdk": "^0.60.0",
    "@google/genai": "^1.25.0",
    "@jest/globals": "^29.7.0",
    "@nodelib/fs.walk": "^1.2.8",
    "@openai/agents": "^0.0.14",
    "@types/argparse": "^2.0.14",
    "@types/async": "^3.2.24",
    "@types/cli-progress": "^3.11.5",
    "@types/cors": "^2.8.17",
    "@types/express": "^5.0.0",
    "@types/graceful-fs": "^4.1.9",
    "@types/http-errors": "^2.0.4",
    "@types/mustache": "^4.2.5",
    "@types/node": "^20.10.5",
    "@types/pluralize": "^0.0.30",
    "@types/uuid": "^9.0.7",
    "ai": "^4.3.16",
    "async": "^3.2.5",
    "autoevals": "^0.0.131",
    "cross-env": "^7.0.3",
    "npm-run-all": "^4.1.5",
    "openapi-zod-client": "^1.18.3",
    "prettier": "^3.5.3",
    "tinybench": "^4.0.1",
    "ts-jest": "^29.1.4",
    "tsup": "^8.3.5",
    "typedoc": "^0.25.13",
    "typedoc-plugin-markdown": "^3.17.1",
    "typescript": "5.4.4",
    "vite-tsconfig-paths": "^4.3.2",
    "vitest": "^2.1.9"
  },
  "dependencies": {
    "@ai-sdk/provider": "^1.1.3",
    "@next/env": "^14.2.3",
    "@vercel/functions": "^1.0.2",
    "argparse": "^2.0.1",
    "chalk": "^4.1.2",
    "cli-progress": "^3.12.0",
    "cors": "^2.8.5",
    "dotenv": "^16.4.5",
    "esbuild": "^0.25.10",
    "eventsource-parser": "^1.1.2",
    "express": "^4.21.2",
    "graceful-fs": "^4.2.11",
    "http-errors": "^2.0.0",
    "minimatch": "^9.0.3",
    "mustache": "^4.2.0",
    "pluralize": "^8.0.0",
    "simple-git": "^3.21.0",
    "slugify": "^1.6.6",
    "source-map": "^0.7.4",
    "uuid": "^9.0.1",
    "zod": "^3.25.34",
    "zod-to-json-schema": "^3.22.5"
  },
  "peerDependencies": {
    "zod": "^3.25.34"
  }
}<|MERGE_RESOLUTION|>--- conflicted
+++ resolved
@@ -1,10 +1,6 @@
 {
   "name": "braintrust",
-<<<<<<< HEAD
   "version": "0.5.0",
-=======
-  "version": "0.4.10",
->>>>>>> 990f2380
   "description": "SDK for integrating Braintrust",
   "repository": {
     "type": "git",
