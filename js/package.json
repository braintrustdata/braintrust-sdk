--- conflicted
+++ resolved
@@ -98,12 +98,7 @@
     "prettier": "^3.5.3",
     "tinybench": "^4.0.1",
     "ts-jest": "^29.1.4",
-<<<<<<< HEAD
     "tsup": "^8.5.1",
-=======
-    "tsup": "^8.3.5",
-    "tsx": "^3.14.0",
->>>>>>> ed35e0ef
     "typedoc": "^0.25.13",
     "typedoc-plugin-markdown": "^3.17.1",
     "typescript": "5.4.4",
