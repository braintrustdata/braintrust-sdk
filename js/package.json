{
  "name": "braintrust",
  "version": "0.4.10",
  "description": "SDK for integrating Braintrust",
  "repository": {
    "type": "git",
    "url": "git+https://github.com/braintrustdata/braintrust-sdk.git",
    "directory": "blob/main/js"
  },
  "homepage": "https://www.braintrust.dev/docs",
  "main": "./dist/index.js",
  "module": "./dist/index.mjs",
  "types": "./dist/index.d.ts",
  "browser": {
    "./dist/index.js": "./dist/browser.js",
    "./dist/index.d.ts": "./dist/browser.d.ts",
    "./dist/index.mjs": "./dist/browser.mjs",
    "./dist/index.d.mts": "./dist/browser.d.mts"
  },
  "bin": {
    "braintrust": "./dist/cli.js"
  },
  "exports": {
    "./package.json": "./package.json",
    ".": {
      "types": "./dist/index.d.ts",
      "import": "./dist/index.mjs",
      "module": "./dist/index.mjs",
      "require": "./dist/index.js"
    },
    "./browser": {
      "import": "./dist/browser.mjs",
      "module": "./dist/browser.mjs",
      "require": "./dist/browser.js"
    },
    "./dev": {
      "types": "./dev/dist/index.d.ts",
      "import": "./dev/dist/index.mjs",
      "module": "./dev/dist/index.mjs",
      "require": "./dev/dist/index.js"
    },
    "./util": {
      "types": "./util/dist/index.d.ts",
      "import": "./util/dist/index.mjs",
      "module": "./util/dist/index.mjs",
      "require": "./util/dist/index.js"
    }
  },
  "files": [
    "dist/**/*",
    "dev/dist/**/*",
    "util/dist/**/*"
  ],
  "scripts": {
    "build": "cross-env NODE_OPTIONS=\"--max-old-space-size=8192\" tsup",
    "watch": "tsup --watch",
    "clean": "rm -r dist/* && rm -r dev/dist/*",
    "docs": "npx typedoc --options typedoc.json src/index.ts",
    "test": "vitest run --exclude \"src/wrappers/**/*.test.ts\" --exclude \"src/otel/**/*.test.ts\" --exclude \"smoke/**/*.test.ts\"",
    "test:anthropic": "vitest run src/wrappers/anthropic.test.ts",
    "test:openai": "vitest run src/wrappers/oai.test.ts",
    "test:otel": "vitest run --dir src/otel",
    "test:otel-no-deps": "vitest run src/otel/otel-no-deps.test.ts --reporter=verbose",
    "test:google-genai": "vitest run src/wrappers/google-genai.test.ts",
    "test:ai-sdk-v1": "vitest run src/wrappers/ai-sdk-v1.test.ts",
    "test:ai-sdk-v2": "vitest run src/wrappers/ai-sdk-v2.test.ts src/wrappers/ai-sdk-v1.test.ts",
    "test:ai-sdk-v3": "vitest run src/wrappers/ai-sdk-v3.test.ts",
<<<<<<< HEAD
    "test:mastra": "vitest run src/wrappers/mastra.test.ts",
    "test:claude-agent-sdk": "vitest run src/wrappers/claude-agent-sdk.test.ts",
    "test:output": "tsx scripts/test-output.ts --with-comparison --with-metrics --with-progress"
=======
    "test:claude-agent-sdk": "vitest run src/wrappers/claude-agent-sdk.test.ts"
>>>>>>> 9860ef09
  },
  "author": "",
  "license": "MIT",
  "devDependencies": {
    "@ai-sdk/anthropic": "2.0.37",
    "@anthropic-ai/sdk": "^0.60.0",
    "@google/genai": "^1.25.0",
    "@jest/globals": "^29.7.0",
    "@nodelib/fs.walk": "^1.2.8",
    "@openai/agents": "^0.0.14",
    "@types/argparse": "^2.0.14",
    "@types/async": "^3.2.24",
    "@types/cli-progress": "^3.11.5",
    "@types/cors": "^2.8.17",
    "@types/express": "^5.0.0",
    "@types/graceful-fs": "^4.1.9",
    "@types/http-errors": "^2.0.4",
    "@types/mustache": "^4.2.5",
    "@types/node": "^20.10.5",
    "@types/pluralize": "^0.0.30",
    "@types/uuid": "^9.0.7",
    "ai": "^4.3.16",
    "async": "^3.2.5",
    "autoevals": "^0.0.131",
    "cross-env": "^7.0.3",
    "npm-run-all": "^4.1.5",
    "openapi-zod-client": "^1.18.3",
    "prettier": "^3.5.3",
    "tinybench": "^4.0.1",
    "ts-jest": "^29.1.4",
    "tsup": "^8.3.5",
    "tsx": "^3.14.0",
    "typedoc": "^0.25.13",
    "typedoc-plugin-markdown": "^3.17.1",
    "typescript": "5.4.4",
    "vite-tsconfig-paths": "^4.3.2",
    "vitest": "^2.1.9"
  },
  "dependencies": {
    "@ai-sdk/provider": "^1.1.3",
    "@next/env": "^14.2.3",
    "@vercel/functions": "^1.0.2",
    "argparse": "^2.0.1",
    "boxen": "^8.0.1",
    "chalk": "^4.1.2",
    "cli-progress": "^3.12.0",
    "cli-table3": "^0.6.5",
    "cors": "^2.8.5",
    "dotenv": "^16.4.5",
    "esbuild": "^0.25.10",
    "eventsource-parser": "^1.1.2",
    "express": "^4.21.2",
    "graceful-fs": "^4.2.11",
    "http-errors": "^2.0.0",
    "minimatch": "^9.0.3",
    "mustache": "^4.2.0",
    "pluralize": "^8.0.0",
    "simple-git": "^3.21.0",
    "slugify": "^1.6.6",
    "source-map": "^0.7.4",
    "terminal-link": "^5.0.0",
    "uuid": "^9.0.1",
    "zod": "^3.25.34",
    "zod-to-json-schema": "^3.22.5"
  },
  "peerDependencies": {
    "zod": "^3.25.34"
  }
}<|MERGE_RESOLUTION|>--- conflicted
+++ resolved
@@ -65,13 +65,9 @@
     "test:ai-sdk-v1": "vitest run src/wrappers/ai-sdk-v1.test.ts",
     "test:ai-sdk-v2": "vitest run src/wrappers/ai-sdk-v2.test.ts src/wrappers/ai-sdk-v1.test.ts",
     "test:ai-sdk-v3": "vitest run src/wrappers/ai-sdk-v3.test.ts",
-<<<<<<< HEAD
     "test:mastra": "vitest run src/wrappers/mastra.test.ts",
     "test:claude-agent-sdk": "vitest run src/wrappers/claude-agent-sdk.test.ts",
     "test:output": "tsx scripts/test-output.ts --with-comparison --with-metrics --with-progress"
-=======
-    "test:claude-agent-sdk": "vitest run src/wrappers/claude-agent-sdk.test.ts"
->>>>>>> 9860ef09
   },
   "author": "",
   "license": "MIT",
