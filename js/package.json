--- conflicted
+++ resolved
@@ -51,20 +51,13 @@
     "docs": "npx typedoc --options typedoc.json src/index.ts",
     "prepublishOnly": "../../scripts/node_prepublish_sdk.py",
     "postpublish": "../../scripts/node_postpublish_sdk.py",
-<<<<<<< HEAD
-    "test": "vitest run --exclude src/wrappers/anthropic.test.ts --exclude src/wrappers/oai.test.ts --exclude src/wrappers/ai-sdk-v1.test.ts --exclude src/wrappers/ai-sdk-v2.test.ts",
-    "test:anthropic": "vitest run src/wrappers/anthropic.test.ts",
-    "test:openai": "vitest run src/wrappers/oai.test.ts",
-    "test:ai-sdk": "vitest run src/wrappers/ai-sdk-v2.test.ts",
-    "test:ai-sdk-v1": "vitest run src/wrappers/ai-sdk-v1.test.ts",
-    "test:ai-sdk-v2": "vitest run src/wrappers/ai-sdk-v2.test.ts src/wrappers/ai-sdk-v1.test.ts"
-=======
-    "test": "vitest run --exclude src/wrappers/anthropic.test.ts --exclude src/wrappers/oai.test.ts --exclude src/otel.test.ts --exclude src/otel-no-deps.test.ts",
+    "test": "vitest run --exclude src/wrappers/anthropic.test.ts --exclude src/wrappers/oai.test.ts --exclude src/otel.test.ts --exclude src/otel-no-deps.test.ts  --exclude src/wrappers/ai-sdk-v1.test.ts --exclude src/wrappers/ai-sdk-v2.test.ts",
     "test:anthropic": "vitest run src/wrappers/anthropic.test.ts",
     "test:openai": "vitest run src/wrappers/oai.test.ts",
     "test:otel": "vitest run src/otel.test.ts",
-    "test:otel-no-deps": "vitest run src/otel-no-deps.test.ts --reporter=verbose"
->>>>>>> dbb3e710
+    "test:otel-no-deps": "vitest run src/otel-no-deps.test.ts --reporter=verbose",
+    "test:ai-sdk-v1": "vitest run src/wrappers/ai-sdk-v1.test.ts",
+    "test:ai-sdk-v2": "vitest run src/wrappers/ai-sdk-v2.test.ts src/wrappers/ai-sdk-v1.test.ts"
   },
   "author": "",
   "license": "MIT",
