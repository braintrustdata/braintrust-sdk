--- conflicted
+++ resolved
@@ -231,12 +231,8 @@
   appUrl: z.string(),
   appPublicUrl: z.string(),
   orgName: z.string(),
-<<<<<<< HEAD
-  logUrl: z.string(),
+  apiUrl: z.string(),
   proxyUrl: z.string(),
-=======
-  apiUrl: z.string(),
->>>>>>> 20cb94f5
   loginToken: z.string(),
   orgId: z.string().nullish(),
   gitMetadataSettings: gitMetadataSettingsSchema.nullish(),
@@ -262,23 +258,15 @@
   public loginToken: string | null = null;
   public orgId: string | null = null;
   public orgName: string | null = null;
-<<<<<<< HEAD
-  public logUrl: string | null = null;
+  public apiUrl: string | null = null;
   public proxyUrl: string | null = null;
-=======
-  public apiUrl: string | null = null;
->>>>>>> 20cb94f5
   public loggedIn: boolean = false;
   public gitMetadataSettings?: GitMetadataSettings;
 
   public fetch: typeof globalThis.fetch = globalThis.fetch;
   private _appConn: HTTPConnection | null = null;
   private _apiConn: HTTPConnection | null = null;
-<<<<<<< HEAD
-  private _logConn: HTTPConnection | null = null;
   private _proxyConn: HTTPConnection | null = null;
-=======
->>>>>>> 20cb94f5
 
   constructor(private loginParams: LoginOptions) {
     this.id = new Date().toLocaleString(); // This is for debugging. uuidv4() breaks on platforms like Cloudflare.
@@ -305,22 +293,14 @@
     this.loginToken = null;
     this.orgId = null;
     this.orgName = null;
-<<<<<<< HEAD
-    this.logUrl = null;
+    this.apiUrl = null;
     this.proxyUrl = null;
-=======
-    this.apiUrl = null;
->>>>>>> 20cb94f5
     this.loggedIn = false;
     this.gitMetadataSettings = undefined;
 
     this._appConn = null;
     this._apiConn = null;
-<<<<<<< HEAD
-    this._logConn = null;
     this._proxyConn = null;
-=======
->>>>>>> 20cb94f5
   }
 
   public copyLoginInfo(other: BraintrustState) {
@@ -329,22 +309,14 @@
     this.loginToken = other.loginToken;
     this.orgId = other.orgId;
     this.orgName = other.orgName;
-<<<<<<< HEAD
-    this.logUrl = other.logUrl;
+    this.apiUrl = other.apiUrl;
     this.proxyUrl = other.proxyUrl;
-=======
-    this.apiUrl = other.apiUrl;
->>>>>>> 20cb94f5
     this.loggedIn = other.loggedIn;
     this.gitMetadataSettings = other.gitMetadataSettings;
 
     this._appConn = other._appConn;
     this._apiConn = other._apiConn;
-<<<<<<< HEAD
-    this._logConn = other._logConn;
     this._proxyConn = other._proxyConn;
-=======
->>>>>>> 20cb94f5
   }
 
   public serialize(): SerializedBraintrustState {
@@ -357,12 +329,8 @@
     if (
       !this.appUrl ||
       !this.appPublicUrl ||
-<<<<<<< HEAD
-      !this.logUrl ||
+      !this.apiUrl ||
       !this.proxyUrl ||
-=======
-      !this.apiUrl ||
->>>>>>> 20cb94f5
       !this.orgName ||
       !this.loginToken ||
       !this.loggedIn
@@ -378,12 +346,8 @@
       loginToken: this.loginToken,
       orgId: this.orgId,
       orgName: this.orgName,
-<<<<<<< HEAD
-      logUrl: this.logUrl,
+      apiUrl: this.apiUrl,
       proxyUrl: this.proxyUrl,
-=======
-      apiUrl: this.apiUrl,
->>>>>>> 20cb94f5
       gitMetadataSettings: this.gitMetadataSettings,
     };
   }
@@ -407,12 +371,11 @@
     }
 
     state.apiConn().set_token(state.loginToken);
-<<<<<<< HEAD
-    state.proxyConn().set_token(state.loginToken);
-=======
     state.apiConn().make_long_lived();
     state.appConn().set_token(state.loginToken);
->>>>>>> 20cb94f5
+    state.proxyConn().make_long_lived();
+    state.proxyConn().set_token(state.loginToken);
+
     state.loggedIn = true;
     state.loginReplaceApiConn(state.apiConn());
 
@@ -2284,12 +2247,8 @@
   conn.make_long_lived();
 
   // Set the same token in the API
-<<<<<<< HEAD
-  state.apiConn().set_token(apiKey);
+  state.appConn().set_token(apiKey);
   state.proxyConn().set_token(apiKey);
-=======
-  state.appConn().set_token(apiKey);
->>>>>>> 20cb94f5
   state.loginToken = conn.token;
   state.loggedIn = true;
 
@@ -2622,13 +2581,8 @@
     if (org_name === undefined || org.name === org_name) {
       state.orgId = org.id;
       state.orgName = org.name;
-<<<<<<< HEAD
-      state.logUrl = iso.getEnv("BRAINTRUST_API_URL") ?? org.api_url;
+      state.apiUrl = iso.getEnv("BRAINTRUST_API_URL") ?? org.api_url;
       state.proxyUrl = iso.getEnv("BRAINTRUST_PROXY_URL") ?? org.proxy_url;
-
-=======
-      state.apiUrl = iso.getEnv("BRAINTRUST_API_URL") ?? org.api_url;
->>>>>>> 20cb94f5
       state.gitMetadataSettings = org.git_metadata || undefined;
       break;
     }
