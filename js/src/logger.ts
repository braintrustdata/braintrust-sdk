import axios, { AxiosInstance } from "axios";
import { v4 as uuidv4 } from "uuid";

import iso, { IsoAsyncLocalStorage, CallerLocation } from "./isomorph";
import { runFinally } from "./util";

export type SetCurrentArg = { setCurrent?: boolean };

export type StartSpanArgs = {
  spanAttributes?: Record<any, any>;
  startTime?: number;
  event?: ExperimentLogPartialArgs & Partial<IdField>;
};

export type StartSpanOptionalNameArgs = StartSpanArgs & { name?: string };

export type EndSpanArgs = {
  endTime?: number;
};

/**
 * A Span encapsulates logged data and metrics for a unit of work. This interface is shared by all span implementations.
 *
 * We suggest using one of the various `startSpan` methods, instead of creating Spans directly. See `Span.startSpan` for full details.
 */
export interface Span {
  /**
   * Row ID of the span.
   */
  id: string;

  /**
   * Span ID of the span. This is used to link spans together.
   */
  span_id: string;

  /**
   * Span ID of the root span in the full trace.
   */
  root_span_id: string;

  /**
   * Incrementally update the current span with new data. The event will be batched and uploaded behind the scenes.
   *
   * @param event: Data to be logged. See `Experiment.log` for full details.
   */
  log(event: ExperimentLogPartialArgs): void;

  /**
   * Create a new span. This is useful if you want to log more detailed trace information beyond the scope of a single log event. Data logged over several calls to `Span.log` will be merged into one logical row.
   *
   * We recommend running spans within a callback (using `startSpanWithinCallback`) to automatically mark them as current and ensure they are terminated. If you wish to start a span outside a callback, be sure to terminate it with `span.end()`.
   *
   * @param name The name of the span.
   * @param args.span_attributes Optional additional attributes to attach to the span, such as a type name.
   * @param args.start_time Optional start time of the span, as a timestamp in seconds.
   * @param args.event Data to be logged. See `Experiment.log` for full details.
   * @returns The newly-created `Span`
   */
  startSpan(name: string, args?: StartSpanArgs): Span;

  /**
   * Wrapper over `Span.startSpan`, which passes the initialized `Span` it to the given callback and ends it afterwards. See `Span.startSpan` for full details.
   *
   * @param args.setCurrent If true (the default), the span will be marked as the currently-active span for the duration of the callback. Equivalent to calling `braintrust.withCurrent(span, callback)`.
   */
  traced<R>(
    name: string,
    callback: (span: Span) => R,
    args?: StartSpanArgs & SetCurrentArg
  ): R;

  /**
   * Terminate the span. Returns the end time logged to the row's metrics. After calling end, you may not invoke any further methods on the span object, except for the property accessors.
   *
   * Will be invoked automatically if the span is constructed with traced.
   *
   * @param args.endTime Optional end time of the span, as a timestamp in seconds.
   * @returns The end time logged to the span metrics.
   */
  end(args?: EndSpanArgs): number;

  /**
   * Alias for `end`.
   */
  close(args?: EndSpanArgs): number;

  // For type identification.
  kind: "span";
}

/**
 * A fake implementation of the Span API which does nothing. This can be used as the default span.
 */
export class NoopSpan implements Span {
  public id: string;
  public span_id: string;
  public root_span_id: string;
  public kind: "span" = "span";

  constructor() {
    this.id = "";
    this.span_id = "";
    this.root_span_id = "";
  }

  public log(_: ExperimentLogPartialArgs) {}

  public startSpan(_0: string, _1?: StartSpanArgs) {
    return this;
  }

  public traced<R>(
    _0: string,
    callback: (span: Span) => R,
    _1: StartSpanArgs & SetCurrentArg
  ): R {
    return callback(this);
  }

  public end(args?: EndSpanArgs): number {
    return args?.endTime ?? getCurrentUnixTimestamp();
  }

  public close(args?: EndSpanArgs): number {
    return this.end(args);
  }
}

export const noopSpan = new NoopSpan();

// In certain situations (e.g. the cli), we want separately-compiled modules to
// use the same state as the toplevel module. This global variable serves as a
// mechanism to propagate the initial state from some toplevel creator.
declare global {
  var __inherited_braintrust_state: BraintrustState;
}

class BraintrustState {
  public id: string;
  public currentExperiment: IsoAsyncLocalStorage<Experiment | undefined>;
  public currentSpan: IsoAsyncLocalStorage<Span>;

  public apiUrl: string | null;
  public loginToken: string | null;
  public orgId: string | null;
  public orgName: string | null;
  public logUrl: string | null;
  public loggedIn: boolean;

  private _apiConn: HTTPConnection | null;
  private _logConn: HTTPConnection | null;
  private _userInfo: UserInfo | null;

  constructor() {
    this.id = uuidv4(); // This is for debugging
    this.currentExperiment = iso.newAsyncLocalStorage();
    this.currentSpan = iso.newAsyncLocalStorage();

    this.apiUrl = null;
    this.loginToken = null;
    this.orgId = null;
    this.orgName = null;
    this.logUrl = null;
    this.loggedIn = false;

    this._apiConn = null;
    this._logConn = null;
    this._userInfo = null;

    globalThis.__inherited_braintrust_state = this;
  }

  public apiConn(): HTTPConnection {
    if (!this._apiConn) {
      if (!this.apiUrl) {
        throw new Error("Must initialize apiUrl before requesting apiConn");
      }
      this._apiConn = new HTTPConnection(this.apiUrl);
    }
    return this._apiConn!;
  }

  public logConn(): HTTPConnection {
    if (!this._logConn) {
      if (!this.logUrl) {
        throw new Error("Must initialize logUrl before requesting logConn");
      }
      this._logConn = new HTTPConnection(this.logUrl);
    }
    return this._logConn!;
  }

  public async userInfo(): Promise<UserInfo> {
    if (!this._userInfo) {
      this._userInfo = await this.logConn().get_json("ping");
    }
    return this._userInfo!;
  }

  public setUserInfoIfNull(info: UserInfo) {
    if (!this._userInfo) {
      this._userInfo = info;
    }
  }
}

let _state = globalThis.__inherited_braintrust_state || new BraintrustState();
export const _internalGetGlobalState = () => _state;

// A utility to keep track of objects that should be cleaned up before
// program exit. At the end of the program, the UnterminatedObjectsHandler
// will print out all un-terminated objects as a warning.
class UnterminatedObjectsHandler {
  private unterminatedObjects: Map<any, CallerLocation | undefined>;

  constructor() {
    this.unterminatedObjects = new Map();
    process.on("exit", () => {
      this.warnUnterminated();
    });
  }

  addUnterminated(obj: any, createdLocation: CallerLocation | undefined) {
    this.unterminatedObjects.set(obj, createdLocation);
  }

  removeUnterminated(obj: any) {
    this.unterminatedObjects.delete(obj);
  }

  private warnUnterminated() {
    if (this.unterminatedObjects.size === 0) {
      return;
    }
    let warningMessage =
      "WARNING: Did not close the following braintrust objects. We recommend running `.close` on the listed objects, or by running them inside a callback so they are closed automatically:";
    this.unterminatedObjects.forEach((createdLocation, obj) => {
      let msg = `\n\tObject of type ${obj?.constructor?.name}`;
      if (createdLocation) {
        msg += ` created at ${JSON.stringify(createdLocation)}`;
      }
      warningMessage += msg;
    });
    console.warn(warningMessage);
  }
}

let unterminatedObjects = new UnterminatedObjectsHandler();

const TRANSACTION_ID_FIELD = "_xact_id";

class HTTPConnection {
  base_url: string;
  token: string | null;
  session: AxiosInstance | null;

  constructor(base_url: string) {
    this.base_url = base_url;
    this.token = null;
    this.session = null;

    this._reset();
  }

  async ping() {
    try {
      const resp = await this.get("ping");
      _state.setUserInfoIfNull(resp.data);
      return resp.status === 200;
    } catch (e) {
      return false;
    }
  }

  make_long_lived() {
    // Following a suggestion in https://stackoverflow.com/questions/23013220/max-retries-exceeded-with-url-in-requests
    this._reset();
  }

  static sanitize_token(token: string) {
    return token.trim();
  }

  set_token(token: string) {
    token = HTTPConnection.sanitize_token(token);
    this.token = token;
    this._reset();
  }

  // As far as I can tell, you cannot set the retry/backoff factor here
  _reset() {
    let headers: Record<string, string> = {};
    if (this.token) {
      headers["Authorization"] = `Bearer ${this.token}`;
    }

    this.session = iso.makeAxios({ headers });
  }

  async get(path: string, params: unknown | undefined = undefined) {
    return await this.session!.get(_urljoin(this.base_url, path), { params });
  }

  async post(
    path: string,
    params: unknown | undefined = undefined,
    config: any = undefined
  ) {
    return await this.session!.post(
      _urljoin(this.base_url, path),
      params,
      config
    );
  }

  async get_json(
    object_type: string,
    args: unknown | undefined = undefined,
    retries: number = 0
  ) {
    const tries = retries + 1;
    for (let i = 0; i < tries; i++) {
      try {
        const resp = await this.get(`${object_type}`, args);
        return resp.data;
      } catch (e) {
        if (i < tries - 1) {
          console.log(
            `Retrying API request ${object_type} ${args} ${(e as any).status} ${
              (e as any).text
            }`
          );
          continue;
        }
        throw e;
      }
    }
  }

  async post_json(object_type: string, args: unknown | undefined = undefined) {
    const resp = await this.post(`${object_type}`, args, {
      // https://masteringjs.io/tutorials/axios/post-json
      headers: { "Content-Type": "application/json" },
    });
    return resp.data;
  }
}

interface UserInfo {
  id: string;
}

export class Project {
  name: string;
  id: string;
  org_id: string;

  constructor(name: string, id: string, org_id: string) {
    this.name = name;
    this.id = id;
    this.org_id = org_id;
  }
}

export type IdField = { id: string };
export type InputField = { input: unknown };
export type InputsField = { inputs: unknown };
export type OtherExperimentLogFields = {
  output: unknown;
  expected: unknown;
  scores: Record<string, number>;
  metadata: Record<string, unknown>;
  metrics: Record<string, unknown>;
  datasetRecordId: string;
};

export type ExperimentLogPartialArgs = Partial<OtherExperimentLogFields> &
  Partial<InputField | InputsField>;

export type ExperimentLogFullArgs = Partial<
  Omit<OtherExperimentLogFields, "scores">
> &
  Required<Pick<OtherExperimentLogFields, "scores">> &
  Partial<InputField | InputsField> &
  Partial<IdField>;

type SanitizedExperimentLogPartialArgs = Partial<OtherExperimentLogFields> &
  Partial<InputField>;

type ExperimentEvent = Partial<InputField> &
  Partial<OtherExperimentLogFields> & {
    id: string;
    span_id: string;
    root_span_id: string;
    project_id: string;
    experiment_id: string;
    _is_merge: boolean;
  } & Partial<{
    user_id: string;
    created: string;
    span_parents: string[];
    span_attributes: Record<string, unknown>;
  }>;

interface DatasetEvent {
  inputs?: unknown;
  output?: unknown;
  metadata?: unknown;
  id: string;
  project_id: string;
  dataset_id: string;
  user_id: string;
  created: string;
}

type LogEvent = ExperimentEvent | DatasetEvent;

export interface DatasetRecord {
  id: string;
  input: any;
  output: any;
  metadata: any;
}

// 10 MB (https://docs.aws.amazon.com/apigateway/latest/developerguide/limits.html)
const MaxRequestSize = 10 * 1024 * 1024;

function constructJsonArray(items: string[]) {
  return `[${items.join(",")}]`;
}

const DefaultBatchSize = 100;
const NumRetries = 3;

class LogThread {
  private items: LogEvent[] = [];
  private active_flush: Promise<string[]> = Promise.resolve([]);
  private active_flush_resolved = true;

  log(items: LogEvent[]) {
    this.items.push(...items);

    if (this.active_flush_resolved) {
      this.active_flush_resolved = false;
      this.active_flush = this.flush_once();
    }
  }

  async flush_once(batchSize: number = DefaultBatchSize): Promise<string[]> {
    this.active_flush_resolved = false;

    const initialItems = (this.items || []).reverse();
    this.items = [];

    let ret = [];
    while (true) {
      const items = [];
      let itemsLen = 0;
      while (items.length < batchSize && itemsLen < MaxRequestSize / 2) {
        let item = null;
        if (initialItems.length > 0) {
          item = initialItems.pop();
        } else {
          break;
        }

        const itemS = JSON.stringify(item);
        items.push(itemS);
        itemsLen += itemS.length;
      }

<<<<<<< HEAD
      if (items.length === 0) {
=======
      if (items.length > 0) {
        const resp = await _state
          .logConn()
          .post_json("logs", constructJsonArray(items));
        ret = resp.data;
      } else {
>>>>>>> 8d459609
        break;
      }

      for (let i = 0; i < NumRetries; i++) {
        try {
          ret.push(
            ...(
              await log_conn().post_json("logs", constructJsonArray(items))
            ).map((res: any) => res.id)
          );
          break;
        } catch (e) {
          const retryingText = i + 1 === NumRetries ? "" : " Retrying";
          console.warn(`log request failed with error ${e}.${retryingText}`);
        }
      }
    }

    // If more items were added while we were flushing, flush again
    if (this.items.length > 0) {
      this.active_flush = this.flush_once();
    } else {
      this.active_flush_resolved = true;
    }

    return ret;
  }

  async flush(): Promise<void> {
    while (true) {
      await this.active_flush;
      if (this.active_flush_resolved) {
        break;
      }
    }
  }
}

export type InitOptions = {
  experiment?: string;
  description?: string;
  dataset?: Dataset;
  update?: boolean;
  baseExperiment?: string;
  isPublic?: boolean;
  apiUrl?: string;
  apiKey?: string;
  orgName?: string;
  disableCache?: boolean;
};

/**
 * Log in, and then initialize a new experiment in a specified project. If the project does not exist, it will be created.
 *
 * Remember to close your experiment when it is finished by calling `Experiment.close`. We recommend initializing the experiment within a callback (using `braintrust.withExperiment`) to automatically mark it as current and ensure it is terminated.
 *
 * @param project The name of the project to create the experiment in.
 * @param options Additional options for configuring init().
 * @param options.experiment The name of the experiment to create. If not specified, a name will be generated automatically.
 * @param options.description An optional description of the experiment.
 * @param options.dataset (Optional) A dataset to associate with the experiment. You can pass in the name of the dataset (in the same project) or a
 * dataset object (from any project).
 * @param options.update If the experiment already exists, continue logging to it.
 * @param options.baseExperiment An optional experiment name to use as a base. If specified, the new experiment will be summarized and compared to this
 * experiment. Otherwise, it will pick an experiment by finding the closest ancestor on the default (e.g. main) branch.
 * @param options.isPublic An optional parameter to control whether the experiment is publicly visible to anybody with the link or privately visible to only members of the organization. Defaults to private.
 * @param options.apiUrl The URL of the Braintrust API. Defaults to https://www.braintrustdata.com.
 * @param options.apiKey The API key to use. If the parameter is not specified, will try to use the `BRAINTRUST_API_KEY` environment variable. If no API
 * key is specified, will prompt the user to login.
 * @param options.orgName (Optional) The name of a specific organization to connect to. This is useful if you belong to multiple.
 * @param options.disableCache Do not use cached login information.
 * @returns The newly created Experiment.
 */
export async function init(
  project: string,
  options: Readonly<InitOptions> = {}
): Promise<Experiment> {
  const {
    experiment,
    description,
    dataset,
    baseExperiment,
    isPublic,
    update,
    apiUrl,
    apiKey,
    orgName,
    disableCache,
  } = options || {};

  await login({
    orgName: orgName,
    disableCache,
    apiKey,
    apiUrl,
  });

  return await _initExperiment(project, {
    experimentName: experiment,
    description,
    dataset,
    update,
    baseExperiment,
    isPublic,
  });
}

/**
 * Wrapper over `braintrust.init`, which passes the initialized `Experiment` it to the given callback and closes it afterwards. See `braintrust.init` for full details.
 *
 * @param options.setCurrent If true (default), set the currently-active experiment to the newly-created one. Equivalent to calling `braintrust.withCurrent(experiment, callback)`.
 */
export async function withExperiment<R>(
  project: string,
  callback: (experiment: Experiment) => R,
  options: Readonly<InitOptions & SetCurrentArg> = {}
): Promise<R> {
  const experiment = await init(project, options);
  return runFinally(
    () => {
      if (options.setCurrent ?? true) {
        return withCurrent(experiment, () => callback(experiment));
      } else {
        return callback(experiment);
      }
    },
    () => experiment.close()
  );
}

type InitDatasetOptions = {
  dataset?: string;
  description?: string;
  version?: string;
  apiUrl?: string;
  apiKey?: string;
  orgName?: string;
  disableCache?: boolean;
};

/**
 * Create a new dataset in a specified project. If the project does not exist, it will be created.
 *
 * Remember to close your dataset when it is finished by calling `Dataset.close`. We recommend initializing the dataset within a callback (using `braintrust.withDataset`) to ensure it is terminated.
 *
 * @param project The name of the project to create the dataset in.
 * @param options Additional options for configuring init().
 * @param options.dataset The name of the dataset to create. If not specified, a name will be generated automatically.
 * @param options.description An optional description of the dataset.
 * @param options.apiUrl The URL of the Braintrust API. Defaults to https://www.braintrustdata.com.
 * @param options.apiKey The API key to use. If the parameter is not specified, will try to use the `BRAINTRUST_API_KEY` environment variable. If no API
 * key is specified, will prompt the user to login.
 * @param options.orgName (Optional) The name of a specific organization to connect to. This is useful if you belong to multiple.
 * @param options.disableCache Do not use cached login information.
 * @returns The newly created Dataset.
 */
export async function initDataset(
  project: string,
  options: Readonly<InitDatasetOptions> = {}
) {
  const {
    dataset,
    description,
    version,
    apiUrl,
    apiKey,
    orgName,
    disableCache,
  } = options || {};

  await login({
    orgName: orgName,
    disableCache,
    apiKey,
    apiUrl,
  });

  return await _initDataset(project, {
    name: dataset,
    description,
    version,
  });
}

/**
 * Wrapper over `braintrust.initDataset`, which passes the initialized `Dataset` it to the given callback and closes it afterwards. See `braintrust.initDataset` for full details.
 */
export async function withDataset<R>(
  project: string,
  callback: (dataset: Dataset) => R,
  options: Readonly<InitDatasetOptions> = {}
): Promise<R> {
  const dataset = await initDataset(project, options);
  return runFinally(
    () => callback(dataset),
    () => dataset.close()
  );
}

/**
 * Log into Braintrust. This will prompt you for your API token, which you can find at
 * https://www.braintrustdata.com/app/token. This method is called automatically by `init()`.
 *
 * @param options Options for configuring login().
 * @param options.apiUrl The URL of the Braintrust API. Defaults to https://www.braintrustdata.com.
 * @param options.apiKey The API key to use. If the parameter is not specified, will try to use the `BRAINTRUST_API_KEY` environment variable. If no API
 * key is specified, will prompt the user to login.
 * @param options.orgName (Optional) The name of a specific organization to connect to. This is useful if you belong to multiple.
 * @param options.disableCache Do not use cached login information.
 * @param options.forceLogin Login again, even if you have already logged in (by default, this function will exit quickly if you have already logged in)
 */
export async function login(
  options: {
    apiUrl?: string;
    apiKey?: string;
    orgName?: string;
    disableCache?: boolean;
    forceLogin?: boolean;
  } = {}
) {
  const {
    apiUrl = iso.getEnv("BRAINTRUST_API_URL") ||
      "https://www.braintrustdata.com",
    apiKey = iso.getEnv("BRAINTRUST_API_KEY"),
    orgName: orgName = undefined,
    disableCache = false,
  } = options || {};

  let { forceLogin = false } = options || {};

  // If any provided login inputs disagree with our existing settings, force
  // login.
  if (
    apiUrl != _state.apiUrl ||
    (apiKey !== undefined &&
      HTTPConnection.sanitize_token(apiKey) != _state.loginToken) ||
    (orgName !== undefined && orgName != _state.orgName)
  ) {
    forceLogin = true;
  }

  if (_state.loggedIn && !forceLogin) {
    return;
  }

  _state = new BraintrustState();

  _state.apiUrl = apiUrl;

  let login_key_info: any = null;
  let ping_ok = false;
  let conn = null;

  if (apiKey !== undefined) {
    const resp = await axios.post(
      _urljoin(_state.apiUrl, `/api/apikey/login`),
      {
        token: apiKey,
      }
    );
    const info = resp.data;

    _check_org_info(info.org_info, orgName);

    conn = _state.logConn();
    conn.set_token(apiKey);

    ping_ok = await conn.ping();
  } else {
    // TODO: Implement token based login in the JS client
    throw new Error(
      "Please specify an api key. Token based login is not yet implemented in the JS client."
    );
  }

  if (!conn) {
    throw new Error("Conn should be set at this point (a bug)");
  }

  if (!ping_ok) {
    await conn.get("ping");
  }

  conn.make_long_lived();

  // Set the same token in the API
  _state.apiConn().set_token(apiKey);
  _state.loginToken = conn.token;
  _state.loggedIn = true;
}

/**
 * Log a single event to the current experiment. The event will be batched and uploaded behind the scenes.
 *
 * @param event The event to log. See `Experiment.log` for full details.
 * @returns The `id` of the logged event.
 */
export function log(event: ExperimentLogFullArgs): string {
  const currentExperiment = _state.currentExperiment.getStore();
  if (!currentExperiment) {
    throw new Error("Not initialized. Please call init() first");
  }

  return currentExperiment.log(event);
}

/**
 * Summarize the current experiment, including the scores (compared to the closest reference experiment) and metadata.
 *
 * @param options Options for summarizing the experiment.
 * @param options.summarizeScores Whether to summarize the scores. If False, only the metadata will be returned.
 * @param options.comparisonExperimentId The experiment to compare against. If None, the most recent experiment on the origin's main branch will be used.
 * @returns A summary of the experiment, including the scores (compared to the closest reference experiment) and metadata.
 */
export async function summarize(
  options: {
    readonly summarizeScores?: boolean;
    readonly comparisonExperimentId?: string;
  } = {}
): Promise<ExperimentSummary> {
  const currentExperiment = _state.currentExperiment.getStore();
  if (!currentExperiment) {
    throw new Error("Not initialized. Please call init() first");
  }

  return await currentExperiment.summarize(options);
}

/**
 * Returns the currently-active experiment (set by `braintrust.withExperiment` or `braintrust.withCurrent`). Returns undefined if no current experiment has been set.
 */
export function currentExperiment(): Experiment | undefined {
  return _state.currentExperiment.getStore();
}

/**
 * Return the currently-active span for logging (set by `traced` or `braintrust.withCurrent`). If there is no active span, returns a no-op span object, which supports the same interface as spans but does no logging.
 *
 * See `Span` for full details.
 */
export function currentSpan(): Span {
  return _state.currentSpan.getStore()!;
}

/**
 * Toplevel function for starting a span. If there is a currently-active span, the new span is created as a subspan. Otherwise, if there is a currently-active experiment, the new span is created as a toplevel span. Otherwise, it returns a no-op span object.
 *
 * Unless a name is explicitly provided, the name of the span will be the name of the calling function, or "root" if no meaningful name can be determined.
 *
 * We recommend running spans within a callback (using `startSpanWithinCallback`) to automatically mark them as current and ensure they are terminated. If you wish to start a span outside a callback, be sure to terminate it with `span.end()`.
 *
 * See `Span.startSpan` for full details.
 */
export function startSpan(args?: StartSpanOptionalNameArgs): Span {
  const { name: nameOpt, ...argsRest } = args ?? {};
  const name =
    (nameOpt ?? iso.getCallerLocation()?.caller_functionname) || "root";
  const parentSpan = currentSpan();
  if (!Object.is(parentSpan, noopSpan)) {
    return parentSpan.startSpan(name, argsRest);
  }

  const experiment = currentExperiment();
  if (experiment) {
    return experiment.startSpan({ name, ...argsRest });
  }

  return noopSpan;
}

/**
 * Wrapper over `braintrust.startSpan`, which passes the initialized `Span` it to the given callback and ends it afterwards. See `Span.traced` for full details.
 */
export function traced<R>(
  callback: (span: Span) => R,
  args?: StartSpanOptionalNameArgs & SetCurrentArg
): R {
  const span = startSpan(args);
  return runFinally(
    () => {
      if (args?.setCurrent ?? true) {
        return withCurrent(span, () => callback(span));
      } else {
        return callback(span);
      }
    },
    () => span.end()
  );
}

/**
 * Set the given experiment or span as current within the given callback and any asynchronous operations created within the callback. The current experiment can be accessed with `braintrust.currentExperiment`, and the current span with `braintrust.currentSpan`.
 *
 * @param object: The experiment or span to be marked as current.
 * @param callback: The callback to be run under the scope of the current object.
 */
export function withCurrent<R>(
  object: Experiment | Span,
  callback: () => R
): R {
  if (object.kind === "experiment") {
    return _state.currentExperiment.run(object, callback);
  } else if (object.kind === "span") {
    return _state.currentSpan.run(object, callback);
  } else {
    throw new Error(
      `Invalid object of type ${(object as any).constructor.name}`
    );
  }
}

function _check_org_info(org_info: any, org_name: string | undefined) {
  if (org_info.length === 0) {
    throw new Error("This user is not part of any organizations.");
  }

  for (const org of org_info) {
    if (org_name === undefined || org.name === org_name) {
      _state.orgId = org.id;
      _state.orgName = org.name;
      _state.logUrl = org.api_url;
      break;
    }
  }

  if (_state.orgId === undefined) {
    throw new Error(
      `Organization ${org_name} not found. Must be one of ${org_info
        .map((x: any) => x.name)
        .join(", ")}`
    );
  }
}

function _urljoin(...parts: string[]): string {
  return parts.map((x) => x.replace(/^\//, "")).join("/");
}

function getCurrentUnixTimestamp(): number {
  return new Date().getTime() / 1000;
}

function validateAndSanitizeExperimentLogPartialArgs(
  event: ExperimentLogPartialArgs
): SanitizedExperimentLogPartialArgs {
  if (event.scores) {
    for (let [name, score] of Object.entries(event.scores)) {
      if (typeof name !== "string") {
        throw new Error("score names must be strings");
      }

      if (typeof score === "boolean") {
        score = score ? 1 : 0;
        event.scores[name] = score;
      }

      if (typeof score !== "number") {
        throw new Error("score values must be numbers");
      }
      if (score < 0 || score > 1) {
        throw new Error("score values must be between 0 and 1");
      }
    }
  }

  if (event.metadata) {
    for (const key of Object.keys(event.metadata)) {
      if (typeof key !== "string") {
        throw new Error("metadata keys must be strings");
      }
    }
  }

  if (event.metrics) {
    for (const key of Object.keys(event.metrics)) {
      if (typeof key !== "string") {
        throw new Error("metric keys must be strings");
      }
    }
    for (const forbiddenKey of [
      "start",
      "end",
      "caller_functionname",
      "caller_filename",
      "caller_lineno",
    ]) {
      if (forbiddenKey in event.metrics) {
        throw new Error(`Key ${forbiddenKey} may not be specified in metrics`);
      }
    }
  }

  if ("input" in event && event.input && "inputs" in event && event.inputs) {
    throw new Error(
      "Only one of input or inputs (deprecated) can be specified. Prefer input."
    );
  }

  if ("inputs" in event) {
    const { inputs, ...rest } = event;
    return { input: inputs, ...rest };
  } else {
    return { ...event };
  }
}

// Note that this only checks properties that are expected of a complete event.
// validateAndSanitizeExperimentLogPartialArgs should still be invoked (after
// handling special fields like 'id').
function validateAndSanitizeExperimentLogFullArgs(
  event: ExperimentLogFullArgs,
  hasDataset: boolean
): ExperimentLogFullArgs {
  if (
    ("input" in event && event.input && "inputs" in event && event.inputs) ||
    (!("input" in event) && !("inputs" in event))
  ) {
    throw new Error(
      "Exactly one of input or inputs (deprecated) must be specified. Prefer input."
    );
  }

  if (!event.scores) {
    throw new Error("scores must be specified");
  }

  if (hasDataset && event.datasetRecordId === undefined) {
    throw new Error("datasetRecordId must be specified when using a dataset");
  } else if (!hasDataset && event.datasetRecordId !== undefined) {
    throw new Error(
      "datasetRecordId cannot be specified when not using a dataset"
    );
  }

  return event;
}

async function _initExperiment(
  projectName: string,
  {
    experimentName,
    description,
    dataset,
    update,
    baseExperiment,
    isPublic,
  }: {
    experimentName?: string;
    description?: string;
    dataset?: Dataset;
    update?: boolean;
    baseExperiment?: string;
    isPublic?: boolean;
  } = {
    experimentName: undefined,
    description: undefined,
    baseExperiment: undefined,
    isPublic: false,
  }
) {
  const args: Record<string, unknown> = {
    project_name: projectName,
    org_id: _state.orgId,
  };

  if (experimentName) {
    args["experiment_name"] = experimentName;
  }

  if (description) {
    args["description"] = description;
  }

  if (update) {
    args["update"] = update;
  }

  const repoStatus = await iso.getRepoStatus();
  if (repoStatus) {
    args["repo_info"] = repoStatus;
  }

  if (baseExperiment) {
    args["base_experiment"] = baseExperiment;
  } else {
    args["ancestor_commits"] = await iso.getPastNAncestors();
  }

  if (dataset !== undefined) {
    args["dataset_id"] = dataset.id;
    args["dataset_version"] = await dataset.version();
  }

  if (isPublic !== undefined) {
    args["public"] = isPublic;
  }

  const response = await _state
    .apiConn()
    .post_json("api/experiment/register", args);

  const project = response.project;
  const experiment = response.experiment;

  // NOTE: This is a deviation from the Python lib and allows the log() method
  // to not be async.
  //
  const user_id = (await _state.userInfo())["id"];

  return new Experiment(
    project,
    experiment.id,
    experiment.name,
    user_id,
    dataset
  );
}

/**
 * An experiment is a collection of logged events, such as model inputs and outputs, which represent
 * a snapshot of your application at a particular point in time. An experiment is meant to capture more
 * than just the model you use, and includes the data you use to test, pre- and post- processing code,
 * comparison metrics (scores), and any other metadata you want to include.
 *
 * Experiments are associated with a project, and two experiments are meant to be easily comparable via
 * their `inputs`. You can change the attributes of the experiments in a project (e.g. scoring functions)
 * over time, simply by changing what you log.
 *
 * You should not create `Experiment` objects directly. Instead, use the `braintrust.init()` method.
 */
export class Experiment {
  public readonly project: Project;
  public readonly id: string;
  public readonly name: string;
  public readonly user_id: string;
  public readonly dataset?: Dataset;
  private logger: LogThread;
  private lastStartTime: number;
  private finished: boolean;

  // For type identification.
  public kind: "experiment" = "experiment";

  constructor(
    project: Project,
    id: string,
    name: string,
    user_id: string,
    dataset?: Dataset
  ) {
    this.finished = false;

    this.project = project;
    this.id = id;
    this.name = name;
    this.user_id = user_id;
    this.dataset = dataset;
    this.logger = new LogThread();
    this.lastStartTime = getCurrentUnixTimestamp();

    unterminatedObjects.addUnterminated(this, iso.getCallerLocation());
  }

  /**
   * Log a single event to the experiment. The event will be batched and uploaded behind the scenes.
   *
   * @param event The event to log.
   * @param event.input: The arguments that uniquely define a test case (an arbitrary, JSON serializable object). Later on, Braintrust will use the `input` to know whether two test cases are the same between experiments, so they should not contain experiment-specific state. A simple rule of thumb is that if you run the same experiment twice, the `input` should be identical.
   * @param event.output: The output of your application, including post-processing (an arbitrary, JSON serializable object), that allows you to determine whether the result is correct or not. For example, in an app that generates SQL queries, the `output` should be the _result_ of the SQL query generated by the model, not the query itself, because there may be multiple valid queries that answer a single question.
   * @param event.expected: The ground truth value (an arbitrary, JSON serializable object) that you'd compare to `output` to determine if your `output` value is correct or not. Braintrust currently does not compare `output` to `expected` for you, since there are so many different ways to do that correctly. Instead, these values are just used to help you navigate your experiments while digging into analyses. However, we may later use these values to re-score outputs or fine-tune your models.
   * @param event.scores: A dictionary of numeric values (between 0 and 1) to log. The scores should give you a variety of signals that help you determine how accurate the outputs are compared to what you expect and diagnose failures. For example, a summarization app might have one score that tells you how accurate the summary is, and another that measures the word similarity between the generated and grouth truth summary. The word similarity score could help you determine whether the summarization was covering similar concepts or not. You can use these scores to help you sort, filter, and compare experiments.
   * @param event.metadata: (Optional) a dictionary with additional data about the test example, model outputs, or just about anything else that's relevant, that you can use to help find and analyze examples later. For example, you could log the `prompt`, example's `id`, or anything else that would be useful to slice/dice later. The values in `metadata` can be any JSON-serializable type, but its keys must be strings.
   * @param event.metrics: (Optional) a dictionary of metrics to log. The following keys are populated automatically and should not be specified: "start", "end", "caller_functionname", "caller_filename", "caller_lineno".
   * @param event.id: (Optional) a unique identifier for the event. If you don't provide one, BrainTrust will generate one for you.
   * @param event.dataset_record_id: (Optional) the id of the dataset record that this event is associated with. This field is required if and only if the experiment is associated with a dataset.
   * @param event.inputs: (Deprecated) the same as `input` (will be removed in a future version).
   * :returns: The `id` of the logged event.
   */
  public log(event: Readonly<ExperimentLogFullArgs>): string {
    this.checkNotFinished();

    event = validateAndSanitizeExperimentLogFullArgs(event, !!this.dataset);
    const span = this.startSpan({ startTime: this.lastStartTime, event });
    this.lastStartTime = span.end();
    return span.id;
  }

  /**
   * Create a new toplevel span. The name parameter is optional and defaults to "root".
   *
   * See `Span.startSpan` for full details.
   */
  public startSpan(args?: StartSpanOptionalNameArgs): Span {
    this.checkNotFinished();

    const { name, ...argsRest } = args ?? {};
    return new SpanImpl({
      experimentLogger: this.logger,
      name: name ?? "root",
      ...argsRest,
      rootExperiment: this,
    });
  }

  /**
   * Wrapper over `Experiment.startSpan`, which passes the initialized `Span` it to the given callback and ends it afterwards. See `Span.traced` for full details.
   */
  public traced<R>(
    callback: (span: Span) => R,
    args?: StartSpanOptionalNameArgs & SetCurrentArg
  ): R {
    const { setCurrent, ...argsRest } = args ?? {};
    const span = this.startSpan(argsRest);
    return runFinally(
      () => {
        if (setCurrent ?? true) {
          return withCurrent(span, () => callback(span));
        } else {
          return callback(span);
        }
      },
      () => span.end()
    );
  }

  /**
   * Summarize the experiment, including the scores (compared to the closest reference experiment) and metadata.
   *
   * @param options Options for summarizing the experiment.
   * @param options.summarizeScores Whether to summarize the scores. If False, only the metadata will be returned.
   * @param options.comparisonExperimentId The experiment to compare against. If None, the most recent experiment on the origin's main branch will be used.
   * @returns A summary of the experiment, including the scores (compared to the closest reference experiment) and metadata.
   */
  public async summarize(
    options: {
      readonly summarizeScores?: boolean;
      readonly comparisonExperimentId?: string;
    } = {}
  ): Promise<ExperimentSummary> {
    let { summarizeScores = true, comparisonExperimentId = undefined } =
      options || {};

    await this.logger.flush();
    const projectUrl = `${_state.apiUrl}/app/${encodeURIComponent(
      _state.orgName!
    )}/p/${encodeURIComponent(this.project.name)}`;
    const experimentUrl = `${projectUrl}/${encodeURIComponent(this.name)}`;

    let scores: Record<string, ScoreSummary> | undefined = undefined;
    let comparisonExperimentName = undefined;
    if (summarizeScores) {
      if (comparisonExperimentId === undefined) {
        const conn = _state.logConn();
        const resp = await conn.get("/crud/base_experiments", {
          id: this.id,
        });
        const base_experiments = resp.data;
        if (base_experiments.length > 0) {
          comparisonExperimentId = base_experiments[0]["base_exp_id"];
          comparisonExperimentName = base_experiments[0]["base_exp_name"];
        }
      }

      if (comparisonExperimentId !== undefined) {
        scores = await _state.logConn().get_json(
          "/experiment-comparison",
          {
            experiment_id: this.id,
            base_experiment_id: comparisonExperimentId,
          },
          3
        );
      }
    }

    return {
      projectName: this.project.name,
      experimentName: this.name,
      projectUrl: projectUrl,
      experimentUrl: experimentUrl,
      comparisonExperimentName: comparisonExperimentName,
      scores,
    };
  }

  /**
   * Finish the experiment and return its id. After calling close, you may not invoke any further methods on the experiment object.
   *
   * Will be invoked automatically if the experiment is wrapped in a callback passed to `braintrust.withExperiment`.
   *
   * @returns The experiment id.
   */
  public async close(): Promise<string> {
    this.checkNotFinished();

    await this.logger.flush();

    this.finished = true;
    unterminatedObjects.removeUnterminated(this);
    return this.id;
  }

  private checkNotFinished() {
    if (this.finished) {
      throw new Error("Cannot invoke method on finished experiment");
    }
  }
}

/**
 * Primary implementation of the `Span` interface. See the `Span` interface for full details on each method.
 *
 * We suggest using one of the various `startSpan` methods, instead of creating Spans directly. See `Span.startSpan` for full details.
 */
export class SpanImpl implements Span {
  private finished: boolean;
  private experimentLogger: LogThread;
  // `internalData` contains fields that are not part of the "user-sanitized"
  // set of fields which we want to log in just one of the span rows.
  private internalData: Partial<ExperimentEvent>;
  private isMerge: boolean;

  // Fields that are logged to every row.
  public id: string;
  public span_id: string;
  public root_span_id: string;
  private _project_id: string;
  private _experiment_id: string;

  public kind: "span" = "span";

  // root_experiment should only be specified for a root span. parent_span
  // should only be specified for non-root spans.
  constructor(
    args: {
      experimentLogger: LogThread;
      name: string;
      spanAttributes?: Record<any, any>;
      startTime?: number;
      setCurrent?: boolean;
      event?: ExperimentLogPartialArgs & Partial<IdField>;
    } & ({ rootExperiment: Experiment } | { parentSpan: SpanImpl })
  ) {
    this.finished = false;

    this.experimentLogger = args.experimentLogger;

    const callerLocation = iso.getCallerLocation();
    this.internalData = {
      metrics: {
        start: args.startTime ?? getCurrentUnixTimestamp(),
        ...callerLocation,
      },
      span_attributes: { ...args.spanAttributes, name: args.name },
    };

    this.id = args.event?.id ?? uuidv4();
    this.span_id = uuidv4();
    if ("rootExperiment" in args) {
      this.root_span_id = this.span_id;
      this._project_id = args.rootExperiment.project.id;
      this._experiment_id = args.rootExperiment.id;
      this.internalData = Object.assign(this.internalData, {
        // TODO: Hopefully we can remove this.
        user_id: args.rootExperiment.user_id,
        created: new Date().toISOString(),
      });
    } else if ("parentSpan" in args) {
      this.root_span_id = args.parentSpan.root_span_id;
      this._project_id = args.parentSpan._project_id;
      this._experiment_id = args.parentSpan._experiment_id;
      this.internalData.span_parents = [args.parentSpan.span_id];
    } else {
      throw new Error("Must provide either 'rootExperiment' or 'parentSpan'");
    }

    // The first log is a replacement, but subsequent logs to the same span
    // object will be merges.
    this.isMerge = false;
    const { id: id, ...eventRest } = args.event ?? {};
    this.log(eventRest);
    this.isMerge = true;

    unterminatedObjects.addUnterminated(this, callerLocation);
  }

  public log(event: ExperimentLogPartialArgs): void {
    this.checkNotFinished();

    const sanitized = validateAndSanitizeExperimentLogPartialArgs(event);
    // There should be no overlap between the dictionaries being merged.
    const record: ExperimentEvent = {
      ...sanitized,
      ...this.internalData,
      id: this.id,
      span_id: this.span_id,
      root_span_id: this.root_span_id,
      project_id: this._project_id,
      experiment_id: this._experiment_id,
      _is_merge: this.isMerge,
    };
    this.internalData = {};
    this.experimentLogger.log([record]);
  }

  public startSpan(name: string, args?: StartSpanArgs): Span {
    this.checkNotFinished();

    return new SpanImpl({
      experimentLogger: this.experimentLogger,
      name,
      ...args,
      parentSpan: this,
    });
  }

  public traced<R>(
    name: string,
    callback: (span: Span) => R,
    args?: StartSpanArgs & SetCurrentArg
  ): R {
    const { setCurrent, ...argsRest } = args ?? {};
    const span = this.startSpan(name, argsRest);
    return runFinally(
      () => {
        if (setCurrent ?? true) {
          return withCurrent(span, () => callback(span));
        } else {
          return callback(span);
        }
      },
      () => span.end()
    );
  }

  public end(args?: EndSpanArgs): number {
    this.checkNotFinished();

    const endTime = args?.endTime ?? getCurrentUnixTimestamp();
    this.internalData = { metrics: { end: endTime } };
    this.log({});

    this.finished = true;
    unterminatedObjects.removeUnterminated(this);
    return endTime;
  }

  public close(args?: EndSpanArgs): number {
    return this.end(args);
  }

  private checkNotFinished() {
    if (this.finished) {
      throw new Error("Cannot invoke method on finished span");
    }
  }
}

async function _initDataset(
  project_name: string,
  {
    name,
    description,
    version,
  }: {
    name?: string;
    description?: string;
    version?: string;
  } = {}
) {
  const args: Record<string, unknown> = {
    org_id: _state.orgId,
    project_name,
    dataset_name: name,
    description,
  };
  const response = await _state
    .apiConn()
    .post_json("api/dataset/register", args);

  const project = response.project;
  const dataset = response.dataset;

  // NOTE: This is a deviation from the Python lib and allows the log() method
  // to not be async.
  //
  const user_id = (await _state.userInfo())["id"];

  return new Dataset(project, dataset.id, dataset.name, user_id, version);
}

/**
 * A dataset is a collection of records, such as model inputs and outputs, which represent
 * data you can use to evaluate and fine-tune models. You can log production data to datasets,
 * curate them with interesting examples, edit/delete records, and run evaluations against them.
 *
 * You should not create `Dataset` objects directly. Instead, use the `braintrust.initDataset()` method.
 */
export class Dataset {
  public readonly project: Project;
  public readonly id: string;
  public readonly name: string;
  public readonly user_id: string;
  private pinnedVersion?: string;
  private _fetchedData?: any[] = undefined;
  private logger: LogThread;
  private finished: boolean;

  constructor(
    project: Project,
    id: string,
    name: string,
    user_id: string,
    pinnedVersion?: string
  ) {
    this.finished = false;

    this.project = project;
    this.id = id;
    this.name = name;
    this.user_id = user_id;
    this.pinnedVersion = pinnedVersion;
    this.logger = new LogThread();

    unterminatedObjects.addUnterminated(this, iso.getCallerLocation());
  }

  /**
   * Insert a single record to the dataset. The record will be batched and uploaded behind the scenes. If you pass in an `id`,
   * and a record with that `id` already exists, it will be overwritten (upsert).
   *
   * @param event The event to log.
   * @param event.input The argument that uniquely define an input case (an arbitrary, JSON serializable object).
   * @param event.output The output of your application, including post-processing (an arbitrary, JSON serializable object).
   * @param event.metadata (Optional) a dictionary with additional data about the test example, model outputs, or just
   * about anything else that's relevant, that you can use to help find and analyze examples later. For example, you could log the
   * `prompt`, example's `id`, or anything else that would be useful to slice/dice later. The values in `metadata` can be any
   * JSON-serializable type, but its keys must be strings.
   * @param event.id (Optional) a unique identifier for the event. If you don't provide one, Braintrust will generate one for you.
   * @returns The `id` of the logged record.
   */
  public insert({
    input,
    output,
    metadata,
    id,
  }: {
    readonly input?: unknown;
    readonly output: unknown;
    readonly metadata?: Record<string, unknown>;
    readonly id?: string;
  }): string {
    this.checkNotFinished();

    if (metadata !== undefined) {
      for (const key of Object.keys(metadata)) {
        if (typeof key !== "string") {
          throw new Error("metadata keys must be strings");
        }
      }
    }

    const args = {
      id: id || uuidv4(),
      inputs: input,
      output,
      project_id: this.project.id,
      dataset_id: this.id,
      user_id: this.user_id,
      created: new Date().toISOString(),
      metadata,
    };

    this.logger.log([args]);
    return args.id;
  }

  public delete(id: string): string {
    this.checkNotFinished();

    const user_id = this.user_id;
    const args = {
      id,
      project_id: this.project.id,
      dataset_id: this.id,
      user_id,
      created: new Date().toISOString(),
      _object_delete: true,
    };

    this.logger.log([args]);
    return args.id;
  }

  /**
   * Summarize the dataset, including high level metrics about its size and other metadata.
   * @param summarizeData Whether to summarize the data. If false, only the metadata will be returned.
   * @returns `DatasetSummary`
   * @returns A summary of the dataset.
   */
  public async summarize(
    options: { readonly summarizeData?: boolean } = {}
  ): Promise<DatasetSummary> {
    this.checkNotFinished();

    let { summarizeData = true } = options || {};

    await this.logger.flush();
    const projectUrl = `${_state.apiUrl}/app/${encodeURIComponent(
      _state.orgName!
    )}/p/${encodeURIComponent(this.project.name)}`;
    const datasetUrl = `${projectUrl}/d/${encodeURIComponent(this.name)}`;

    let dataSummary = undefined;
    if (summarizeData) {
      dataSummary = await _state.logConn().get_json(
        "dataset-summary",
        {
          dataset_id: this.id,
        },
        3
      );
    }

    return {
      projectName: this.project.name,
      datasetName: this.name,
      projectUrl,
      datasetUrl,
      dataSummary,
    };
  }

  /**
   * Fetch all records in the dataset.
   *
   * @example
   * ```
   * // Use an async iterator to fetch all records in the dataset.
   * for await (const record of dataset.fetch()) {
   *  console.log(record);
   * }
   *
   * // You can also iterate over the dataset directly.
   * for await (const record of dataset) {
   *  console.log(record);
   * }
   * ```
   *
   * @returns An iterator over the dataset's records.
   */
  async *fetch(): AsyncGenerator<DatasetRecord> {
    this.checkNotFinished();

    const records = await this.fetchedData();
    for (const record of records) {
      yield {
        id: record.id,
        input: record.input && JSON.parse(record.input),
        output: record.input && JSON.parse(record.output),
        metadata: record.metadata && JSON.parse(record.metadata),
      };
    }
    this.clearCache();
  }

  /**
   * Fetch all records in the dataset.
   *
   * @example
   * ```
   * // Use an async iterator to fetch all records in the dataset.
   * for await (const record of dataset) {
   *  console.log(record);
   * }
   * ```
   */
  [Symbol.asyncIterator]() {
    this.checkNotFinished();

    return this.fetch();
  }

  async fetchedData() {
    this.checkNotFinished();

    if (this._fetchedData === undefined) {
      const resp = await _state.logConn().get("object/dataset", {
        id: this.id,
        fmt: "json",
        version: this.pinnedVersion,
      });

      const text = await resp.data;
      this._fetchedData = text
        .split("\n")
        .filter((x: string) => x.trim() !== "")
        .map((x: string) => JSON.parse(x));
    }

    return this._fetchedData || [];
  }

  clearCache() {
    this.checkNotFinished();

    this._fetchedData = undefined;
  }

  async version() {
    this.checkNotFinished();

    if (this.pinnedVersion !== undefined) {
      return this.pinnedVersion;
    } else {
      const fetchedData = await this.fetchedData();
      let maxVersion = undefined;
      for (const record of fetchedData) {
        const xactId = record[TRANSACTION_ID_FIELD];
        if (maxVersion === undefined || (xactId ?? xactId > maxVersion)) {
          maxVersion = xactId;
        }
      }
      return maxVersion;
    }
  }

  /**
   * Terminate connection to the dataset and return its id. After calling close, you may not invoke any further methods on the dataset object.
   *
   * Will be invoked automatically if the dataset is bound as a context manager.
   *
   * @returns The dataset id.
   */
  public async close(): Promise<string> {
    this.checkNotFinished();

    await this.logger.flush();
    this.finished = true;
    unterminatedObjects.removeUnterminated(this);
    return this.id;
  }

  private checkNotFinished() {
    if (this.finished) {
      throw new Error("Cannot invoke method on finished dataset");
    }
  }
}

/**
 * Summary of a score's performance.
 * @property name Name of the score.
 * @property score Average score across all examples.
 * @property diff Difference in score between the current and reference experiment.
 * @property improvements Number of improvements in the score.
 * @property regressions Number of regressions in the score.
 */
export interface ScoreSummary {
  name: string;
  score: number;
  diff: number;
  improvements: number;
  regressions: number;
}

/**
 * Summary of an experiment's scores and metadata.
 * @property projectName Name of the project that the experiment belongs to.
 * @property experimentName Name of the experiment.
 * @property projectUrl URL to the project's page in the Braintrust app.
 * @property experimentUrl URL to the experiment's page in the Braintrust app.
 * @property comparisonExperimentName The experiment scores are baselined against.
 * @property scores Summary of the experiment's scores.
 */
export interface ExperimentSummary {
  projectName: string;
  experimentName: string;
  projectUrl: string;
  experimentUrl: string;
  comparisonExperimentName: string | undefined;
  scores: Record<string, ScoreSummary> | undefined;
}

/**
 * Summary of a dataset's data.
 *
 * @property newRecords New or updated records added in this session.
 * @property totalRecords Total records in the dataset.
 */
export interface DataSummary {
  newRecords: number;
  totalRecords: number;
}

/**
 * Summary of a dataset's scores and metadata.
 *
 * @property projectName Name of the project that the dataset belongs to.
 * @property datasetName Name of the dataset.
 * @property projectUrl URL to the project's page in the Braintrust app.
 * @property datasetUrl URL to the experiment's page in the Braintrust app.
 * @property dataSummary Summary of the dataset's data.
 */

export interface DatasetSummary {
  projectName: string;
  datasetName: string;
  projectUrl: string;
  datasetUrl: string;
  dataSummary: DataSummary;
}<|MERGE_RESOLUTION|>--- conflicted
+++ resolved
@@ -470,16 +470,7 @@
         itemsLen += itemS.length;
       }
 
-<<<<<<< HEAD
       if (items.length === 0) {
-=======
-      if (items.length > 0) {
-        const resp = await _state
-          .logConn()
-          .post_json("logs", constructJsonArray(items));
-        ret = resp.data;
-      } else {
->>>>>>> 8d459609
         break;
       }
 
@@ -487,7 +478,9 @@
         try {
           ret.push(
             ...(
-              await log_conn().post_json("logs", constructJsonArray(items))
+                await _state
+                    .logConn()
+                    .post_json("logs", constructJsonArray(items))
             ).map((res: any) => res.id)
           );
           break;
