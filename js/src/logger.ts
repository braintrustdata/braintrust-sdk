/// <reference lib="dom" />

import { v4 as uuidv4 } from "uuid";

import {
  TRANSACTION_ID_FIELD,
  IS_MERGE_FIELD,
  PARENT_ID_FIELD,
  mergeDicts,
  mergeRowBatch,
  VALID_SOURCES,
  AUDIT_SOURCE_FIELD,
  AUDIT_METADATA_FIELD,
  GitMetadataSettings,
  mergeGitMetadataSettings,
  TransactionId,
  ParentExperimentIds,
  ParentProjectLogIds,
  IdField,
  ExperimentLogPartialArgs,
  ExperimentLogFullArgs,
  LogFeedbackFullArgs,
  SanitizedExperimentLogPartialArgs,
  ExperimentEvent,
  BackgroundLogEvent,
  AnyDatasetRecord,
  DefaultIsLegacyDataset,
  DatasetRecord,
  ensureDatasetRecord,
  makeLegacyEvent,
} from "@braintrust/core";

import iso, { IsoAsyncLocalStorage } from "./isomorph";
import {
  runFinally,
  GLOBAL_PROJECT,
  getCurrentUnixTimestamp,
  isEmpty,
  LazyValue,
} from "./util";

<<<<<<< HEAD
export { ParentExperimentIds, ParentProjectLogIds, IdField, ExperimentLogPartialArgs, ExperimentLogFullArgs, LogFeedbackFullArgs, SanitizedExperimentLogPartialArgs, ExperimentEvent, BackgroundLogEvent, DatasetRecord };

export type Metadata = Record<string, unknown>;

=======
>>>>>>> 3134f576
export type SetCurrentArg = { setCurrent?: boolean };

type StartSpanEventArgs = ExperimentLogPartialArgs & Partial<IdField>;

export type StartSpanArgs = {
  name?: string;
  spanAttributes?: Record<any, any>;
  startTime?: number;
  parentId?: string;
  event?: StartSpanEventArgs;
};

export type EndSpanArgs = {
  endTime?: number;
};

/**
 * A Span encapsulates logged data and metrics for a unit of work. This interface is shared by all span implementations.
 *
 * We suggest using one of the various `traced` methods, instead of creating Spans directly.
 *
 * See `Span.traced` for full details.
 */
export interface Span {
  /**
   * Row ID of the span.
   */
  id: string;

  /**
   * Span ID of the span. This is used to link spans together.
   */
  span_id: string;

  /**
   * Span ID of the root span in the full trace.
   */
  root_span_id: string;

  /**
   * Incrementally update the current span with new data. The event will be batched and uploaded behind the scenes.
   *
   * @param event: Data to be logged. See `Experiment.log` for full details.
   */
  log(event: ExperimentLogPartialArgs): void;

  /**
   * Add feedback to the current span. Unlike `Experiment.logFeedback` and `Logger.logFeedback`, this method does not accept an id parameter, because it logs feedback to the current span.
   *
   * @param event: Data to be logged. See `Experiment.logFeedback` for full details.
   */
  logFeedback(event: Omit<LogFeedbackFullArgs, "id">): void;

  /**
   * Create a new span and run the provided callback. This is useful if you want to log more detailed trace information beyond the scope of a single log event. Data logged over several calls to `Span.log` will be merged into one logical row.
   *
   * Spans created within `traced` are ended automatically. By default, the span is marked as current, so they can be accessed using `braintrust.currentSpan`.
   *
   * @param callback The function to be run under the span context.
   * @param args.name Optional name of the span. If not provided, a name will be inferred from the call stack.
   * @param args.span_attributes Optional additional attributes to attach to the span, such as a type name.
   * @param args.start_time Optional start time of the span, as a timestamp in seconds.
   * @param args.setCurrent If true (the default), the span will be marked as the currently-active span for the duration of the callback.
   * @param args.parentId Optional id of the parent span. If not provided, the current span will be used (depending on context). This is useful for adding spans to an existing trace.
   * @param args.event Data to be logged. See `Experiment.log` for full details.
   * @Returns The result of running `callback`.
   */
  traced<R>(
    callback: (span: Span) => R,
    args?: StartSpanArgs & SetCurrentArg
  ): R;

  /**
   * Lower-level alternative to `traced`. This allows you to start a span yourself, and can be useful in situations
   * where you cannot use callbacks. However, spans started with `startSpan` will not be marked as the "current span",
   * so `currentSpan()` and `traced()` will be no-ops. If you want to mark a span as current, use `traced` instead.
   *
   * See `traced` for full details.
   *
   * @returns The newly-created `Span`
   */
  startSpan(args?: StartSpanArgs): Span;

  /**
   * Log an end time to the span (defaults to the current time). Returns the logged time.
   *
   * Will be invoked automatically if the span is constructed with `traced`.
   *
   * @param args.endTime Optional end time of the span, as a timestamp in seconds.
   * @returns The end time logged to the span metrics.
   */
  end(args?: EndSpanArgs): number;

  /**
   * Alias for `end`.
   */
  close(args?: EndSpanArgs): number;

  // For type identification.
  kind: "span";
}

/**
 * A fake implementation of the Span API which does nothing. This can be used as the default span.
 */
export class NoopSpan implements Span {
  public id: string;
  public span_id: string;
  public root_span_id: string;
  public kind: "span" = "span";

  constructor() {
    this.id = "";
    this.span_id = "";
    this.root_span_id = "";
  }

  public log(_: ExperimentLogPartialArgs) {}

  public logFeedback(event: Omit<LogFeedbackFullArgs, "id">) {}

  public traced<R>(
    callback: (span: Span) => R,
    _1: StartSpanArgs & SetCurrentArg
  ): R {
    return callback(this);
  }

  public startSpan(_1?: StartSpanArgs) {
    return this;
  }

  public end(args?: EndSpanArgs): number {
    return args?.endTime ?? getCurrentUnixTimestamp();
  }

  public close(args?: EndSpanArgs): number {
    return this.end(args);
  }
}

export const NOOP_SPAN = new NoopSpan();

// In certain situations (e.g. the cli), we want separately-compiled modules to
// use the same state as the toplevel module. This global variable serves as a
// mechanism to propagate the initial state from some toplevel creator.
declare global {
  var __inherited_braintrust_state: BraintrustState;
}

class BraintrustState {
  public id: string;
  public currentExperiment: Experiment | undefined;
  // Note: the value of IsAsyncFlush doesn't really matter here, since we
  // (safely) dynamically cast it whenever retrieving the logger.
  public currentLogger: Logger<false> | undefined;
  public currentSpan: IsoAsyncLocalStorage<Span>;

  public appUrl: string | null = null;
  public loginToken: string | null = null;
  public orgId: string | null = null;
  public orgName: string | null = null;
  public logUrl: string | null = null;
  public loggedIn: boolean = false;
  public gitMetadataSettings?: GitMetadataSettings;

  private _apiConn: HTTPConnection | null = null;
  private _logConn: HTTPConnection | null = null;

  constructor() {
    this.id = uuidv4(); // This is for debugging
    this.currentExperiment = undefined;
    this.currentLogger = undefined;
    this.currentSpan = iso.newAsyncLocalStorage();
    this.resetLoginInfo();

    globalThis.__inherited_braintrust_state = this;
  }

  public resetLoginInfo() {
    this.appUrl = null;
    this.loginToken = null;
    this.orgId = null;
    this.orgName = null;
    this.logUrl = null;
    this.loggedIn = false;
    this.gitMetadataSettings = undefined;

    this._apiConn = null;
    this._logConn = null;
  }

  public apiConn(): HTTPConnection {
    if (!this._apiConn) {
      if (!this.appUrl) {
        throw new Error("Must initialize appUrl before requesting apiConn");
      }
      this._apiConn = new HTTPConnection(this.appUrl);
    }
    return this._apiConn!;
  }

  public logConn(): HTTPConnection {
    if (!this._logConn) {
      if (!this.logUrl) {
        throw new Error("Must initialize logUrl before requesting logConn");
      }
      this._logConn = new HTTPConnection(this.logUrl);
    }
    return this._logConn!;
  }
}

let _state: BraintrustState;

// This function should be invoked exactly once after configuring the `iso`
// object based on the platform. See js/src/node.ts for an example.
export function _internalSetInitialState() {
  if (_state) {
    throw new Error("Cannot set initial state more than once");
  }
  _state = globalThis.__inherited_braintrust_state || new BraintrustState();
}
export const _internalGetGlobalState = () => _state;

class FailedHTTPResponse extends Error {
  public status: number;
  public text: string;
  public data: any;

  constructor(status: number, text: string, data: any = null) {
    super(`${status}: ${text}`);
    this.status = status;
    this.text = text;
    this.data = data;
  }
}
async function checkResponse(resp: Response) {
  if (resp.ok) {
    return resp;
  } else {
    throw new FailedHTTPResponse(
      resp.status,
      resp.statusText,
      await resp.text()
    );
  }
}

class HTTPConnection {
  base_url: string;
  token: string | null;
  headers: Record<string, string>;

  constructor(base_url: string) {
    this.base_url = base_url;
    this.token = null;
    this.headers = {};

    this._reset();
  }

  async ping() {
    try {
      const resp = await this.get("ping");
      return resp.status === 200;
    } catch (e) {
      return false;
    }
  }

  make_long_lived() {
    // Following a suggestion in https://stackoverflow.com/questions/23013220/max-retries-exceeded-with-url-in-requests
    this._reset();
  }

  static sanitize_token(token: string) {
    return token.trim();
  }

  set_token(token: string) {
    token = HTTPConnection.sanitize_token(token);
    this.token = token;
    this._reset();
  }

  // As far as I can tell, you cannot set the retry/backoff factor here
  _reset() {
    this.headers = {};
    if (this.token) {
      this.headers["Authorization"] = `Bearer ${this.token}`;
    }
  }

  async get(
    path: string,
    params: Record<string, string | undefined> | undefined = undefined
  ) {
    const url = new URL(_urljoin(this.base_url, path));
    url.search = new URLSearchParams(
      params
        ? (Object.fromEntries(
            Object.entries(params).filter(([_, v]) => v !== undefined)
          ) as Record<string, string>)
        : {}
    ).toString();
    return await checkResponse(
      await fetch(url, {
        headers: this.headers,
        keepalive: true,
      })
    );
  }

  async post(
    path: string,
    params?: Record<string, unknown> | string,
    config?: RequestInit
  ) {
    const { headers, ...rest } = config || {};
    return await checkResponse(
      await fetch(_urljoin(this.base_url, path), {
        method: "POST",
        headers: {
          "Content-Type": "application/json",
          ...this.headers,
          ...headers,
        },
        body:
          typeof params === "string"
            ? params
            : params
              ? JSON.stringify(params)
              : undefined,
        keepalive: true,
        ...rest,
      })
    );
  }

  async get_json(
    object_type: string,
    args: Record<string, string> | undefined = undefined,
    retries: number = 0
  ) {
    const tries = retries + 1;
    for (let i = 0; i < tries; i++) {
      try {
        const resp = await this.get(`${object_type}`, args);
        return await resp.json();
      } catch (e) {
        if (i < tries - 1) {
          console.log(
            `Retrying API request ${object_type} ${args} ${(e as any).status} ${
              (e as any).text
            }`
          );
          continue;
        }
        throw e;
      }
    }
  }

  async post_json(
    object_type: string,
    args: Record<string, unknown> | string | undefined = undefined
  ) {
    const resp = await this.post(`${object_type}`, args, {
      headers: { "Content-Type": "application/json" },
    });
    return await resp.json();
  }
}

export interface ObjectMetadata {
  id: string;
  name: string;
  fullInfo: Record<string, unknown>;
}

interface ProjectExperimentMetadata {
  project: ObjectMetadata;
  experiment: ObjectMetadata;
}

interface ProjectDatasetMetadata {
  project: ObjectMetadata;
  dataset: ObjectMetadata;
}

interface OrgProjectMetadata {
  org_id: string;
  project: ObjectMetadata;
}

export interface LogOptions<IsAsyncFlush> {
  asyncFlush?: IsAsyncFlush;
}

export type PromiseUnless<B, R> = B extends true ? R : Promise<Awaited<R>>;

function logFeedbackImpl(
  bgLogger: BackgroundLogger,
  parentIds: LazyValue<ParentExperimentIds | ParentProjectLogIds>,
  {
    id,
    expected,
    scores,
    metadata: inputMetadata,
    comment,
    source: inputSource,
  }: LogFeedbackFullArgs
) {
  const source = inputSource ?? "external";

  if (!VALID_SOURCES.includes(source)) {
    throw new Error(`source must be one of ${VALID_SOURCES}`);
  }

  if (isEmpty(scores) && isEmpty(expected) && isEmpty(comment)) {
    throw new Error(
      "At least one of scores, expected, or comment must be specified"
    );
  }

  const validatedEvent = validateAndSanitizeExperimentLogPartialArgs({
    scores,
    metadata: inputMetadata,
    expected,
  });

  let { metadata, ...updateEvent } = validatedEvent;
  updateEvent = Object.fromEntries(
    Object.entries(updateEvent).filter(([_, v]) => !isEmpty(v))
  );

  const trueParentIds = new LazyValue(async () => {
    const { kind, ...ids } = await parentIds.get();
    return ids;
  });

  if (Object.keys(updateEvent).length > 0) {
    const record = new LazyValue(async () => {
      return {
        id,
        ...updateEvent,
        ...(await trueParentIds.get()),
        [AUDIT_SOURCE_FIELD]: source,
        [AUDIT_METADATA_FIELD]: metadata,
        [IS_MERGE_FIELD]: true,
      };
    });
    bgLogger.log([record]);
  }

  if (!isEmpty(comment)) {
    const record = new LazyValue(async () => {
      return {
        id: uuidv4(),
        created: new Date().toISOString(),
        origin: {
          // NOTE: We do not know (or care?) what the transaction id of the row that
          // we're commenting on is here, so we omit it.
          id,
        },
        comment: {
          text: comment,
        },
        ...(await trueParentIds.get()),
        [AUDIT_SOURCE_FIELD]: source,
        [AUDIT_METADATA_FIELD]: metadata,
      };
    });
    bgLogger.log([record]);
  }
}

export class Logger<IsAsyncFlush extends boolean> {
  private lazyMetadata: LazyValue<OrgProjectMetadata>;
  private logOptions: LogOptions<IsAsyncFlush>;
  private bgLogger: BackgroundLogger;
  private lastStartTime: number;

  // For type identification.
  public kind: "logger" = "logger";

  constructor(
    lazyMetadata: LazyValue<OrgProjectMetadata>,
    logOptions: LogOptions<IsAsyncFlush> = {}
  ) {
    this.lazyMetadata = lazyMetadata;
    this.logOptions = logOptions;
    const logConn = new LazyValue(() =>
      this.getState().then((state) => state.logConn())
    );
    this.bgLogger = new BackgroundLogger(logConn);
    this.lastStartTime = getCurrentUnixTimestamp();
  }

  public get org_id(): Promise<string> {
    return (async () => {
      return (await this.lazyMetadata.get()).org_id;
    })();
  }

  public get project(): Promise<ObjectMetadata> {
    return (async () => {
      return (await this.lazyMetadata.get()).project;
    })();
  }

  private async getState(): Promise<BraintrustState> {
    // Ensure the login state is populated by awaiting lazyMetadata.
    await this.lazyMetadata.get();
    return _state;
  }

  /**
   * Log a single event. The event will be batched and uploaded behind the scenes if `logOptions.asyncFlush` is true.
   *
   * @param event The event to log.
   * @param event.input: (Optional) the arguments that uniquely define a user input (an arbitrary, JSON serializable object).
   * @param event.output: (Optional) the output of your application, including post-processing (an arbitrary, JSON serializable object), that allows you to determine whether the result is correct or not. For example, in an app that generates SQL queries, the `output` should be the _result_ of the SQL query generated by the model, not the query itself, because there may be multiple valid queries that answer a single question.
   * @param event.expected: (Optional) the ground truth value (an arbitrary, JSON serializable object) that you'd compare to `output` to determine if your `output` value is correct or not. Braintrust currently does not compare `output` to `expected` for you, since there are so many different ways to do that correctly. Instead, these values are just used to help you navigate while digging into analyses. However, we may later use these values to re-score outputs or fine-tune your models.
   * @param event.scores: (Optional) a dictionary of numeric values (between 0 and 1) to log. The scores should give you a variety of signals that help you determine how accurate the outputs are compared to what you expect and diagnose failures. For example, a summarization app might have one score that tells you how accurate the summary is, and another that measures the word similarity between the generated and grouth truth summary. The word similarity score could help you determine whether the summarization was covering similar concepts or not. You can use these scores to help you sort, filter, and compare logs.
   * @param event.metadata: (Optional) a dictionary with additional data about the test example, model outputs, or just about anything else that's relevant, that you can use to help find and analyze examples later. For example, you could log the `prompt`, example's `id`, or anything else that would be useful to slice/dice later. The values in `metadata` can be any JSON-serializable type, but its keys must be strings.
   * @param event.metrics: (Optional) a dictionary of metrics to log. The following keys are populated automatically: "start", "end".
   * @param event.id: (Optional) a unique identifier for the event. If you don't provide one, BrainTrust will generate one for you.
   * :returns: The `id` of the logged event.
   */
  public log(
    event: Readonly<StartSpanEventArgs>
  ): PromiseUnless<IsAsyncFlush, string> {
    const span = this.startSpan({ startTime: this.lastStartTime, event });
    this.lastStartTime = span.end();
    const ret = span.id;
    type Ret = PromiseUnless<IsAsyncFlush, string>;
    if (this.logOptions.asyncFlush === true) {
      return ret as Ret;
    } else {
      return (async () => {
        await this.flush();
        return ret;
      })() as Ret;
    }
  }

  /**
   * Create a new toplevel span underneath the logger. The name defaults to "root".
   *
   * See `Span.traced` for full details.
   */
  public traced<R>(
    callback: (span: Span) => R,
    args?: StartSpanArgs & SetCurrentArg
  ): PromiseUnless<IsAsyncFlush, R> {
    const { setCurrent, ...argsRest } = args ?? {};
    const span = this.startSpan(argsRest);
    const ret = runFinally(
      () => {
        if (setCurrent ?? true) {
          return withCurrent(span, callback);
        } else {
          return callback(span);
        }
      },
      () => span.end()
    );
    type Ret = PromiseUnless<IsAsyncFlush, R>;

    if (this.logOptions.asyncFlush) {
      return ret as Ret;
    } else {
      return (async () => {
        const awaitedRet = await ret;
        await this.flush();
        return awaitedRet;
      })() as Ret;
    }
  }

  private async lazyParentIds(): Promise<ParentProjectLogIds> {
    return {
      kind: "project_log",
      org_id: await this.org_id,
      project_id: (await this.project).id,
      log_id: "g",
    };
  }

  /**
   * Lower-level alternative to `traced`. This allows you to start a span yourself, and can be useful in situations
   * where you cannot use callbacks. However, spans started with `startSpan` will not be marked as the "current span",
   * so `currentSpan()` and `traced()` will be no-ops. If you want to mark a span as current, use `traced` instead.
   *
   * See `traced` for full details.
   */
  public startSpan(args?: StartSpanArgs): Span {
    const { name, ...argsRest } = args ?? {};
    return new SpanImpl({
      parentIds: new LazyValue(() => this.lazyParentIds()),
      bgLogger: this.bgLogger,
      name: name ?? "root",
      ...argsRest,
    });
  }

  /**
   * Log feedback to an event. Feedback is used to save feedback scores, set an expected value, or add a comment.
   *
   * @param event
   * @param event.id The id of the event to log feedback for. This is the `id` returned by `log` or accessible as the `id` field of a span.
   * @param event.scores (Optional) a dictionary of numeric values (between 0 and 1) to log. These scores will be merged into the existing scores for the event.
   * @param event.expected (Optional) the ground truth value (an arbitrary, JSON serializable object) that you'd compare to `output` to determine if your `output` value is correct or not.
   * @param event.comment (Optional) an optional comment string to log about the event.
   * @param event.metadata (Optional) a dictionary with additional data about the feedback. If you have a `user_id`, you can log it here and access it in the Braintrust UI.
   * @param event.source (Optional) the source of the feedback. Must be one of "external" (default), "app", or "api".
   */
  public logFeedback(event: LogFeedbackFullArgs): void {
    logFeedbackImpl(
      this.bgLogger,
      new LazyValue(() => this.lazyParentIds()),
      event
    );
  }

  /*
   * Flush any pending logs to the server.
   */
  async flush(): Promise<void> {
    return await this.bgLogger.flush();
  }

  get asyncFlush(): IsAsyncFlush | undefined {
    return this.logOptions.asyncFlush;
  }
}

function castLogger<ToB extends boolean, FromB extends boolean>(
  logger: Logger<FromB> | undefined,
  asyncFlush?: ToB
): Logger<ToB> | undefined {
  if (logger === undefined) return undefined;
  if (asyncFlush && !!asyncFlush !== !!logger.asyncFlush) {
    throw new Error(
      `Asserted asyncFlush setting ${asyncFlush} does not match stored logger's setting ${logger.asyncFlush}`
    );
  }
  return logger as unknown as Logger<ToB>;
}

// 6 MB (from our own testing).
const MaxRequestSize = 6 * 1024 * 1024;

function constructJsonArray(items: string[]) {
  return `[${items.join(",")}]`;
}

function constructLogs3Data(items: string[]) {
  return `{"rows": ${constructJsonArray(items)}, "api_version": 2}`;
}

const DefaultBatchSize = 100;
const NumRetries = 3;

function now() {
  return new Date().getTime();
}

class BackgroundLogger {
  private logConn: LazyValue<HTTPConnection>;
  private items: LazyValue<BackgroundLogEvent>[] = [];
  private active_flush: Promise<string[]> = Promise.resolve([]);
  private active_flush_resolved = true;

  constructor(logConn: LazyValue<HTTPConnection>) {
    this.logConn = logConn;

    // Note that this will not run for explicit termination events, such as
    // calls to `process.exit()` or uncaught exceptions. Thus it is a
    // "best-effort" flush.
    iso.processOn("beforeExit", async () => {
      await this.flush();
    });
  }

  log(items: LazyValue<BackgroundLogEvent>[]) {
    this.items.push(...items);

    if (this.active_flush_resolved) {
      this.active_flush_resolved = false;
      this.active_flush = this.flush_once();
    }
  }

  async flush_once(batchSize: number = DefaultBatchSize): Promise<string[]> {
    this.active_flush_resolved = false;

    // Since the merged rows are guaranteed to refer to independent rows,
    // publish order does not matter and we can flush all item batches
    // concurrently.
    const itemLazyValues = this.items;
    this.items = [];
    const allItems = await (async () => {
      try {
        const itemPromises = itemLazyValues.map((x) => x.get());
        return mergeRowBatch(await Promise.all(itemPromises)).reverse();
      } catch (e) {
        console.warn(
          "Encountered error when constructing records to flush:\n",
          e
        );
        return [];
      }
    })();
    let postPromises = [];
    while (true) {
      const items = [];
      let itemsLen = 0;
      while (items.length < batchSize && itemsLen < MaxRequestSize / 2) {
        let item = null;
        if (allItems.length > 0) {
          item = allItems.pop();
        } else {
          break;
        }

        const itemS = JSON.stringify(item);
        items.push(itemS);
        itemsLen += itemS.length;
      }

      if (items.length === 0) {
        break;
      }

      postPromises.push(
        (async () => {
          const dataS = constructLogs3Data(items);
          for (let i = 0; i < NumRetries; i++) {
            const startTime = now();
            try {
              try {
                return (
                  await (await this.logConn.get()).post_json("logs3", dataS)
                ).ids.map((res: any) => res.id);
              } catch (e) {
                // Fallback to legacy API. Remove once all API endpoints are updated.
                const legacyDataS = constructJsonArray(items.map((r: any) => JSON.stringify(makeLegacyEvent(JSON.parse(r)))));
                return (
                  await (await this.logConn.get()).post_json("logs", legacyDataS)
                ).map((res: any) => res.id);
              }
            } catch (e) {
              const retryingText = i + 1 === NumRetries ? "" : " Retrying";
              const errMsg = (() => {
                if (e instanceof FailedHTTPResponse) {
                  return `${e.status} (${e.text}): ${e.data}`;
                } else {
                  return `${e}`;
                }
              })();
              console.warn(
                `log request failed. Elapsed time: ${
                  (now() - startTime) / 1000
                } seconds. Payload size: ${
                  dataS.length
                }. Error: ${errMsg}.${retryingText}`
              );
            }
          }
          console.warn(
            `log request failed after ${NumRetries} retries. Dropping batch`
          );
          return [];
        })()
      );
    }
    let ret = await Promise.all(postPromises);

    // If more items were added while we were flushing, flush again
    if (this.items.length > 0) {
      this.active_flush = this.flush_once();
    } else {
      this.active_flush_resolved = true;
    }

    return ret;
  }

  async flush(): Promise<void> {
    while (true) {
      await this.active_flush;
      if (this.active_flush_resolved) {
        break;
      }
    }
  }
}

type InitOpenOption<IsOpen extends boolean> = {
  open?: IsOpen;
};

export type InitOptions<IsOpen extends boolean> = {
  experiment?: string;
  description?: string;
  dataset?: Dataset<boolean>;
  update?: boolean;
  baseExperiment?: string;
  isPublic?: boolean;
  appUrl?: string;
  apiKey?: string;
  orgName?: string;
  metadata?: Record<string, unknown>;
  gitMetadataSettings?: GitMetadataSettings;
  setCurrent?: boolean;
} & InitOpenOption<IsOpen>;

type InitializedExperiment<IsOpen extends boolean | undefined> =
  IsOpen extends true ? ReadonlyExperiment : Experiment;

/**
 * Log in, and then initialize a new experiment in a specified project. If the project does not exist, it will be created.
 *
 * @param project The name of the project to create the experiment in.
 * @param options Additional options for configuring init().
 * @param options.experiment The name of the experiment to create. If not specified, a name will be generated automatically.
 * @param options.description An optional description of the experiment.
 * @param options.dataset (Optional) A dataset to associate with the experiment. You can pass in the name of the dataset (in the same project) or a
 * dataset object (from any project).
 * @param options.update If the experiment already exists, continue logging to it.
 * @param options.baseExperiment An optional experiment name to use as a base. If specified, the new experiment will be summarized and compared to this
 * experiment. Otherwise, it will pick an experiment by finding the closest ancestor on the default (e.g. main) branch.
 * @param options.isPublic An optional parameter to control whether the experiment is publicly visible to anybody with the link or privately visible to only members of the organization. Defaults to private.
 * @param options.appUrl The URL of the Braintrust App. Defaults to https://www.braintrustdata.com.
 * @param options.apiKey The API key to use. If the parameter is not specified, will try to use the `BRAINTRUST_API_KEY` environment variable. If no API
 * key is specified, will prompt the user to login.
 * @param options.orgName (Optional) The name of a specific organization to connect to. This is useful if you belong to multiple.
 * @param options.metadata (Optional) A dictionary with additional data about the test example, model outputs, or just
 * about anything else that's relevant, that you can use to help find and analyze examples later. For example, you could log the
 * `prompt`, example's `id`, or anything else that would be useful to slice/dice later. The values in `metadata` can be any
 * JSON-serializable type, but its keys must be strings.
 * @param options.gitMetadataSettings (Optional) Settings for collecting git metadata. By default, will collect all git metadata fields allowed in org-level settings.
 * @param setCurrent If true (the default), set the global current-experiment to the newly-created one.
 * @param options.open If the experiment already exists, open it in read-only mode.
 * @returns The newly created Experiment.
 */
export function init<IsOpen extends boolean = false>(
  project: string,
  options: Readonly<InitOptions<IsOpen>> = {}
): InitializedExperiment<IsOpen> {
  const {
    experiment,
    description,
    dataset,
    baseExperiment,
    isPublic,
    open,
    update,
    appUrl,
    apiKey,
    orgName,
    metadata,
    gitMetadataSettings,
  } = options || {};

  if (open && update) {
    throw new Error("Cannot open and update an experiment at the same time");
  }

  if (open || update) {
    if (isEmpty(experiment)) {
      const action = open ? "open" : "update";
      throw new Error(
        `Cannot ${action} an experiment without specifying its name`
      );
    }

    const lazyMetadata: LazyValue<ProjectExperimentMetadata> = new LazyValue(
      async () => {
        await login({
          orgName: orgName,
          apiKey,
          appUrl,
        });
        const args: Record<string, unknown> = {
          project_name: project,
          org_name: _state.orgName,
          experiment_name: experiment,
        };

        const response = await _state
          .apiConn()
          .post_json("api/experiment/get", args);

        if (response.length === 0) {
          throw new Error(
            `Experiment ${experiment} not found in project ${project}.`
          );
        }

        const info = response[0];
        return {
          project: {
            id: info.project_id,
            name: "",
            fullInfo: {},
          },
          experiment: {
            id: info.id,
            name: info.name,
            fullInfo: info,
          },
        };
      }
    );

    if (open) {
      return new ReadonlyExperiment(
        lazyMetadata
      ) as InitializedExperiment<IsOpen>;
    } else {
      const ret = new Experiment(lazyMetadata, dataset);
      if (options.setCurrent ?? true) {
        _state.currentExperiment = ret;
      }
      return ret as InitializedExperiment<IsOpen>;
    }
  }

  const lazyMetadata: LazyValue<ProjectExperimentMetadata> = new LazyValue(
    async () => {
      await login({
        orgName: orgName,
        apiKey,
        appUrl,
      });
      const args: Record<string, unknown> = {
        project_name: project,
        org_id: _state.orgId,
      };

      if (experiment) {
        args["experiment_name"] = experiment;
      }

      if (description) {
        args["description"] = description;
      }

      let mergedGitMetadataSettings = {
        ...(_state.gitMetadataSettings || {
          collect: "all",
        }),
      };
      if (gitMetadataSettings) {
        mergedGitMetadataSettings = mergeGitMetadataSettings(
          mergedGitMetadataSettings,
          gitMetadataSettings
        );
      }

      const repoStatus = await iso.getRepoStatus(gitMetadataSettings);
      if (repoStatus) {
        args["repo_info"] = repoStatus;
      }

      if (baseExperiment) {
        args["base_experiment"] = baseExperiment;
      } else {
        args["ancestor_commits"] = await iso.getPastNAncestors();
      }

      if (dataset !== undefined) {
        args["dataset_id"] = await dataset.id;
        args["dataset_version"] = await dataset.version();
      }

      if (isPublic !== undefined) {
        args["public"] = isPublic;
      }

      if (metadata) {
        args["metadata"] = metadata;
      }

      let response = null;
      while (true) {
        try {
          response = await _state
            .apiConn()
            .post_json("api/experiment/register", args);
          break;
        } catch (e: any) {
          if (
            args["base_experiment"] &&
            `${"data" in e && e.data}`.includes("base experiment")
          ) {
            console.warn(
              `Base experiment ${args["base_experiment"]} not found.`
            );
            delete args["base_experiment"];
          } else {
            throw e;
          }
        }
      }

      return {
        project: {
          id: response.project.id,
          name: response.project.name,
          fullInfo: response.project,
        },
        experiment: {
          id: response.experiment.id,
          name: response.experiment.name,
          fullInfo: response.experiment,
        },
      };
    }
  );

  const ret = new Experiment(lazyMetadata, dataset);
  if (options.setCurrent ?? true) {
    _state.currentExperiment = ret;
  }
  return ret as InitializedExperiment<IsOpen>;
}

/**
 * This function is deprecated. Use `init` instead.
 */
export function withExperiment<R>(
  project: string,
  callback: (experiment: Experiment) => R,
  options: Readonly<InitOptions<false> & SetCurrentArg> = {}
): R {
  console.warn(
    "withExperiment is deprecated and will be removed in a future version of braintrust. Simply create the experiment with `init`."
  );
  const experiment = init(project, options);
  return callback(experiment);
}

/**
 * This function is deprecated. Use `initLogger` instead.
 */
export function withLogger<IsAsyncFlush extends boolean = false, R = void>(
  callback: (logger: Logger<IsAsyncFlush>) => R,
  options: Readonly<InitLoggerOptions<IsAsyncFlush> & SetCurrentArg> = {}
): R {
  console.warn(
    "withLogger is deprecated and will be removed in a future version of braintrust. Simply create the logger with `initLogger`."
  );
  const logger = initLogger(options);
  return callback(logger);
}

type InitLegacyOption<IsLegacyDataset extends boolean> = {
  outputInsteadOfExpected?: IsLegacyDataset;
};

type InitDatasetOptions<IsLegacyDataset extends boolean> = {
  dataset?: string;
  description?: string;
  version?: string;
  appUrl?: string;
  apiKey?: string;
  orgName?: string;
} & InitLegacyOption<IsLegacyDataset>;

/**
 * Create a new dataset in a specified project. If the project does not exist, it will be created.
 *
 * @param project The name of the project to create the dataset in.
 * @param options Additional options for configuring init().
 * @param options.dataset The name of the dataset to create. If not specified, a name will be generated automatically.
 * @param options.description An optional description of the dataset.
 * @param options.appUrl The URL of the Braintrust App. Defaults to https://www.braintrustdata.com.
 * @param options.apiKey The API key to use. If the parameter is not specified, will try to use the `BRAINTRUST_API_KEY` environment variable. If no API
 * key is specified, will prompt the user to login.
 * @param options.orgName (Optional) The name of a specific organization to connect to. This is useful if you belong to multiple.
 * @param options.outputInsteadOfExpected Unless set to false, records will be fetched from this dataset in the legacy record format, with "output" as an alias for the "expected" field. This will default to false in a future version of Braintrust.
 * @returns The newly created Dataset.
 */
export function initDataset<IsLegacyDataset extends boolean = typeof DefaultIsLegacyDataset>(
  project: string,
  options: Readonly<InitDatasetOptions<IsLegacyDataset>> = {}
): Dataset<IsLegacyDataset> {
  const { dataset, description, version, appUrl, apiKey, orgName, outputInsteadOfExpected: legacy } =
    options || {};

  const lazyMetadata: LazyValue<ProjectDatasetMetadata> = new LazyValue(
    async () => {
      await login({
        orgName: orgName,
        apiKey,
        appUrl,
      });

      const args: Record<string, unknown> = {
        org_id: _state.orgId,
        project_name: project,
        dataset_name: dataset,
        description,
      };
      const response = await _state
        .apiConn()
        .post_json("api/dataset/register", args);

      return {
        project: {
          id: response.project.id,
          name: response.project.name,
          fullInfo: response.project,
        },
        dataset: {
          id: response.dataset.id,
          name: response.dataset.name,
          fullInfo: response.dataset,
        },
      };
    }
  );

  return new Dataset(lazyMetadata, version, legacy);
}

/**
 * This function is deprecated. Use `initDataset` instead.
 */
export function withDataset<R, IsLegacyDataset extends boolean = typeof DefaultIsLegacyDataset>(
  project: string,
  callback: (dataset: Dataset<IsLegacyDataset>) => R,
  options: Readonly<InitDatasetOptions<IsLegacyDataset>> = {}
): R {
  console.warn(
    "withDataset is deprecated and will be removed in a future version of braintrust. Simply create the dataset with `initDataset`."
  );
  const dataset = initDataset<IsLegacyDataset>(project, options);
  return callback(dataset);
}

type AsyncFlushArg<IsAsyncFlush> = {
  asyncFlush?: IsAsyncFlush;
};

type InitLoggerOptions<IsAsyncFlush> = {
  projectName?: string;
  projectId?: string;
  appUrl?: string;
  apiKey?: string;
  orgName?: string;
  forceLogin?: boolean;
  setCurrent?: boolean;
} & AsyncFlushArg<IsAsyncFlush>;

/**
 * Create a new logger in a specified project. If the project does not exist, it will be created.
 *
 * @param options Additional options for configuring init().
 * @param options.projectName The name of the project to log into. If unspecified, will default to the Global project.
 * @param options.projectId The id of the project to log into. This takes precedence over projectName if specified.
 * @param options.asyncFlush If true, will log asynchronously in the background. Otherwise, will log synchronously. (false by default, to support serverless environments)
 * @param options.appUrl The URL of the Braintrust App. Defaults to https://www.braintrustdata.com.
 * @param options.apiKey The API key to use. If the parameter is not specified, will try to use the `BRAINTRUST_API_KEY` environment variable. If no API
 * key is specified, will prompt the user to login.
 * @param options.orgName (Optional) The name of a specific organization to connect to. This is useful if you belong to multiple.
 * @param options.forceLogin Login again, even if you have already logged in (by default, the logger will not login if you are already logged in)
 * @param setCurrent If true (the default), set the global current-experiment to the newly-created one.
 * @returns The newly created Logger.
 */
export function initLogger<IsAsyncFlush extends boolean = false>(
  options: Readonly<InitLoggerOptions<IsAsyncFlush>> = {}
) {
  const {
    projectName,
    projectId,
    asyncFlush,
    appUrl,
    apiKey,
    orgName,
    forceLogin,
  } = options || {};

  const lazyMetadata: LazyValue<OrgProjectMetadata> = new LazyValue(
    async () => {
      await login({
        orgName: orgName,
        apiKey,
        appUrl,
        forceLogin,
      });
      const org_id = _state.orgId!;
      if (projectId === undefined) {
        const response = await _state
          .apiConn()
          .post_json("api/project/register", {
            project_name: projectName || GLOBAL_PROJECT,
            org_id,
          });
        return {
          org_id,
          project: {
            id: response.project.id,
            name: response.project.name,
            fullInfo: response.project,
          },
        };
      } else if (projectName === undefined) {
        const response = await _state.apiConn().get_json("api/project", {
          id: projectId,
        });
        return {
          org_id,
          project: {
            id: projectId,
            name: response.name,
            fullInfo: response.project,
          },
        };
      } else {
        return {
          org_id,
          project: { id: projectId, name: projectName, fullInfo: {} },
        };
      }
    }
  );

  const ret = new Logger<IsAsyncFlush>(lazyMetadata, {
    asyncFlush,
  });
  if (options.setCurrent ?? true) {
    _state.currentLogger = ret as Logger<false>;
  }
  return ret;
}

/**
 * Log into Braintrust. This will prompt you for your API token, which you can find at
 * https://www.braintrustdata.com/app/token. This method is called automatically by `init()`.
 *
 * @param options Options for configuring login().
 * @param options.appUrl The URL of the Braintrust App. Defaults to https://www.braintrustdata.com.
 * @param options.apiKey The API key to use. If the parameter is not specified, will try to use the `BRAINTRUST_API_KEY` environment variable. If no API
 * key is specified, will prompt the user to login.
 * @param options.orgName (Optional) The name of a specific organization to connect to. This is useful if you belong to multiple.
 * @param options.forceLogin Login again, even if you have already logged in (by default, this function will exit quickly if you have already logged in)
 */
export async function login(
  options: {
    appUrl?: string;
    apiKey?: string;
    orgName?: string;
    forceLogin?: boolean;
  } = {}
) {
  const {
    appUrl = iso.getEnv("BRAINTRUST_APP_URL") ||
      "https://www.braintrustdata.com",
    apiKey = iso.getEnv("BRAINTRUST_API_KEY"),
    orgName = iso.getEnv("BRAINTRUST_ORG_NAME"),
  } = options || {};

  let { forceLogin = false } = options || {};

  if (_state.loggedIn && !forceLogin) {
    return;
  }

  _state.resetLoginInfo();

  _state.appUrl = appUrl;

  let conn = null;

  if (apiKey !== undefined) {
    const resp = await checkResponse(
      await fetch(_urljoin(_state.appUrl, `/api/apikey/login`), {
        method: "POST",
        headers: {
          "Content-Type": "application/json",
        },
        body: JSON.stringify({
          token: apiKey,
        }),
      })
    );
    const info = await resp.json();

    _check_org_info(info.org_info, orgName);

    conn = _state.logConn();
    conn.set_token(apiKey);
  } else {
    // TODO: Implement token based login in the JS client
    throw new Error(
      "Please specify an api key. Token based login is not yet implemented in the JS client."
    );
  }

  if (!conn) {
    throw new Error("Conn should be set at this point (a bug)");
  }

  conn.make_long_lived();

  // Set the same token in the API
  _state.apiConn().set_token(apiKey);
  _state.loginToken = conn.token;
  _state.loggedIn = true;
}

// XXX We should remove these global functions now
/**
 * Log a single event to the current experiment. The event will be batched and uploaded behind the scenes.
 *
 * @param event The event to log. See `Experiment.log` for full details.
 * @returns The `id` of the logged event.
 */
export function log(event: ExperimentLogFullArgs): string {
  console.warn(
    "braintrust.log is deprecated and will be removed in a future version of braintrust. Use `experiment.log` instead."
  );
  const e = currentExperiment();
  if (!e) {
    throw new Error("Not initialized. Please call init() first");
  }
  return e.log(event);
}

/**
 * Summarize the current experiment, including the scores (compared to the closest reference experiment) and metadata.
 *
 * @param options Options for summarizing the experiment.
 * @param options.summarizeScores Whether to summarize the scores. If False, only the metadata will be returned.
 * @param options.comparisonExperimentId The experiment to compare against. If None, the most recent experiment on the origin's main branch will be used.
 * @returns A summary of the experiment, including the scores (compared to the closest reference experiment) and metadata.
 */
export async function summarize(
  options: {
    readonly summarizeScores?: boolean;
    readonly comparisonExperimentId?: string;
  } = {}
): Promise<ExperimentSummary> {
  console.warn(
    "braintrust.summarize is deprecated and will be removed in a future version of braintrust. Use `experiment.summarize` instead."
  );
  const e = currentExperiment();
  if (!e) {
    throw new Error("Not initialized. Please call init() first");
  }
  return await e.summarize(options);
}

/**
 * Returns the currently-active experiment (set by `braintrust.init`). Returns undefined if no current experiment has been set.
 */
export function currentExperiment(): Experiment | undefined {
  return _state.currentExperiment;
}

/**
 * Returns the currently-active logger (set by `braintrust.initLogger`). Returns undefined if no current logger has been set.
 */
export function currentLogger<IsAsyncFlush extends boolean>(
  options?: AsyncFlushArg<IsAsyncFlush>
): Logger<IsAsyncFlush> | undefined {
  return castLogger(_state.currentLogger, options?.asyncFlush);
}

/**
 * Return the currently-active span for logging (set by one of the `traced` methods). If there is no active span, returns a no-op span object, which supports the same interface as spans but does no logging.
 *
 * See `Span` for full details.
 */
export function currentSpan(): Span {
  return _state.currentSpan.getStore() ?? NOOP_SPAN;
}

/**
 * Mainly for internal use. Return the parent object for starting a span in a global context.
 */
export function getSpanParentObject<IsAsyncFlush extends boolean>(
  options?: AsyncFlushArg<IsAsyncFlush>
): Span | Experiment | Logger<IsAsyncFlush> {
  const parentSpan = currentSpan();
  if (!Object.is(parentSpan, NOOP_SPAN)) {
    return parentSpan;
  }
  const experiment = currentExperiment();
  if (experiment) {
    return experiment;
  }
  const logger = currentLogger<IsAsyncFlush>(options);
  if (logger) {
    return logger;
  }
  return NOOP_SPAN;
}

/**
 * Toplevel function for starting a span. It checks the following (in precedence order):
 *  * Currently-active span
 *  * Currently-active experiment
 *  * Currently-active logger
 *
 * and creates a span under the first one that is active. If none of these are active, it returns a no-op span object.
 *
 * See `Span.traced` for full details.
 */
export function traced<IsAsyncFlush extends boolean = false, R = void>(
  callback: (span: Span) => R,
  args?: StartSpanArgs & SetCurrentArg & AsyncFlushArg<IsAsyncFlush>
): PromiseUnless<IsAsyncFlush, R> {
  const { span, parentObject } = startSpanReturnParent<IsAsyncFlush>(args);
  const ret = runFinally(
    () => {
      if (args?.setCurrent ?? true) {
        return withCurrent(span, callback);
      } else {
        return callback(span);
      }
    },
    () => span.end()
  );
  type Ret = PromiseUnless<IsAsyncFlush, R>;

  if (args?.asyncFlush) {
    return ret as Ret;
  } else {
    return (async () => {
      const awaitedRet = await ret;
      if (parentObject.kind === "logger") {
        await parentObject.flush();
      }
      return awaitedRet;
    })() as Ret;
  }
}

/**
 * Lower-level alternative to `traced`. This allows you to start a span yourself, and can be useful in situations
 * where you cannot use callbacks. However, spans started with `startSpan` will not be marked as the "current span",
 * so `currentSpan()` and `traced()` will be no-ops. If you want to mark a span as current, use `traced` instead.
 *
 * See `traced` for full details.
 */
export function startSpan<IsAsyncFlush extends boolean = false>(
  args?: StartSpanArgs & AsyncFlushArg<IsAsyncFlush>
): Span {
  return startSpanReturnParent<IsAsyncFlush>(args).span;
}

function startSpanReturnParent<IsAsyncFlush extends boolean = false>(
  args?: StartSpanArgs & AsyncFlushArg<IsAsyncFlush>
) {
  const parentObject = getSpanParentObject<IsAsyncFlush>({
    asyncFlush: args?.asyncFlush,
  });
  const { name: nameOpt, ...argsRest } = args ?? {};
  const name = parentObject.kind === "span" ? nameOpt : nameOpt ?? "root";
  return { span: parentObject.startSpan({ name, ...argsRest }), parentObject };
}

// Set the given span as current within the given callback and any asynchronous
// operations created within the callback.
function withCurrent<R>(span: Span, callback: (span: Span) => R): R {
  return _state.currentSpan.run(span, () => callback(span));
}

function _check_org_info(org_info: any, org_name: string | undefined) {
  if (org_info.length === 0) {
    throw new Error("This user is not part of any organizations.");
  }

  for (const org of org_info) {
    if (org_name === undefined || org.name === org_name) {
      _state.orgId = org.id;
      _state.orgName = org.name;
      _state.logUrl = iso.getEnv("BRAINTRUST_API_URL") ?? org.api_url;
      _state.gitMetadataSettings = org.git_metadata || undefined;
      break;
    }
  }

  if (_state.orgId === undefined) {
    throw new Error(
      `Organization ${org_name} not found. Must be one of ${org_info
        .map((x: any) => x.name)
        .join(", ")}`
    );
  }
}

function _urljoin(...parts: string[]): string {
  return parts.map((x) => x.replace(/^\//, "")).join("/");
}

function validateAndSanitizeExperimentLogPartialArgs(
  event: ExperimentLogPartialArgs
): SanitizedExperimentLogPartialArgs {
  if (event.scores) {
    for (let [name, score] of Object.entries(event.scores)) {
      if (typeof name !== "string") {
        throw new Error("score names must be strings");
      }

      if (score === null || score === undefined) {
        continue;
      }

      if (typeof score === "boolean") {
        score = score ? 1 : 0;
        event.scores[name] = score;
      }

      if (typeof score !== "number") {
        throw new Error("score values must be numbers");
      }
      if (score < 0 || score > 1) {
        throw new Error("score values must be between 0 and 1");
      }
    }
  }

  if (event.metadata) {
    for (const key of Object.keys(event.metadata)) {
      if (typeof key !== "string") {
        throw new Error("metadata keys must be strings");
      }
    }
  }

  if (event.metrics) {
    for (const [key, value] of Object.entries(event.metrics)) {
      if (typeof key !== "string") {
        throw new Error("metric keys must be strings");
      }

      if (typeof value !== "number") {
        throw new Error("metric values must be numbers");
      }
    }
  }

  if ("input" in event && event.input && "inputs" in event && event.inputs) {
    throw new Error(
      "Only one of input or inputs (deprecated) can be specified. Prefer input."
    );
  }

  if ("inputs" in event) {
    const { inputs, ...rest } = event;
    return { input: inputs, ...rest };
  } else {
    return { ...event };
  }
}

// Note that this only checks properties that are expected of a complete event.
// validateAndSanitizeExperimentLogPartialArgs should still be invoked (after
// handling special fields like 'id').
function validateAndSanitizeExperimentLogFullArgs(
  event: ExperimentLogFullArgs,
  hasDataset: boolean
): ExperimentLogFullArgs {
  if (
    ("input" in event &&
      !isEmpty(event.input) &&
      "inputs" in event &&
      !isEmpty(event.inputs)) ||
    (!("input" in event) && !("inputs" in event))
  ) {
    throw new Error(
      "Exactly one of input or inputs (deprecated) must be specified. Prefer input."
    );
  }

  if (isEmpty(event.output)) {
    throw new Error("output must be specified");
  }
  if (isEmpty(event.scores)) {
    throw new Error("scores must be specified");
  }

  if (hasDataset && event.datasetRecordId === undefined) {
    throw new Error("datasetRecordId must be specified when using a dataset");
  } else if (!hasDataset && event.datasetRecordId !== undefined) {
    throw new Error(
      "datasetRecordId cannot be specified when not using a dataset"
    );
  }

  return event;
}

export type WithTransactionId<R> = R & {
  [TRANSACTION_ID_FIELD]: TransactionId;
};

class ObjectFetcher<RecordType> {
  private _fetchedData: WithTransactionId<RecordType>[] | undefined = undefined;

  constructor(
    private objectType: "dataset" | "experiment",
    private pinnedVersion: string | undefined,
    private mutateRecord?: ((r: any) => RecordType),
  ) {}

  public get id(): Promise<string> {
    throw new Error("ObjectFetcher subclasses must have an 'id' attribute");
  }

  protected async getState(): Promise<BraintrustState> {
    throw new Error("ObjectFetcher subclasses must have a 'getState' method");
  }

  async *fetch(): AsyncGenerator<WithTransactionId<RecordType>> {
    const records = await this.fetchedData();
    for (const record of records) {
      yield record;
    }
  }

  [Symbol.asyncIterator](): AsyncIterator<WithTransactionId<RecordType>> {
    return this.fetch();
  }

  async fetchedData() {
    if (this._fetchedData === undefined) {
      const state = await this.getState();
      let data = undefined;
      try {
        const resp = await state.logConn().get(`object3/${this.objectType}`, {
          id: await this.id,
          fmt: "json2",
          version: this.pinnedVersion,
          api_version: "2",
        });
        data = await resp.json();
      } catch (e) {
          // DEPRECATION_NOTICE: When hitting old versions of the API where the "object3/" endpoint isn't available, we fall back to
          // the "object/" endpoint, which may require patching the incoming records. Remove this code once
          // all APIs are updated.
        const resp = await state.logConn().get(`object/${this.objectType}`, {
          id: await this.id,
          fmt: "json2",
          version: this.pinnedVersion,
        });
        data = await resp.json();
      }
      this._fetchedData = this.mutateRecord ? data?.map(this.mutateRecord) : data;
    }
    return this._fetchedData || [];
  }

  clearCache() {
    this._fetchedData = undefined;
  }

  public async version() {
    if (this.pinnedVersion !== undefined) {
      return this.pinnedVersion;
    } else {
      const fetchedData = await this.fetchedData();
      let maxVersion = undefined;
      for (const record of fetchedData) {
        const xactId = record[TRANSACTION_ID_FIELD];
        if (maxVersion === undefined || (xactId ?? xactId > maxVersion)) {
          maxVersion = xactId;
        }
      }
      return maxVersion;
    }
  }
}

export type BaseMetadata = Record<string, unknown> | void;
export type DefaultMetadataType = void;
export type EvalCase<Input, Expected, Metadata> = {
  input: Input;
} & (Expected extends void ? {} : { expected: Expected }) &
  (Metadata extends void ? {} : { metadata: Metadata });

/**
 * An experiment is a collection of logged events, such as model inputs and outputs, which represent
 * a snapshot of your application at a particular point in time. An experiment is meant to capture more
 * than just the model you use, and includes the data you use to test, pre- and post- processing code,
 * comparison metrics (scores), and any other metadata you want to include.
 *
 * Experiments are associated with a project, and two experiments are meant to be easily comparable via
 * their `inputs`. You can change the attributes of the experiments in a project (e.g. scoring functions)
 * over time, simply by changing what you log.
 *
 * You should not create `Experiment` objects directly. Instead, use the `braintrust.init()` method.
 */
export class Experiment extends ObjectFetcher<ExperimentEvent> {
  private readonly lazyMetadata: LazyValue<ProjectExperimentMetadata>;
  public readonly dataset?: Dataset<boolean>;
  private bgLogger: BackgroundLogger;
  private lastStartTime: number;
  // For type identification.
  public kind: "experiment" = "experiment";

  constructor(
    lazyMetadata: LazyValue<ProjectExperimentMetadata>,
    dataset?: Dataset<boolean>,
  ) {
    super("experiment", undefined);
    this.lazyMetadata = lazyMetadata;
    this.dataset = dataset;

    const logConn = new LazyValue(() =>
      this.getState().then((state) => state.logConn())
    );
    this.bgLogger = new BackgroundLogger(logConn);
    this.lastStartTime = getCurrentUnixTimestamp();
  }

  public get id(): Promise<string> {
    return (async () => {
      return (await this.lazyMetadata.get()).experiment.id;
    })();
  }

  public get name(): Promise<string> {
    return (async () => {
      return (await this.lazyMetadata.get()).experiment.name;
    })();
  }

  public get project(): Promise<ObjectMetadata> {
    return (async () => {
      return (await this.lazyMetadata.get()).project;
    })();
  }

  protected async getState(): Promise<BraintrustState> {
    // Ensure the login state is populated by awaiting lazyMetadata.
    await this.lazyMetadata.get();
    return _state;
  }

  /**
   * Log a single event to the experiment. The event will be batched and uploaded behind the scenes.
   *
   * @param event The event to log.
   * @param event.input: The arguments that uniquely define a test case (an arbitrary, JSON serializable object). Later on, Braintrust will use the `input` to know whether two test cases are the same between experiments, so they should not contain experiment-specific state. A simple rule of thumb is that if you run the same experiment twice, the `input` should be identical.
   * @param event.output: The output of your application, including post-processing (an arbitrary, JSON serializable object), that allows you to determine whether the result is correct or not. For example, in an app that generates SQL queries, the `output` should be the _result_ of the SQL query generated by the model, not the query itself, because there may be multiple valid queries that answer a single question.
   * @param event.expected: (Optional) The ground truth value (an arbitrary, JSON serializable object) that you'd compare to `output` to determine if your `output` value is correct or not. Braintrust currently does not compare `output` to `expected` for you, since there are so many different ways to do that correctly. Instead, these values are just used to help you navigate your experiments while digging into analyses. However, we may later use these values to re-score outputs or fine-tune your models.
   * @param event.scores: A dictionary of numeric values (between 0 and 1) to log. The scores should give you a variety of signals that help you determine how accurate the outputs are compared to what you expect and diagnose failures. For example, a summarization app might have one score that tells you how accurate the summary is, and another that measures the word similarity between the generated and grouth truth summary. The word similarity score could help you determine whether the summarization was covering similar concepts or not. You can use these scores to help you sort, filter, and compare experiments.
   * @param event.metadata: (Optional) a dictionary with additional data about the test example, model outputs, or just about anything else that's relevant, that you can use to help find and analyze examples later. For example, you could log the `prompt`, example's `id`, or anything else that would be useful to slice/dice later. The values in `metadata` can be any JSON-serializable type, but its keys must be strings.
   * @param event.metrics: (Optional) a dictionary of metrics to log. The following keys are populated automatically: "start", "end".
   * @param event.id: (Optional) a unique identifier for the event. If you don't provide one, BrainTrust will generate one for you.
   * @param event.dataset_record_id: (Optional) the id of the dataset record that this event is associated with. This field is required if and only if the experiment is associated with a dataset.
   * @param event.inputs: (Deprecated) the same as `input` (will be removed in a future version).
   * :returns: The `id` of the logged event.
   */
  public log(event: Readonly<ExperimentLogFullArgs>): string {
    event = validateAndSanitizeExperimentLogFullArgs(event, !!this.dataset);
    const span = this.startSpan({ startTime: this.lastStartTime, event });
    this.lastStartTime = span.end();
    return span.id;
  }

  /**
   * Create a new toplevel span underneath the experiment. The name defaults to "root".
   *
   * See `Span.traced` for full details.
   */
  public traced<R>(
    callback: (span: Span) => R,
    args?: StartSpanArgs & SetCurrentArg
  ): R {
    const { setCurrent, ...argsRest } = args ?? {};
    const span = this.startSpan(argsRest);
    return runFinally(
      () => {
        if (setCurrent ?? true) {
          return withCurrent(span, callback);
        } else {
          return callback(span);
        }
      },
      () => span.end()
    );
  }

  private async lazyParentIds(): Promise<ParentExperimentIds> {
    return {
      kind: "experiment",
      project_id: (await this.project).id,
      experiment_id: await this.id,
    };
  }

  /**
   * Lower-level alternative to `traced`. This allows you to start a span yourself, and can be useful in situations
   * where you cannot use callbacks. However, spans started with `startSpan` will not be marked as the "current span",
   * so `currentSpan()` and `traced()` will be no-ops. If you want to mark a span as current, use `traced` instead.
   *
   * See `traced` for full details.
   */
  public startSpan(args?: StartSpanArgs): Span {
    const { name, ...argsRest } = args ?? {};
    return new SpanImpl({
      parentIds: new LazyValue(() => this.lazyParentIds()),
      bgLogger: this.bgLogger,
      name: name ?? "root",
      ...argsRest,
    });
  }

  public async fetchBaseExperiment() {
    const state = await this.getState();
    const conn = state.apiConn();

    try {
      const resp = await conn.post("/api/base_experiment/get_id", {
        id: await this.id,
      });

      const base = await resp.json();
      return {
        id: base["base_exp_id"],
        name: base["base_exp_name"],
      };
    } catch (e) {
      if (e instanceof FailedHTTPResponse && e.status === 400) {
        // No base experiment
        return null;
      } else {
        throw e;
      }
    }
  }

  /**
   * Summarize the experiment, including the scores (compared to the closest reference experiment) and metadata.
   *
   * @param options Options for summarizing the experiment.
   * @param options.summarizeScores Whether to summarize the scores. If False, only the metadata will be returned.
   * @param options.comparisonExperimentId The experiment to compare against. If None, the most recent experiment on the origin's main branch will be used.
   * @returns A summary of the experiment, including the scores (compared to the closest reference experiment) and metadata.
   */
  public async summarize(
    options: {
      readonly summarizeScores?: boolean;
      readonly comparisonExperimentId?: string;
    } = {}
  ): Promise<ExperimentSummary> {
    let { summarizeScores = true, comparisonExperimentId = undefined } =
      options || {};

    await this.bgLogger.flush();
    const state = await this.getState();
    const projectUrl = `${state.appUrl}/app/${encodeURIComponent(
      state.orgName!
    )}/p/${encodeURIComponent((await this.project).name)}`;
    const experimentUrl = `${projectUrl}/${encodeURIComponent(
      await this.name
    )}`;

    let scores: Record<string, ScoreSummary> | undefined = undefined;
    let metrics: Record<string, MetricSummary> | undefined = undefined;
    let comparisonExperimentName = undefined;
    if (summarizeScores) {
      if (comparisonExperimentId === undefined) {
        const baseExperiment = await this.fetchBaseExperiment();
        if (baseExperiment !== null) {
          comparisonExperimentId = baseExperiment.id;
          comparisonExperimentName = baseExperiment.name;
        }
      }

      if (comparisonExperimentId !== undefined) {
        const results = await state.logConn().get_json(
          "/experiment-comparison2",
          {
            experiment_id: await this.id,
            base_experiment_id: comparisonExperimentId,
          },
          3
        );

        scores = results["scores"];
        metrics = results["metrics"];
      }
    }

    return {
      projectName: (await this.project).name,
      experimentName: await this.name,
      projectUrl: projectUrl,
      experimentUrl: experimentUrl,
      comparisonExperimentName: comparisonExperimentName,
      scores,
      metrics,
    };
  }

  /**
   * Log feedback to an event in the experiment. Feedback is used to save feedback scores, set an expected value, or add a comment.
   *
   * @param event
   * @param event.id The id of the event to log feedback for. This is the `id` returned by `log` or accessible as the `id` field of a span.
   * @param event.scores (Optional) a dictionary of numeric values (between 0 and 1) to log. These scores will be merged into the existing scores for the event.
   * @param event.expected (Optional) the ground truth value (an arbitrary, JSON serializable object) that you'd compare to `output` to determine if your `output` value is correct or not.
   * @param event.comment (Optional) an optional comment string to log about the event.
   * @param event.metadata (Optional) a dictionary with additional data about the feedback. If you have a `user_id`, you can log it here and access it in the Braintrust UI.
   * @param event.source (Optional) the source of the feedback. Must be one of "external" (default), "app", or "api".
   */
  public logFeedback(event: LogFeedbackFullArgs): void {
    logFeedbackImpl(
      this.bgLogger,
      new LazyValue(() => this.lazyParentIds()),
      event
    );
  }

  /**
   * Flush any pending rows to the server.
   */
  async flush(): Promise<void> {
    return await this.bgLogger.flush();
  }

  /**
   * This function is deprecated. You can simply remove it from your code.
   */
  public async close(): Promise<string> {
    console.warn(
      "close is deprecated and will be removed in a future version of braintrust. It is now a no-op and can be removed"
    );
    return this.id;
  }
}

/**
 * A read-only view of an experiment, initialized by passing `open: true` to `init()`.
 */
export class ReadonlyExperiment extends ObjectFetcher<ExperimentEvent> {
  constructor(
    private readonly lazyMetadata: LazyValue<ProjectExperimentMetadata>
  ) {
    super("experiment", undefined);
  }

  public get id(): Promise<string> {
    return (async () => {
      return (await this.lazyMetadata.get()).experiment.id;
    })();
  }

  public get name(): Promise<string> {
    return (async () => {
      return (await this.lazyMetadata.get()).experiment.name;
    })();
  }

  protected async getState(): Promise<BraintrustState> {
    // Ensure the login state is populated by awaiting lazyMetadata.
    await this.lazyMetadata.get();
    return _state;
  }

  public async *asDataset<Input, Expected>(): AsyncGenerator<
    EvalCase<Input, Expected, void>
  > {
    const records = this.fetch();
    for await (const record of records) {
      if (record.root_span_id !== record.span_id) {
        continue;
      }

      const { output, expected: expectedRecord } = record;
      const expected = (expectedRecord ?? output) as Expected;

      if (isEmpty(expected)) {
        yield {
          input: record.input as Input,
        } as EvalCase<Input, Expected, void>;
      } else {
        yield {
          input: record.input as Input,
          expected: expected,
        } as unknown as EvalCase<Input, Expected, void>;
      }
    }
  }
}

let executionCounter = 0;

/**
 * Primary implementation of the `Span` interface. See the `Span` interface for full details on each method.
 *
 * We suggest using one of the various `traced` methods, instead of creating Spans directly. See `Span.startSpan` for full details.
 */
export class SpanImpl implements Span {
  private bgLogger: BackgroundLogger;
  // `internalData` contains fields that are not part of the "user-sanitized"
  // set of fields which we want to log in just one of the span rows.
  private internalData: Partial<ExperimentEvent>;
  private isMerge: boolean;
  private loggedEndTime: number | undefined;

  // These fields are logged to every span row.
  private parentIds: LazyValue<ParentExperimentIds | ParentProjectLogIds>;
  private readonly rowIds: {
    id: string;
    span_id: string;
    root_span_id: string;
    [PARENT_ID_FIELD]?: string;
  };

  public kind: "span" = "span";

  // root_experiment should only be specified for a root span. parent_span
  // should only be specified for non-root spans.
  constructor(
    args: {
      parentIds: LazyValue<ParentExperimentIds | ParentProjectLogIds>;
      bgLogger: BackgroundLogger;
    } & Omit<StartSpanArgs, "parentId"> &
      (
        | {
            parentSpanInfo?: { span_id: string; root_span_id: string };
          }
        | {
            parentId?: string;
          }
      )
  ) {
    this.loggedEndTime = undefined;

    this.bgLogger = args.bgLogger;

    const callerLocation = iso.getCallerLocation();
    const name = (() => {
      if (args.name) return args.name;
      if (callerLocation) {
        const pathComponents = callerLocation.caller_filename.split("/");
        const filename = pathComponents[pathComponents.length - 1];
        return [callerLocation.caller_functionname]
          .concat(
            filename ? [`${filename}:${callerLocation.caller_lineno}`] : []
          )
          .join(":");
      }
      return "subspan";
    })();
    this.internalData = {
      metrics: {
        start: args.startTime ?? getCurrentUnixTimestamp(),
      },
      context: { ...callerLocation },
      span_attributes: {
        ...args.spanAttributes,
        name,
        exec_counter: executionCounter++,
      },
      created: new Date().toISOString(),
    };

    this.parentIds = args.parentIds;

    const id = args.event?.id ?? uuidv4();
    const span_id = uuidv4();
    this.rowIds = {
      id,
      span_id,
      root_span_id:
        "parentSpanInfo" in args && args.parentSpanInfo?.root_span_id
          ? args.parentSpanInfo.root_span_id
          : span_id,
    };
    if ("parentSpanInfo" in args && args.parentSpanInfo?.span_id) {
      this.internalData.span_parents = [args.parentSpanInfo.span_id];
    } else if ("parentId" in args && !isEmpty(args.parentId)) {
      this.rowIds[PARENT_ID_FIELD] = args.parentId;
    }

    // The first log is a replacement, but subsequent logs to the same span
    // object will be merges.
    this.isMerge = false;
    const { id: _id, ...eventRest } = args.event ?? {};
    this.log(eventRest);
    this.isMerge = true;
  }

  public get id(): string {
    return this.rowIds.id;
  }

  public get span_id(): string {
    return this.rowIds.span_id;
  }

  public get root_span_id(): string {
    return this.rowIds.root_span_id;
  }

  public log(event: ExperimentLogPartialArgs): void {
    const sanitized = validateAndSanitizeExperimentLogPartialArgs(event);
    // There should be no overlap between the dictionaries being merged,
    // except for `sanitized` and `internalData`, where the former overrides
    // the latter.
    const sanitizedAndInternalData = { ...this.internalData };
    mergeDicts(sanitizedAndInternalData, sanitized);
    this.internalData = {};
    if (sanitizedAndInternalData.metrics?.end) {
      this.loggedEndTime = sanitizedAndInternalData.metrics?.end as number;
    }

    const parentIds = new LazyValue(async () => {
      const { kind, ...ids } = await this.parentIds.get();
      return ids;
    });

    const record = new LazyValue(async () => {
      return {
        ...sanitizedAndInternalData,
        ...this.rowIds,
        ...(await parentIds.get()),
        [IS_MERGE_FIELD]: this.isMerge,
      };
    });
    this.bgLogger.log([record]);
  }

  public logFeedback(event: Omit<LogFeedbackFullArgs, "id">): void {
    logFeedbackImpl(this.bgLogger, this.parentIds, {
      ...event,
      id: this.id,
    });
  }

  public traced<R>(
    callback: (span: Span) => R,
    args?: StartSpanArgs & SetCurrentArg
  ): R {
    const { setCurrent, ...argsRest } = args ?? {};
    const span = this.startSpan(argsRest);
    return runFinally(
      () => {
        if (setCurrent ?? true) {
          return withCurrent(span, callback);
        } else {
          return callback(span);
        }
      },
      () => span.end()
    );
  }

  public startSpan(args?: Omit<StartSpanArgs, "parent_id">): Span {
    return new SpanImpl({
      parentIds: this.parentIds,
      bgLogger: this.bgLogger,
      parentSpanInfo: {
        span_id: this.rowIds.span_id,
        root_span_id: this.rowIds.root_span_id,
      },
      ...args,
    });
  }

  public end(args?: EndSpanArgs): number {
    let endTime: number;
    if (!this.loggedEndTime) {
      endTime = args?.endTime ?? getCurrentUnixTimestamp();
      this.internalData = { metrics: { end: endTime } };
    } else {
      endTime = this.loggedEndTime;
    }
    this.log({});
    return endTime;
  }

  public close(args?: EndSpanArgs): number {
    return this.end(args);
  }
}

/**
 * A dataset is a collection of records, such as model inputs and expected outputs, which represent
 * data you can use to evaluate and fine-tune models. You can log production data to datasets,
 * curate them with interesting examples, edit/delete records, and run evaluations against them.
 *
 * You should not create `Dataset` objects directly. Instead, use the `braintrust.initDataset()` method.
 */
class Dataset<IsLegacyDataset extends boolean = typeof DefaultIsLegacyDataset> extends ObjectFetcher<DatasetRecord<IsLegacyDataset>> {
  private readonly lazyMetadata: LazyValue<ProjectDatasetMetadata>;
  private bgLogger: BackgroundLogger;

  constructor(
    lazyMetadata: LazyValue<ProjectDatasetMetadata>,
    pinnedVersion?: string,
    legacy?: IsLegacyDataset,
  ) {
    const isLegacyDataset = (legacy ?? DefaultIsLegacyDataset) as IsLegacyDataset;
    if (isLegacyDataset) {
      console.warn(`This dataset contains records with "output" as a (deprecated) alias for the "expected" field. Future versions of Braintrust will remove this alias, so please update your code to use the "expected" field. You can test your changes by using \`braintrust.initDataset()\` with \`{ outputInsteadOfExpected: false }\`, which will become the default.`);
    }
    super("dataset", pinnedVersion, (r: AnyDatasetRecord) => ensureDatasetRecord(r, isLegacyDataset));
    this.lazyMetadata = lazyMetadata;
    const logConn = new LazyValue(() =>
      this.getState().then((state) => state.logConn())
    );
    this.bgLogger = new BackgroundLogger(logConn);
  }

  public get id(): Promise<string> {
    return (async () => {
      return (await this.lazyMetadata.get()).dataset.id;
    })();
  }

  public get name(): Promise<string> {
    return (async () => {
      return (await this.lazyMetadata.get()).dataset.name;
    })();
  }

  public get project(): Promise<ObjectMetadata> {
    return (async () => {
      return (await this.lazyMetadata.get()).project;
    })();
  }

  protected async getState(): Promise<BraintrustState> {
    // Ensure the login state is populated by awaiting lazyMetadata.
    await this.lazyMetadata.get();
    return _state;
  }

  /**
   * Insert a single record to the dataset. The record will be batched and uploaded behind the scenes. If you pass in an `id`,
   * and a record with that `id` already exists, it will be overwritten (upsert).
   *
   * @param event The event to log.
   * @param event.input The argument that uniquely define an input case (an arbitrary, JSON serializable object).
   * @param event.expected The output of your application, including post-processing (an arbitrary, JSON serializable object).
   * @param event.metadata (Optional) a dictionary with additional data about the test example, model outputs, or just
   * about anything else that's relevant, that you can use to help find and analyze examples later. For example, you could log the
   * `prompt`, example's `id`, or anything else that would be useful to slice/dice later. The values in `metadata` can be any
   * JSON-serializable type, but its keys must be strings.
   * @param event.id (Optional) a unique identifier for the event. If you don't provide one, Braintrust will generate one for you.
   * @param event.output: (Deprecated) The output of your application. Use `expected` instead.
   * @returns The `id` of the logged record.
   */
  public insert({
    input,
    expected,
    metadata,
    id,
    output,
  }: {
    readonly input?: unknown;
    readonly expected?: unknown;
    readonly metadata?: Record<string, unknown>;
    readonly id?: string;
    readonly output?: unknown;
  }): string {
    if (metadata !== undefined) {
      for (const key of Object.keys(metadata)) {
        if (typeof key !== "string") {
          throw new Error("metadata keys must be strings");
        }
      }
    }

    if (expected && output) {
      throw new Error(
        "Only one of expected or output (deprecated) can be specified. Prefer expected."
      );
    }

    const rowId = id || uuidv4();
    const args = new LazyValue(async () => ({
      id: rowId,
      input,
      expected: expected === undefined ? output : expected,
      project_id: (await this.project).id,
      dataset_id: await this.id,
      created: new Date().toISOString(),
      metadata,
    }));

    this.bgLogger.log([args]);
    return rowId;
  }

  public delete(id: string): string {
    const args = new LazyValue(async () => ({
      id,
      project_id: (await this.project).id,
      dataset_id: await this.id,
      created: new Date().toISOString(),
      _object_delete: true,
    }));

    this.bgLogger.log([args]);
    return id;
  }

  /**
   * Summarize the dataset, including high level metrics about its size and other metadata.
   * @param summarizeData Whether to summarize the data. If false, only the metadata will be returned.
   * @returns `DatasetSummary`
   * @returns A summary of the dataset.
   */
  public async summarize(
    options: { readonly summarizeData?: boolean } = {}
  ): Promise<DatasetSummary> {
    let { summarizeData = true } = options || {};

    await this.bgLogger.flush();
    const state = await this.getState();
    const projectUrl = `${state.appUrl}/app/${encodeURIComponent(
      state.orgName!
    )}/p/${encodeURIComponent((await this.project).name)}`;
    const datasetUrl = `${projectUrl}/d/${encodeURIComponent(await this.name)}`;

    let dataSummary = undefined;
    if (summarizeData) {
      dataSummary = await state.logConn().get_json(
        "dataset-summary",
        {
          dataset_id: await this.id,
        },
        3
      );
    }

    return {
      projectName: (await this.project).name,
      datasetName: await this.name,
      projectUrl,
      datasetUrl,
      dataSummary,
    };
  }

  /**
   * Flush any pending rows to the server.
   */
  async flush(): Promise<void> {
    return await this.bgLogger.flush();
  }

  /**
   * This function is deprecated. You can simply remove it from your code.
   */
  public async close(): Promise<string> {
    console.warn(
      "close is deprecated and will be removed in a future version of braintrust. It is now a no-op and can be removed"
    );
    return this.id;
  }
}

/**
 * Summary of a score's performance.
 * @property name Name of the score.
 * @property score Average score across all examples.
 * @property diff Difference in score between the current and reference experiment.
 * @property improvements Number of improvements in the score.
 * @property regressions Number of regressions in the score.
 */
export interface ScoreSummary {
  name: string;
  score: number;
  diff: number;
  improvements: number;
  regressions: number;
}

/**
 * Summary of a metric's performance.
 * @property name Name of the metric.
 * @property metric Average metric across all examples.
 * @property unit Unit label for the metric.
 * @property diff Difference in metric between the current and reference experiment.
 * @property improvements Number of improvements in the metric.
 * @property regressions Number of regressions in the metric.
 */
export interface MetricSummary {
  name: string;
  metric: number;
  unit: string;
  diff: number;
  improvements: number;
  regressions: number;
}

/**
 * Summary of an experiment's scores and metadata.
 * @property projectName Name of the project that the experiment belongs to.
 * @property experimentName Name of the experiment.
 * @property projectUrl URL to the project's page in the Braintrust app.
 * @property experimentUrl URL to the experiment's page in the Braintrust app.
 * @property comparisonExperimentName The experiment scores are baselined against.
 * @property scores Summary of the experiment's scores.
 */
export interface ExperimentSummary {
  projectName: string;
  experimentName: string;
  projectUrl: string;
  experimentUrl: string;
  comparisonExperimentName: string | undefined;
  scores: Record<string, ScoreSummary> | undefined;
  metrics: Record<string, MetricSummary> | undefined;
}

/**
 * Summary of a dataset's data.
 *
 * @property newRecords New or updated records added in this session.
 * @property totalRecords Total records in the dataset.
 */
export interface DataSummary {
  newRecords: number;
  totalRecords: number;
}

/**
 * Summary of a dataset's scores and metadata.
 *
 * @property projectName Name of the project that the dataset belongs to.
 * @property datasetName Name of the dataset.
 * @property projectUrl URL to the project's page in the Braintrust app.
 * @property datasetUrl URL to the experiment's page in the Braintrust app.
 * @property dataSummary Summary of the dataset's data.
 */
export interface DatasetSummary {
  projectName: string;
  datasetName: string;
  projectUrl: string;
  datasetUrl: string;
  dataSummary: DataSummary;
}<|MERGE_RESOLUTION|>--- conflicted
+++ resolved
@@ -39,13 +39,8 @@
   LazyValue,
 } from "./util";
 
-<<<<<<< HEAD
 export { ParentExperimentIds, ParentProjectLogIds, IdField, ExperimentLogPartialArgs, ExperimentLogFullArgs, LogFeedbackFullArgs, SanitizedExperimentLogPartialArgs, ExperimentEvent, BackgroundLogEvent, DatasetRecord };
 
-export type Metadata = Record<string, unknown>;
-
-=======
->>>>>>> 3134f576
 export type SetCurrentArg = { setCurrent?: boolean };
 
 type StartSpanEventArgs = ExperimentLogPartialArgs & Partial<IdField>;
