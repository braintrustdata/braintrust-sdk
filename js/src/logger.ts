/// <reference lib="dom" />

import { v4 as uuidv4 } from "uuid";

import {
  TRANSACTION_ID_FIELD,
  IS_MERGE_FIELD,
  mergeDicts,
  mergeRowBatch,
  VALID_SOURCES,
  AUDIT_SOURCE_FIELD,
  AUDIT_METADATA_FIELD,
  GitMetadataSettings,
  RepoInfo,
  mergeGitMetadataSettings,
  TransactionId,
  IdField,
  ExperimentLogPartialArgs,
  ExperimentLogFullArgs,
  LogFeedbackFullArgs,
  SanitizedExperimentLogPartialArgs,
  ExperimentEvent,
  BackgroundLogEvent,
  AnyDatasetRecord,
  DEFAULT_IS_LEGACY_DATASET,
  DatasetRecord,
  ensureDatasetRecord,
  makeLegacyEvent,
  constructJsonArray,
  SpanTypeAttribute,
  SpanType,
  batchItems,
  SpanComponentsV2,
  SpanObjectTypeV2,
  SpanRowIdsV2,
} from "@braintrust/core";
import {
  AnyModelParam,
  BRAINTRUST_PARAMS,
  Message,
  PromptData,
  Tools,
  promptSchema,
  Prompt as PromptRow,
  toolsSchema,
} from "@braintrust/core/typespecs";

import iso, { IsoAsyncLocalStorage } from "./isomorph";
import {
  runFinally,
  GLOBAL_PROJECT,
  getCurrentUnixTimestamp,
  isEmpty,
  LazyValue,
} from "./util";
import Mustache from "mustache";
import { z } from "zod";

export type SetCurrentArg = { setCurrent?: boolean };

type StartSpanEventArgs = ExperimentLogPartialArgs & Partial<IdField>;

export type StartSpanArgs = {
  name?: string;
  type?: SpanType;
  spanAttributes?: Record<any, any>;
  startTime?: number;
  parent?: string;
  event?: StartSpanEventArgs;
};

export type EndSpanArgs = {
  endTime?: number;
};

/**
 * A Span encapsulates logged data and metrics for a unit of work. This interface is shared by all span implementations.
 *
 * We suggest using one of the various `traced` methods, instead of creating Spans directly.
 *
 * See `Span.traced` for full details.
 */
export interface Span {
  /**
   * Row ID of the span.
   */
  id: string;

  /**
   * Incrementally update the current span with new data. The event will be batched and uploaded behind the scenes.
   *
   * @param event: Data to be logged. See `Experiment.log` for full details.
   */
  log(event: ExperimentLogPartialArgs): void;

  /**
   * Add feedback to the current span. Unlike `Experiment.logFeedback` and `Logger.logFeedback`, this method does not accept an id parameter, because it logs feedback to the current span.
   *
   * @param event: Data to be logged. See `Experiment.logFeedback` for full details.
   */
  logFeedback(event: Omit<LogFeedbackFullArgs, "id">): void;

  /**
   * Create a new span and run the provided callback. This is useful if you want to log more detailed trace information beyond the scope of a single log event. Data logged over several calls to `Span.log` will be merged into one logical row.
   *
   * Spans created within `traced` are ended automatically. By default, the span is marked as current, so they can be accessed using `braintrust.currentSpan`.
   *
   * @param callback The function to be run under the span context.
   * @param args.name Optional name of the span. If not provided, a name will be inferred from the call stack.
   * @param args.type Optional type of the span. If not provided, the type will be unset.
   * @param args.span_attributes Optional additional attributes to attach to the span, such as a type name.
   * @param args.start_time Optional start time of the span, as a timestamp in seconds.
   * @param args.setCurrent If true (the default), the span will be marked as the currently-active span for the duration of the callback.
   * @param args.parent Optional parent info string for the span. The string can be generated from `[Span,Experiment,Logger].export`. If not provided, the current span will be used (depending on context). This is useful for adding spans to an existing trace.
   * @param args.event Data to be logged. See `Experiment.log` for full details.
   * @Returns The result of running `callback`.
   */
  traced<R>(
    callback: (span: Span) => R,
    args?: StartSpanArgs & SetCurrentArg,
  ): R;

  /**
   * Lower-level alternative to `traced`. This allows you to start a span yourself, and can be useful in situations
   * where you cannot use callbacks. However, spans started with `startSpan` will not be marked as the "current span",
   * so `currentSpan()` and `traced()` will be no-ops. If you want to mark a span as current, use `traced` instead.
   *
   * See `traced` for full details.
   *
   * @returns The newly-created `Span`
   */
  startSpan(args?: StartSpanArgs): Span;

  /**
   * Log an end time to the span (defaults to the current time). Returns the logged time.
   *
   * Will be invoked automatically if the span is constructed with `traced`.
   *
   * @param args.endTime Optional end time of the span, as a timestamp in seconds.
   * @returns The end time logged to the span metrics.
   */
  end(args?: EndSpanArgs): number;

  /**
   * Return a serialized representation of the span that can be used to start subspans in other places. See `Span.traced` for more details.
   */
  export(): Promise<string>;

  /**
   * Flush any pending rows to the server.
   */
  flush(): Promise<void>;

  /**
   * Alias for `end`.
   */
  close(args?: EndSpanArgs): number;

  /**
   * Set the span's name after it's created
   */
  setAttributes(args: Omit<StartSpanArgs, "event">): void;

  // For type identification.
  kind: "span";
}

/**
 * A fake implementation of the Span API which does nothing. This can be used as the default span.
 */
export class NoopSpan implements Span {
  public id: string;
  public kind: "span" = "span";

  constructor() {
    this.id = "";
  }

  public log(_: ExperimentLogPartialArgs) {}

  public logFeedback(_event: Omit<LogFeedbackFullArgs, "id">) {}

  public traced<R>(
    callback: (span: Span) => R,
    _1?: StartSpanArgs & SetCurrentArg,
  ): R {
    return callback(this);
  }

  public startSpan(_1?: StartSpanArgs) {
    return this;
  }

  public end(args?: EndSpanArgs): number {
    return args?.endTime ?? getCurrentUnixTimestamp();
  }

  public async export(): Promise<string> {
    return "";
  }

  public async flush(): Promise<void> {}

  public close(args?: EndSpanArgs): number {
    return this.end(args);
  }

  public setAttributes(_args: Omit<StartSpanArgs, "event">) {}
}

export const NOOP_SPAN = new NoopSpan();

// In certain situations (e.g. the cli), we want separately-compiled modules to
// use the same state as the toplevel module. This global variable serves as a
// mechanism to propagate the initial state from some toplevel creator.
declare global {
  var __inherited_braintrust_state: BraintrustState;
}

export class BraintrustState {
  public id: string;
  public currentExperiment: Experiment | undefined;
  // Note: the value of IsAsyncFlush doesn't really matter here, since we
  // (safely) dynamically cast it whenever retrieving the logger.
  public currentLogger: Logger<false> | undefined;
  public currentSpan: IsoAsyncLocalStorage<Span>;
  // Any time we re-log in, we directly update the logConn inside the logger.
  // This is preferable to replacing the whole logger, which would create the
  // possibility of multiple loggers floating around, which may not log in a
  // deterministic order.
  private _globalBgLogger: BackgroundLogger;

  public appUrl: string | null = null;
  public appPublicUrl: string | null = null;
  public loginToken: string | null = null;
  public orgId: string | null = null;
  public orgName: string | null = null;
  public logUrl: string | null = null;
  public loggedIn: boolean = false;
  public gitMetadataSettings?: GitMetadataSettings;

  private _apiConn: HTTPConnection | null = null;
  private _logConn: HTTPConnection | null = null;

  constructor(private loginParams: LoginOptions) {
    this.id = new Date().toLocaleString(); // This is for debugging. uuidv4() breaks on platforms like Cloudflare.
    this.currentExperiment = undefined;
    this.currentLogger = undefined;
    this.currentSpan = iso.newAsyncLocalStorage();

    const defaultGetLogConn = async () => {
      await this.login({ force: false });
      return this.logConn();
    };
    this._globalBgLogger = new BackgroundLogger(
      new LazyValue(defaultGetLogConn),
    );

    this.resetLoginInfo();

    globalThis.__inherited_braintrust_state = this;
  }

  public resetLoginInfo() {
    this.appUrl = null;
    this.loginToken = null;
    this.orgId = null;
    this.orgName = null;
    this.logUrl = null;
    this.loggedIn = false;
    this.gitMetadataSettings = undefined;

    this._apiConn = null;
    this._logConn = null;
  }

  public copyLoginInfo(other: BraintrustState) {
    this.appUrl = other.appUrl;
    this.loginToken = other.loginToken;
    this.orgId = other.orgId;
    this.orgName = other.orgName;
    this.logUrl = other.logUrl;
    this.loggedIn = other.loggedIn;
    this.gitMetadataSettings = other.gitMetadataSettings;

    this._apiConn = other._apiConn;
    this._logConn = other._logConn;
  }

  private async login({ force }: { force: boolean }) {
    if (!force && this.logUrl) {
      return;
    }
    const newState = await loginToState(this.loginParams);
    this.copyLoginInfo(newState);
  }

  public apiConn(): HTTPConnection {
    if (!this._apiConn) {
      if (!this.appUrl) {
        throw new Error("Must initialize appUrl before requesting apiConn");
      }
      this._apiConn = new HTTPConnection(this.appUrl);
    }
    return this._apiConn!;
  }

  public logConn(): HTTPConnection {
    if (!this._logConn) {
      if (!this.logUrl) {
        throw new Error("Must initialize logUrl before requesting logConn");
      }
      this._logConn = new HTTPConnection(this.logUrl);
    }
    return this._logConn!;
  }

  public globalBgLogger(): BackgroundLogger {
    return this._globalBgLogger;
  }

  // Should only be called by the login function.
  public loginReplaceLogConn(logConn: HTTPConnection) {
    this._globalBgLogger.internalReplaceLogConn(logConn);
  }
}

let _dangerousGlobalState: BraintrustState;

// This function should be invoked exactly once after configuring the `iso`
// object based on the platform. See js/src/node.ts for an example.
export function _internalSetInitialState() {
  if (_dangerousGlobalState) {
    throw new Error("Cannot set initial state more than once");
  }
  _dangerousGlobalState =
    globalThis.__inherited_braintrust_state ||
    new BraintrustState({
      /*empty login options*/
    });
}
export const _internalGetGlobalState = () => _dangerousGlobalState;

class FailedHTTPResponse extends Error {
  public status: number;
  public text: string;
  public data: any;

  constructor(status: number, text: string, data: any = null) {
    super(`${status}: ${text}`);
    this.status = status;
    this.text = text;
    this.data = data;
  }
}
async function checkResponse(resp: Response) {
  if (resp.ok) {
    return resp;
  } else {
    throw new FailedHTTPResponse(
      resp.status,
      resp.statusText,
      await resp.text(),
    );
  }
}

class HTTPConnection {
  base_url: string;
  token: string | null;
  headers: Record<string, string>;

  constructor(base_url: string) {
    this.base_url = base_url;
    this.token = null;
    this.headers = {};

    this._reset();
  }

  async ping() {
    try {
      const resp = await this.get("ping");
      return resp.status === 200;
    } catch (e) {
      return false;
    }
  }

  make_long_lived() {
    // Following a suggestion in https://stackoverflow.com/questions/23013220/max-retries-exceeded-with-url-in-requests
    this._reset();
  }

  static sanitize_token(token: string) {
    return token.trim();
  }

  set_token(token: string) {
    token = HTTPConnection.sanitize_token(token);
    this.token = token;
    this._reset();
  }

  // As far as I can tell, you cannot set the retry/backoff factor here
  _reset() {
    this.headers = {};
    if (this.token) {
      this.headers["Authorization"] = `Bearer ${this.token}`;
    }
  }

  async get(
    path: string,
    params: Record<string, string | undefined> | undefined = undefined,
    config?: RequestInit,
  ) {
    const { headers, ...rest } = config || {};
    const url = new URL(_urljoin(this.base_url, path));
    url.search = new URLSearchParams(
      params
        ? (Object.fromEntries(
            Object.entries(params).filter(([_, v]) => v !== undefined),
          ) as Record<string, string>)
        : {},
    ).toString();
    return await checkResponse(
      // Using toString() here makes it work with isomorphic fetch
      await fetch(url.toString(), {
        headers: {
          Accept: "application/json",
          ...this.headers,
          ...headers,
        },
        keepalive: true,
        ...rest,
      }),
    );
  }

  async post(
    path: string,
    params?: Record<string, unknown> | string,
    config?: RequestInit,
  ) {
    const { headers, ...rest } = config || {};
    return await checkResponse(
      await fetch(_urljoin(this.base_url, path), {
        method: "POST",
        headers: {
          Accept: "application/json",
          "Content-Type": "application/json",
          ...this.headers,
          ...headers,
        },
        body:
          typeof params === "string"
            ? params
            : params
              ? JSON.stringify(params)
              : undefined,
        keepalive: true,
        ...rest,
      }),
    );
  }

  async get_json(
    object_type: string,
    args: Record<string, string | undefined> | undefined = undefined,
    retries: number = 0,
  ) {
    const tries = retries + 1;
    for (let i = 0; i < tries; i++) {
      try {
        const resp = await this.get(`${object_type}`, args);
        return await resp.json();
      } catch (e) {
        if (i < tries - 1) {
          console.log(
            `Retrying API request ${object_type} ${JSON.stringify(args)} ${
              (e as any).status
            } ${(e as any).text}`,
          );
          continue;
        }
        throw e;
      }
    }
  }

  async post_json(
    object_type: string,
    args: Record<string, unknown> | string | undefined = undefined,
  ) {
    const resp = await this.post(`${object_type}`, args, {
      headers: { "Content-Type": "application/json" },
    });
    return await resp.json();
  }
}

export interface ObjectMetadata {
  id: string;
  name: string;
  fullInfo: Record<string, unknown>;
}

interface ProjectExperimentMetadata {
  project: ObjectMetadata;
  experiment: ObjectMetadata;
}

interface ProjectDatasetMetadata {
  project: ObjectMetadata;
  dataset: ObjectMetadata;
}

interface OrgProjectMetadata {
  org_id: string;
  project: ObjectMetadata;
}

export interface LogOptions<IsAsyncFlush> {
  asyncFlush?: IsAsyncFlush;
  computeMetadataArgs?: Record<string, any>;
}

export type PromiseUnless<B, R> = B extends true ? R : Promise<Awaited<R>>;

function logFeedbackImpl(
  state: BraintrustState,
  parentObjectType: SpanObjectTypeV2,
  parentObjectId: LazyValue<string>,
  {
    id,
    expected,
    scores,
    metadata: inputMetadata,
    tags,
    comment,
    source: inputSource,
  }: LogFeedbackFullArgs,
) {
  const source = inputSource ?? "external";

  if (!VALID_SOURCES.includes(source)) {
    throw new Error(`source must be one of ${VALID_SOURCES}`);
  }

  if (
    isEmpty(scores) &&
    isEmpty(expected) &&
    isEmpty(tags) &&
    isEmpty(comment)
  ) {
    throw new Error(
      "At least one of scores, expected, tags, or comment must be specified",
    );
  }

  const validatedEvent = validateAndSanitizeExperimentLogPartialArgs({
    scores,
    metadata: inputMetadata,
    expected,
    tags,
  });

  let { metadata, ...updateEvent } = validatedEvent;
  updateEvent = Object.fromEntries(
    Object.entries(updateEvent).filter(([_, v]) => !isEmpty(v)),
  );

  const parentIds = async () =>
    new SpanComponentsV2({
      objectType: parentObjectType,
      objectId: await parentObjectId.get(),
    }).objectIdFields();

  if (Object.keys(updateEvent).length > 0) {
    const record = new LazyValue(async () => {
      return {
        id,
        ...updateEvent,
        ...(await parentIds()),
        [AUDIT_SOURCE_FIELD]: source,
        [AUDIT_METADATA_FIELD]: metadata,
        [IS_MERGE_FIELD]: true,
      };
    });
    state.globalBgLogger().log([record]);
  }

  if (!isEmpty(comment)) {
    const record = new LazyValue(async () => {
      return {
        id: uuidv4(),
        created: new Date().toISOString(),
        origin: {
          // NOTE: We do not know (or care?) what the transaction id of the row that
          // we're commenting on is here, so we omit it.
          id,
        },
        comment: {
          text: comment,
        },
        ...(await parentIds()),
        [AUDIT_SOURCE_FIELD]: source,
        [AUDIT_METADATA_FIELD]: metadata,
      };
    });
    state.globalBgLogger().log([record]);
  }
}

interface ParentSpanIds {
  spanId: string;
  rootSpanId: string;
}

function spanComponentsToObjectIdLambda(
  state: BraintrustState,
  components: SpanComponentsV2,
): () => Promise<string> {
  if (components.objectId) {
    const ret = components.objectId;
    return async () => ret;
  }
  if (!components.computeObjectMetadataArgs) {
    throw new Error(
      "Impossible: must provide either objectId or computeObjectMetadataArgs",
    );
  }
  switch (components.objectType) {
    case SpanObjectTypeV2.EXPERIMENT:
      throw new Error(
        "Impossible: computeObjectMetadataArgs not supported for experiments",
      );
    case SpanObjectTypeV2.PROJECT_LOGS:
      const args = { state, ...components.computeObjectMetadataArgs };
      return async () => (await computeLoggerMetadata(args)).project.id;
    default:
      const x: never = components.objectType;
      throw new Error(`Unknown object type: ${x}`);
  }
}

function startSpanParentArgs(args: {
  state: BraintrustState;
  parent: string | undefined;
  parentObjectType: SpanObjectTypeV2;
  parentObjectId: LazyValue<string>;
  parentComputeObjectMetadataArgs: Record<string, any> | undefined;
  parentSpanIds: ParentSpanIds | undefined;
}): {
  parentObjectType: SpanObjectTypeV2;
  parentObjectId: LazyValue<string>;
  parentComputeObjectMetadataArgs: Record<string, any> | undefined;
  parentSpanIds: ParentSpanIds | undefined;
} {
  let argParentObjectId: LazyValue<string> | undefined = undefined;
  let argParentSpanIds: ParentSpanIds | undefined = undefined;
  if (args.parent) {
    if (args.parentSpanIds) {
      throw new Error("Cannot specify both parent and parentSpanIds");
    }
    const parentComponents = SpanComponentsV2.fromStr(args.parent);
    if (args.parentObjectType !== parentComponents.objectType) {
      throw new Error(
        `Mismatch between expected span parent object type ${args.parentObjectType} and provided type ${parentComponents.objectType}`,
      );
    }

    const parentComponentsObjectIdLambda = spanComponentsToObjectIdLambda(
      args.state,
      parentComponents,
    );
    const computeParentObjectId = async () => {
      const parentComponentsObjectId = await parentComponentsObjectIdLambda();
      if ((await args.parentObjectId.get()) !== parentComponentsObjectId) {
        throw new Error(
          `Mismatch between expected span parent object id ${await args.parentObjectId.get()} and provided id ${parentComponentsObjectId}`,
        );
      }
      return await args.parentObjectId.get();
    };
    argParentObjectId = new LazyValue(computeParentObjectId);
    if (parentComponents.rowIds) {
      argParentSpanIds = {
        spanId: parentComponents.rowIds.spanId,
        rootSpanId: parentComponents.rowIds.rootSpanId,
      };
    }
  } else {
    argParentObjectId = args.parentObjectId;
    argParentSpanIds = args.parentSpanIds;
  }

  return {
    parentObjectType: args.parentObjectType,
    parentObjectId: argParentObjectId,
    parentComputeObjectMetadataArgs: args.parentComputeObjectMetadataArgs,
    parentSpanIds: argParentSpanIds,
  };
}

export class Logger<IsAsyncFlush extends boolean> {
  private state: BraintrustState;
  private lazyMetadata: LazyValue<OrgProjectMetadata>;
  private _asyncFlush: IsAsyncFlush | undefined;
  private computeMetadataArgs: Record<string, any> | undefined;
  private lastStartTime: number;
  private lazyId: LazyValue<string>;
  private calledStartSpan: boolean;

  // For type identification.
  public kind: "logger" = "logger";

  constructor(
    state: BraintrustState,
    lazyMetadata: LazyValue<OrgProjectMetadata>,
    logOptions: LogOptions<IsAsyncFlush> = {},
  ) {
    this.lazyMetadata = lazyMetadata;
    this._asyncFlush = logOptions.asyncFlush;
    this.computeMetadataArgs = logOptions.computeMetadataArgs;
    this.lastStartTime = getCurrentUnixTimestamp();
    this.lazyId = new LazyValue(async () => await this.id);
    this.calledStartSpan = false;
    this.state = state;
  }

  public get org_id(): Promise<string> {
    return (async () => {
      return (await this.lazyMetadata.get()).org_id;
    })();
  }

  public get project(): Promise<ObjectMetadata> {
    return (async () => {
      return (await this.lazyMetadata.get()).project;
    })();
  }

  public get id(): Promise<string> {
    return (async () => (await this.project).id)();
  }

  private parentObjectType() {
    return SpanObjectTypeV2.PROJECT_LOGS;
  }

  /**
   * Log a single event. The event will be batched and uploaded behind the scenes if `logOptions.asyncFlush` is true.
   *
   * @param event The event to log.
   * @param event.input: (Optional) the arguments that uniquely define a user input (an arbitrary, JSON serializable object).
   * @param event.output: (Optional) the output of your application, including post-processing (an arbitrary, JSON serializable object), that allows you to determine whether the result is correct or not. For example, in an app that generates SQL queries, the `output` should be the _result_ of the SQL query generated by the model, not the query itself, because there may be multiple valid queries that answer a single question.
   * @param event.expected: (Optional) the ground truth value (an arbitrary, JSON serializable object) that you'd compare to `output` to determine if your `output` value is correct or not. Braintrust currently does not compare `output` to `expected` for you, since there are so many different ways to do that correctly. Instead, these values are just used to help you navigate while digging into analyses. However, we may later use these values to re-score outputs or fine-tune your models.
   * @param event.scores: (Optional) a dictionary of numeric values (between 0 and 1) to log. The scores should give you a variety of signals that help you determine how accurate the outputs are compared to what you expect and diagnose failures. For example, a summarization app might have one score that tells you how accurate the summary is, and another that measures the word similarity between the generated and grouth truth summary. The word similarity score could help you determine whether the summarization was covering similar concepts or not. You can use these scores to help you sort, filter, and compare logs.
   * @param event.metadata: (Optional) a dictionary with additional data about the test example, model outputs, or just about anything else that's relevant, that you can use to help find and analyze examples later. For example, you could log the `prompt`, example's `id`, or anything else that would be useful to slice/dice later. The values in `metadata` can be any JSON-serializable type, but its keys must be strings.
   * @param event.metrics: (Optional) a dictionary of metrics to log. The following keys are populated automatically: "start", "end".
   * @param event.id: (Optional) a unique identifier for the event. If you don't provide one, BrainTrust will generate one for you.
   * @param options Additional logging options
   * @param options.allowConcurrentWithSpans in rare cases where you need to log at the top level separately from spans on the logger elsewhere, set this to true.
   * :returns: The `id` of the logged event.
   */
  public log(
    event: Readonly<StartSpanEventArgs>,
    options?: { allowConcurrentWithSpans?: boolean },
  ): PromiseUnless<IsAsyncFlush, string> {
    if (this.calledStartSpan && !options?.allowConcurrentWithSpans) {
      throw new Error(
        "Cannot run toplevel `log` method while using spans. To log to the span, call `logger.traced` and then log with `span.log`",
      );
    }

    const span = this.startSpanImpl({ startTime: this.lastStartTime, event });
    this.lastStartTime = span.end();
    const ret = span.id;
    type Ret = PromiseUnless<IsAsyncFlush, string>;
    if (this.asyncFlush === true) {
      return ret as Ret;
    } else {
      return (async () => {
        await this.flush();
        return ret;
      })() as Ret;
    }
  }

  /**
   * Create a new toplevel span underneath the logger. The name defaults to "root".
   *
   * See `Span.traced` for full details.
   */
  public traced<R>(
    callback: (span: Span) => R,
    args?: StartSpanArgs & SetCurrentArg,
  ): PromiseUnless<IsAsyncFlush, R> {
    const { setCurrent, ...argsRest } = args ?? {};
    const span = this.startSpan(argsRest);
    const ret = runFinally(
      () => {
        if (setCurrent ?? true) {
          return withCurrent(span, callback);
        } else {
          return callback(span);
        }
      },
      () => span.end(),
    );
    type Ret = PromiseUnless<IsAsyncFlush, R>;

    if (this.asyncFlush) {
      return ret as Ret;
    } else {
      return (async () => {
        const awaitedRet = await ret;
        await this.flush();
        return awaitedRet;
      })() as Ret;
    }
  }

  /**
   * Lower-level alternative to `traced`. This allows you to start a span yourself, and can be useful in situations
   * where you cannot use callbacks. However, spans started with `startSpan` will not be marked as the "current span",
   * so `currentSpan()` and `traced()` will be no-ops. If you want to mark a span as current, use `traced` instead.
   *
   * See `traced` for full details.
   */
  public startSpan(args?: StartSpanArgs): Span {
    this.calledStartSpan = true;
    return this.startSpanImpl(args);
  }

  private startSpanImpl(args?: StartSpanArgs): Span {
    return new SpanImpl({
      state: this.state,
      ...startSpanParentArgs({
        state: this.state,
        parent: args?.parent,
        parentObjectType: this.parentObjectType(),
        parentObjectId: this.lazyId,
        parentComputeObjectMetadataArgs: this.computeMetadataArgs,
        parentSpanIds: undefined,
      }),
      ...args,
      defaultRootType: SpanTypeAttribute.TASK,
    });
  }

  /**
   * Log feedback to an event. Feedback is used to save feedback scores, set an expected value, or add a comment.
   *
   * @param event
   * @param event.id The id of the event to log feedback for. This is the `id` returned by `log` or accessible as the `id` field of a span.
   * @param event.scores (Optional) a dictionary of numeric values (between 0 and 1) to log. These scores will be merged into the existing scores for the event.
   * @param event.expected (Optional) the ground truth value (an arbitrary, JSON serializable object) that you'd compare to `output` to determine if your `output` value is correct or not.
   * @param event.comment (Optional) an optional comment string to log about the event.
   * @param event.metadata (Optional) a dictionary with additional data about the feedback. If you have a `user_id`, you can log it here and access it in the Braintrust UI.
   * @param event.source (Optional) the source of the feedback. Must be one of "external" (default), "app", or "api".
   */
  public logFeedback(event: LogFeedbackFullArgs): void {
    logFeedbackImpl(this.state, this.parentObjectType(), this.lazyId, event);
  }

  /**
   * Return a serialized representation of the logger that can be used to start subspans in other places. See `Span.start_span` for more details.
   */
  public async export(): Promise<string> {
    let objectId: string | undefined = undefined;
    let computeObjectMetadataArgs: Record<string, any> | undefined = undefined;
    // Note: it is important that the object id we are checking for
    // `has_computed` is the same as the one we are passing into the span
    // logging functions. So that if the spans actually do get logged, then this
    // `_lazy_id` object specifically will also be marked as computed.
    if (this.computeMetadataArgs && !this.lazyId.hasComputed) {
      computeObjectMetadataArgs = this.computeMetadataArgs;
    } else {
      objectId = await this.lazyId.get();
    }
    return new SpanComponentsV2({
      objectType: this.parentObjectType(),
      objectId,
      computeObjectMetadataArgs,
    }).toStr();
  }

  /*
   * Flush any pending logs to the server.
   */
  async flush(): Promise<void> {
    return await this.state.globalBgLogger().flush();
  }

  get asyncFlush(): IsAsyncFlush | undefined {
    return this._asyncFlush;
  }
}

function castLogger<ToB extends boolean, FromB extends boolean>(
  logger: Logger<FromB> | undefined,
  asyncFlush?: ToB,
): Logger<ToB> | undefined {
  if (logger === undefined) return undefined;
  if (asyncFlush && !!asyncFlush !== !!logger.asyncFlush) {
    throw new Error(
      `Asserted asyncFlush setting ${asyncFlush} does not match stored logger's setting ${logger.asyncFlush}`,
    );
  }
  return logger as unknown as Logger<ToB>;
}

function constructLogs3Data(items: string[]) {
  return `{"rows": ${constructJsonArray(items)}, "api_version": 2}`;
}

function now() {
  return new Date().getTime();
}

// We should only have one instance of this object in
// 'BraintrustState._globalBgLogger'. Be careful about spawning multiple
// instances of this class, because concurrent BackgroundLoggers will not log to
// the backend in a deterministic order.
class BackgroundLogger {
  private logConn: LazyValue<HTTPConnection>;
  private items: LazyValue<BackgroundLogEvent>[] = [];
  private activeFlush: Promise<void> = Promise.resolve();
  private activeFlushResolved = true;
  private activeFlushError: unknown = undefined;

  public syncFlush: boolean = false;
  // 6 MB for the AWS lambda gateway (from our own testing).
  public maxRequestSize: number = 6 * 1024 * 1024;
  public defaultBatchSize: number = 100;
  public numTries: number = 3;
  public queueDropExceedingMaxsize: number | undefined = undefined;
  public queueDropLoggingPeriod: number = 60;
  public failedPublishPayloadsDir: string | undefined = undefined;
  public allPublishPayloadsDir: string | undefined = undefined;

  private queueDropLoggingState = {
    numDropped: 0,
    lastLoggedTimestamp: 0,
  };

  constructor(logConn: LazyValue<HTTPConnection>) {
    this.logConn = logConn;

    const syncFlushEnv = Number(iso.getEnv("BRAINTRUST_SYNC_FLUSH"));
    if (!isNaN(syncFlushEnv)) {
      this.syncFlush = Boolean(syncFlushEnv);
    }

    const defaultBatchSizeEnv = Number(
      iso.getEnv("BRAINTRUST_DEFAULT_BATCH_SIZE"),
    );
    if (!isNaN(defaultBatchSizeEnv)) {
      this.defaultBatchSize = defaultBatchSizeEnv;
    }

    const maxRequestSizeEnv = Number(iso.getEnv("BRAINTRUST_MAX_REQUEST_SIZE"));
    if (!isNaN(maxRequestSizeEnv)) {
      this.maxRequestSize = maxRequestSizeEnv;
    }

    const numTriesEnv = Number(iso.getEnv("BRAINTRUST_NUM_RETRIES"));
    if (!isNaN(numTriesEnv)) {
      this.numTries = numTriesEnv + 1;
    }

    const queueDropExceedingMaxsizeEnv = Number(
      iso.getEnv("BRAINTRUST_QUEUE_DROP_EXCEEDING_MAXSIZE"),
    );
    if (!isNaN(queueDropExceedingMaxsizeEnv)) {
      this.queueDropExceedingMaxsize = queueDropExceedingMaxsizeEnv;
    }

    const queueDropLoggingPeriodEnv = Number(
      iso.getEnv("BRAINTRUST_QUEUE_DROP_LOGGING_PERIOD"),
    );
    if (!isNaN(queueDropLoggingPeriodEnv)) {
      this.queueDropLoggingPeriod = queueDropLoggingPeriodEnv;
    }

    const failedPublishPayloadsDirEnv = iso.getEnv(
      "BRAINTRUST_FAILED_PUBLISH_PAYLOADS_DIR",
    );
    if (failedPublishPayloadsDirEnv) {
      this.failedPublishPayloadsDir = failedPublishPayloadsDirEnv;
    }

    const allPublishPayloadsDirEnv = iso.getEnv(
      "BRAINTRUST_ALL_PUBLISH_PAYLOADS_DIR",
    );
    if (allPublishPayloadsDirEnv) {
      this.allPublishPayloadsDir = allPublishPayloadsDirEnv;
    }

    // Note that this will not run for explicit termination events, such as
    // calls to `process.exit()` or uncaught exceptions. Thus it is a
    // "best-effort" flush.
    iso.processOn("beforeExit", async () => {
      await this.flush();
    });
  }

  log(items: LazyValue<BackgroundLogEvent>[]) {
    const [addedItems, droppedItems] = (() => {
      if (this.queueDropExceedingMaxsize === undefined) {
        return [items, []];
      }
      const numElementsToAdd = Math.min(
        Math.max(this.queueDropExceedingMaxsize - this.items.length, 0),
        items.length,
      );
      return [items.slice(0, numElementsToAdd), items.slice(numElementsToAdd)];
    })();
    this.items.push(...addedItems);
    if (!this.syncFlush) {
      this.triggerActiveFlush();
    }

    if (droppedItems.length) {
      this.registerDroppedItemCount(droppedItems.length);
      if (this.allPublishPayloadsDir || this.failedPublishPayloadsDir) {
        this.dumpDroppedEvents(droppedItems);
      }
    }
  }

  async flush(): Promise<void> {
    if (this.syncFlush) {
      this.triggerActiveFlush();
    }
    await this.activeFlush;
    if (this.activeFlushError) {
      const err = this.activeFlushError;
      this.activeFlushError = undefined;
      throw err;
    }
  }

  private async flushOnce(args?: { batchSize?: number }): Promise<void> {
    const batchSize = args?.batchSize ?? this.defaultBatchSize;

    // Drain the queue.
    const wrappedItems = this.items;
    this.items = [];

    const allItems = await this.unwrapLazyValues(wrappedItems);
    if (allItems.length === 0) {
      return;
    }

    // Construct batches of records to flush in parallel and in sequence.
    const allItemsStr = allItems.map((bucket) =>
      bucket.map((item) => JSON.stringify(item)),
    );
    const batchSets = batchItems({
      items: allItemsStr,
      batchMaxNumItems: batchSize,
      batchMaxNumBytes: this.maxRequestSize / 2,
    });

    for (const batchSet of batchSets) {
      const postPromises = batchSet.map((batch) =>
        (async () => {
          try {
            await this.submitLogsRequest(batch);
            return { type: "success" } as const;
          } catch (e) {
            return { type: "error", value: e } as const;
          }
        })(),
      );
      const results = await Promise.all(postPromises);
      const failingResultErrors = results
        .map((r) => (r.type === "success" ? undefined : r.value))
        .filter((r) => r !== undefined);
      if (failingResultErrors.length) {
        throw new AggregateError(
          failingResultErrors,
          `Encountered the following errors while logging:`,
        );
      }
    }

    // If more items were added while we were flushing, flush again
    if (this.items.length > 0) {
      await this.flushOnce(args);
    }
  }

  private async unwrapLazyValues(
    wrappedItems: LazyValue<BackgroundLogEvent>[],
  ): Promise<BackgroundLogEvent[][]> {
    for (let i = 0; i < this.numTries; ++i) {
      try {
        const itemPromises = wrappedItems.map((x) => x.get());
        return mergeRowBatch(await Promise.all(itemPromises));
      } catch (e) {
        let errmsg = "Encountered error when constructing records to flush";
        const isRetrying = i + 1 < this.numTries;
        if (isRetrying) {
          errmsg += ". Retrying";
        }

        console.warn(errmsg);
        if (!isRetrying && this.syncFlush) {
          throw e;
        } else {
          console.warn(e);
          await new Promise((resolve) => setTimeout(resolve, 100));
        }
      }
    }
    console.warn(
      `Failed to construct log records to flush after ${this.numTries} attempts. Dropping batch`,
    );
    return [];
  }

  private async submitLogsRequest(items: string[]): Promise<void> {
    const conn = await this.logConn.get();
    const dataStr = constructLogs3Data(items);
    if (this.allPublishPayloadsDir) {
      await BackgroundLogger.writePayloadToDir({
        payloadDir: this.allPublishPayloadsDir,
        payload: dataStr,
      });
    }
    for (let i = 0; i < this.numTries; i++) {
      const startTime = now();
      let error: unknown = undefined;
      try {
        await conn.post_json("logs3", dataStr);
      } catch (e) {
        // Fallback to legacy API. Remove once all API endpoints are updated.
        try {
          const legacyDataS = constructJsonArray(
            items.map((r: any) =>
              JSON.stringify(makeLegacyEvent(JSON.parse(r))),
            ),
          );
          await conn.post_json("logs", legacyDataS);
        } catch (e) {
          error = e;
        }
      }
      if (error === undefined) {
        return;
      }

      const isRetrying = i + 1 < this.numTries;
      const retryingText = isRetrying ? "" : " Retrying";
      const errorText = (() => {
        if (error instanceof FailedHTTPResponse) {
          return `${error.status} (${error.text}): ${error.data}`;
        } else {
          return `${error}`;
        }
      })();
      const errMsg = `log request failed. Elapsed time: ${
        (now() - startTime) / 1000
      } seconds. Payload size: ${
        dataStr.length
      }.${retryingText}\nError: ${errorText}`;

      if (!isRetrying && this.failedPublishPayloadsDir) {
        await BackgroundLogger.writePayloadToDir({
          payloadDir: this.failedPublishPayloadsDir,
          payload: dataStr,
        });
        this.logFailedPayloadsDir();
      }

      if (!isRetrying && this.syncFlush) {
        throw new Error(errMsg);
      } else {
        console.warn(errMsg);
        if (isRetrying) {
          await new Promise((resolve) => setTimeout(resolve, 100));
        }
      }
    }

    console.warn(
      `log request failed after ${this.numTries} retries. Dropping batch`,
    );
    return;
  }

  private registerDroppedItemCount(numItems: number) {
    if (numItems <= 0) {
      return;
    }
    this.queueDropLoggingState.numDropped += numItems;
    const timeNow = getCurrentUnixTimestamp();
    if (
      timeNow - this.queueDropLoggingState.lastLoggedTimestamp >
      this.queueDropLoggingPeriod
    ) {
      console.warn(
        `Dropped ${this.queueDropLoggingState.numDropped} elements due to full queue`,
      );
      if (this.failedPublishPayloadsDir) {
        this.logFailedPayloadsDir();
      }
      this.queueDropLoggingState.numDropped = 0;
      this.queueDropLoggingState.lastLoggedTimestamp = timeNow;
    }
  }

  private async dumpDroppedEvents(
    wrappedItems: LazyValue<BackgroundLogEvent>[],
  ) {
    const publishPayloadsDir = [
      this.allPublishPayloadsDir,
      this.failedPublishPayloadsDir,
    ].reduce((acc, x) => (x ? acc.concat([x]) : acc), new Array<string>());
    if (!(wrappedItems.length && publishPayloadsDir.length)) {
      return;
    }
    try {
      const allItems = await this.unwrapLazyValues(wrappedItems);
      const dataStr = constructLogs3Data(
        allItems.map((x) => JSON.stringify(x)),
      );
      for (const payloadDir of publishPayloadsDir) {
        await BackgroundLogger.writePayloadToDir({
          payloadDir,
          payload: dataStr,
        });
      }
    } catch (e) {
      console.error(e);
    }
  }

  private static async writePayloadToDir({
    payloadDir,
    payload,
  }: {
    payloadDir: string;
    payload: string;
  }) {
    if (!(iso.pathJoin && iso.mkdir && iso.writeFile)) {
      console.warn(
        "Cannot dump payloads: filesystem-operations not supported on this platform",
      );
      return;
    }
    const payloadFile = iso.pathJoin(
      payloadDir,
      `payload_${getCurrentUnixTimestamp()}_${uuidv4().slice(0, 8)}.json`,
    );
    try {
      await iso.mkdir(payloadDir, { recursive: true });
      await iso.writeFile(payloadFile, payload);
    } catch (e) {
      console.error(
        `Failed to write failed payload to output file ${payloadFile}:\n`,
        e,
      );
    }
  }

  private triggerActiveFlush() {
    if (this.activeFlushResolved) {
      this.activeFlushResolved = false;
      this.activeFlushError = undefined;
      this.activeFlush = (async () => {
        try {
          await this.flushOnce();
        } catch (err) {
          this.activeFlushError = err;
        } finally {
          this.activeFlushResolved = true;
        }
      })();
    }
  }

  private logFailedPayloadsDir() {
    console.warn(`Logging failed payloads to ${this.failedPublishPayloadsDir}`);
  }

  // Should only be called by BraintrustState.
  public internalReplaceLogConn(logConn: HTTPConnection) {
    this.logConn = new LazyValue(async () => logConn);
  }
}

type InitOpenOption<IsOpen extends boolean> = {
  open?: IsOpen;
};

export type InitOptions<IsOpen extends boolean> = {
  experiment?: string;
  description?: string;
  dataset?: AnyDataset;
  update?: boolean;
  baseExperiment?: string;
  isPublic?: boolean;
  appUrl?: string;
  apiKey?: string;
  orgName?: string;
  metadata?: Record<string, unknown>;
  gitMetadataSettings?: GitMetadataSettings;
  projectId?: string;
  baseExperimentId?: string;
  repoInfo?: RepoInfo;
  setCurrent?: boolean;
  state?: BraintrustState;
} & InitOpenOption<IsOpen>;

export type FullInitOptions<IsOpen extends boolean> = {
  project?: string;
} & InitOptions<IsOpen>;

type InitializedExperiment<IsOpen extends boolean | undefined> =
  IsOpen extends true ? ReadonlyExperiment : Experiment;

/**
 * Log in, and then initialize a new experiment in a specified project. If the project does not exist, it will be created.
 *
 * @param options Options for configuring init().
 * @param options.project The name of the project to create the experiment in. Must specify at least one of `project` or `projectId`.
 * @param options.experiment The name of the experiment to create. If not specified, a name will be generated automatically.
 * @param options.description An optional description of the experiment.
 * @param options.dataset (Optional) A dataset to associate with the experiment. You can pass in the name of the dataset (in the same project) or a dataset object (from any project).
 * @param options.update If the experiment already exists, continue logging to it. If it does not exist, creates the experiment with the specified arguments.
 * @param options.baseExperiment An optional experiment name to use as a base. If specified, the new experiment will be summarized and compared to this experiment. Otherwise, it will pick an experiment by finding the closest ancestor on the default (e.g. main) branch.
 * @param options.isPublic An optional parameter to control whether the experiment is publicly visible to anybody with the link or privately visible to only members of the organization. Defaults to private.
 * @param options.appUrl The URL of the Braintrust App. Defaults to https://www.braintrust.dev.
 * @param options.apiKey The API key to use. If the parameter is not specified, will try to use the `BRAINTRUST_API_KEY` environment variable. If no API key is specified, will prompt the user to login.
 * @param options.orgName (Optional) The name of a specific organization to connect to. This is useful if you belong to multiple.
 * @param options.metadata (Optional) A dictionary with additional data about the test example, model outputs, or just about anything else that's relevant, that you can use to help find and analyze examples later. For example, you could log the `prompt`, example's `id`, or anything else that would be useful to slice/dice later. The values in `metadata` can be any JSON-serializable type, but its keys must be strings.
 * @param options.gitMetadataSettings (Optional) Settings for collecting git metadata. By default, will collect all git metadata fields allowed in org-level settings.
 * @param setCurrent If true (the default), set the global current-experiment to the newly-created one.
 * @param options.open If the experiment already exists, open it in read-only mode. Throws an error if the experiment does not already exist.
 * @param options.projectId The id of the project to create the experiment in. This takes precedence over `project` if specified.
 * @param options.baseExperimentId An optional experiment id to use as a base. If specified, the new experiment will be summarized and compared to this. This takes precedence over `baseExperiment` if specified.
 * @param options.repoInfo (Optional) Explicitly specify the git metadata for this experiment. This takes precedence over `gitMetadataSettings` if specified.
 * @returns The newly created Experiment.
 */
export function init<IsOpen extends boolean = false>(
  options: Readonly<FullInitOptions<IsOpen>>,
): InitializedExperiment<IsOpen>;

/**
 * Legacy form of `init` which accepts the project name as the first parameter,
 * separately from the remaining options. See `init(options)` for full details.
 */
export function init<IsOpen extends boolean = false>(
  project: string,
  options?: Readonly<InitOptions<IsOpen>>,
): InitializedExperiment<IsOpen>;

/**
 * Combined overload implementation of `init`. Do not call this directly.
 * Instead, call `init(options)` or `init(project, options)`.
 */
export function init<IsOpen extends boolean = false>(
  projectOrOptions: string | Readonly<FullInitOptions<IsOpen>>,
  optionalOptions?: Readonly<InitOptions<IsOpen>>,
): InitializedExperiment<IsOpen> {
  const options = ((): Readonly<FullInitOptions<IsOpen>> => {
    if (typeof projectOrOptions === "string") {
      return { ...optionalOptions, project: projectOrOptions };
    } else {
      if (optionalOptions !== undefined) {
        throw new Error(
          "Cannot specify options struct as both parameters. Must call either init(project, options) or init(options).",
        );
      }
      return projectOrOptions;
    }
  })();

  const {
    project,
    experiment,
    description,
    dataset,
    baseExperiment,
    isPublic,
    open,
    update,
    appUrl,
    apiKey,
    orgName,
    metadata,
    gitMetadataSettings,
    projectId,
    baseExperimentId,
    repoInfo,
    state: stateArg,
  } = options;

  if (open && update) {
    throw new Error("Cannot open and update an experiment at the same time");
  }

  if (open) {
    if (isEmpty(experiment)) {
      throw new Error(`Cannot open an experiment without specifying its name`);
    }

    const lazyMetadata: LazyValue<ProjectExperimentMetadata> = new LazyValue(
      async () => {
        const state =
          stateArg ??
          (await login({
            orgName: orgName,
            apiKey,
            appUrl,
          }));
        const args: Record<string, unknown> = {
          project_name: project,
          project_id: projectId,
          org_name: state.orgName,
          experiment_name: experiment,
        };

        const response = await state
          .apiConn()
          .post_json("api/experiment/get", args);

        if (response.length === 0) {
          throw new Error(
            `Experiment ${experiment} not found in project ${
              projectId ?? project
            }.`,
          );
        }

        const info = response[0];
        return {
          project: {
            id: info.project_id,
            name: project ?? "UNKNOWN_PROJECT",
            fullInfo: {},
          },
          experiment: {
            id: info.id,
            name: info.name,
            fullInfo: info,
          },
        };
      },
    );

    return new ReadonlyExperiment(
      stateArg ?? _dangerousGlobalState,
      lazyMetadata,
    ) as InitializedExperiment<IsOpen>;
  }

  const lazyMetadata: LazyValue<ProjectExperimentMetadata> = new LazyValue(
    async () => {
      const state =
        stateArg ??
        (await login({
          orgName: orgName,
          apiKey,
          appUrl,
        }));
      const args: Record<string, unknown> = {
        project_name: project,
        project_id: projectId,
        org_id: state.orgId,
        update,
      };

      if (experiment) {
        args["experiment_name"] = experiment;
      }

      if (description) {
        args["description"] = description;
      }

      const repoInfoArg = await (async (): Promise<RepoInfo | undefined> => {
        if (repoInfo) {
          return repoInfo;
        }
        let mergedGitMetadataSettings = {
          ...(state.gitMetadataSettings || {
            collect: "all",
          }),
        };
        if (gitMetadataSettings) {
          mergedGitMetadataSettings = mergeGitMetadataSettings(
            mergedGitMetadataSettings,
            gitMetadataSettings,
          );
        }
        return await iso.getRepoInfo(mergedGitMetadataSettings);
      })();

      if (repoInfoArg) {
        args["repo_info"] = repoInfoArg;
      }

      if (baseExperimentId) {
        args["base_exp_id"] = baseExperimentId;
      } else if (baseExperiment) {
        args["base_experiment"] = baseExperiment;
      } else {
        args["ancestor_commits"] = await iso.getPastNAncestors();
      }

      if (dataset !== undefined) {
        args["dataset_id"] = await dataset.id;
        args["dataset_version"] = await dataset.version();
      }

      if (isPublic !== undefined) {
        args["public"] = isPublic;
      }

      if (metadata) {
        args["metadata"] = metadata;
      }

      let response = null;
      while (true) {
        try {
          response = await state
            .apiConn()
            .post_json("api/experiment/register", args);
          break;
        } catch (e: any) {
          if (
            args["base_experiment"] &&
            `${"data" in e && e.data}`.includes("base experiment")
          ) {
            console.warn(
              `Base experiment ${args["base_experiment"]} not found.`,
            );
            delete args["base_experiment"];
          } else {
            throw e;
          }
        }
      }

      return {
        project: {
          id: response.project.id,
          name: response.project.name,
          fullInfo: response.project,
        },
        experiment: {
          id: response.experiment.id,
          name: response.experiment.name,
          fullInfo: response.experiment,
        },
      };
    },
  );

  const state = stateArg ?? _dangerousGlobalState;
  const ret = new Experiment(state, lazyMetadata, dataset);
  if (options.setCurrent ?? true) {
    state.currentExperiment = ret;
  }
  return ret as InitializedExperiment<IsOpen>;
}

/**
 * Alias for init(options).
 */
export function initExperiment<IsOpen extends boolean = false>(
  options: Readonly<InitOptions<IsOpen>>,
): InitializedExperiment<IsOpen>;

/**
 * Alias for init(project, options).
 */
export function initExperiment<IsOpen extends boolean = false>(
  project: string,
  options?: Readonly<InitOptions<IsOpen>>,
): InitializedExperiment<IsOpen>;

/**
 * Combined overload implementation of `initExperiment`, which is an alias for
 * `init`. Do not call this directly. Instead, call `initExperiment(options)` or
 * `initExperiment(project, options)`.
 */
export function initExperiment<IsOpen extends boolean = false>(
  projectOrOptions: string | Readonly<InitOptions<IsOpen>>,
  optionalOptions?: Readonly<InitOptions<IsOpen>>,
): InitializedExperiment<IsOpen> {
  const options = ((): Readonly<FullInitOptions<IsOpen>> => {
    if (typeof projectOrOptions === "string") {
      return { ...optionalOptions, project: projectOrOptions };
    } else {
      if (optionalOptions !== undefined) {
        throw new Error(
          "Cannot specify options struct as both parameters. Must call either init(project, options) or init(options).",
        );
      }
      return projectOrOptions;
    }
  })();
  return init(options);
}

/**
 * This function is deprecated. Use `init` instead.
 */
export function withExperiment<R>(
  project: string,
  callback: (experiment: Experiment) => R,
  options: Readonly<InitOptions<false> & SetCurrentArg> = {},
): R {
  console.warn(
    "withExperiment is deprecated and will be removed in a future version of braintrust. Simply create the experiment with `init`.",
  );
  const experiment = init(project, options);
  return callback(experiment);
}

/**
 * This function is deprecated. Use `initLogger` instead.
 */
export function withLogger<IsAsyncFlush extends boolean = false, R = void>(
  callback: (logger: Logger<IsAsyncFlush>) => R,
  options: Readonly<InitLoggerOptions<IsAsyncFlush> & SetCurrentArg> = {},
): R {
  console.warn(
    "withLogger is deprecated and will be removed in a future version of braintrust. Simply create the logger with `initLogger`.",
  );
  const logger = initLogger(options);
  return callback(logger);
}

type UseOutputOption<IsLegacyDataset extends boolean> = {
  useOutput?: IsLegacyDataset;
};

type InitDatasetOptions<IsLegacyDataset extends boolean> = {
  dataset?: string;
  description?: string;
  version?: string;
  appUrl?: string;
  apiKey?: string;
  orgName?: string;
  projectId?: string;
<<<<<<< HEAD
  datasetId?: string;
  state?: BraintrustState;
=======
>>>>>>> c63b1fa2
} & UseOutputOption<IsLegacyDataset>;

type FullInitDatasetOptions<IsLegacyDataset extends boolean> = {
  project?: string;
} & InitDatasetOptions<IsLegacyDataset>;

/**
 * Create a new dataset in a specified project. If the project does not exist, it will be created.
 *
 * @param options Options for configuring initDataset().
 * @param options.project The name of the project to create the dataset in. Must specify at least one of `project` or `projectId`.
 * @param options.dataset The name of the dataset to create. If not specified, a name will be generated automatically.
 * @param options.description An optional description of the dataset.
 * @param options.appUrl The URL of the Braintrust App. Defaults to https://www.braintrust.dev.
 * @param options.apiKey The API key to use. If the parameter is not specified, will try to use the `BRAINTRUST_API_KEY` environment variable. If no API key is specified, will prompt the user to login.
 * @param options.orgName (Optional) The name of a specific organization to connect to. This is useful if you belong to multiple.
 * @param options.projectId The id of the project to create the dataset in. This takes precedence over `project` if specified.
 * @param options.useOutput (Deprecated) If true, records will be fetched from this dataset in the legacy format, with the "expected" field renamed to "output". This option will be removed in a future version of Braintrust.
 * @returns The newly created Dataset.
 */
export function initDataset<
  IsLegacyDataset extends boolean = typeof DEFAULT_IS_LEGACY_DATASET,
>(
  options: Readonly<FullInitDatasetOptions<IsLegacyDataset>>,
): Dataset<IsLegacyDataset>;

/**
 * Legacy form of `initDataset` which accepts the project name as the first
 * parameter, separately from the remaining options. See
 * `initDataset(options)` for full details.
 */
export function initDataset<
  IsLegacyDataset extends boolean = typeof DEFAULT_IS_LEGACY_DATASET,
>(
  project: string,
  options?: Readonly<InitDatasetOptions<IsLegacyDataset>>,
): Dataset<IsLegacyDataset>;

/**
 * Combined overload implementation of `initDataset`. Do not call this
 * directly. Instead, call `initDataset(options)` or `initDataset(project,
 * options)`.
 */
export function initDataset<
  IsLegacyDataset extends boolean = typeof DEFAULT_IS_LEGACY_DATASET,
>(
  projectOrOptions: string | Readonly<FullInitDatasetOptions<IsLegacyDataset>>,
  optionalOptions?: Readonly<InitDatasetOptions<IsLegacyDataset>>,
): Dataset<IsLegacyDataset> {
  const options = ((): Readonly<FullInitDatasetOptions<IsLegacyDataset>> => {
    if (typeof projectOrOptions === "string") {
      return { ...optionalOptions, project: projectOrOptions };
    } else {
      if (optionalOptions !== undefined) {
        throw new Error(
          "Cannot specify options struct as both parameters. Must call either initDataset(project, options) or initDataset(options).",
        );
      }
      return projectOrOptions;
    }
  })();

  const {
    project,
    dataset,
    description,
    version,
    appUrl,
    apiKey,
    orgName,
    projectId,
    useOutput: legacy,
<<<<<<< HEAD
    datasetId,
    state: stateArg,
=======
>>>>>>> c63b1fa2
  } = options;

  const lazyMetadata: LazyValue<ProjectDatasetMetadata> = new LazyValue(
    async () => {
      const state =
        stateArg ??
        (await login({
          orgName,
          apiKey,
          appUrl,
        }));

      const args: Record<string, unknown> = {
        org_id: state.orgId,
        project_name: project,
        project_id: projectId,
        dataset_name: dataset,
        description,
      };
      const response = await state
        .apiConn()
        .post_json("api/dataset/register", args);

      return {
        project: {
          id: response.project.id,
          name: response.project.name,
          fullInfo: response.project,
        },
        dataset: {
          id: response.dataset.id,
          name: response.dataset.name,
          fullInfo: response.dataset,
        },
      };
    },
  );

  return new Dataset(
    stateArg ?? _dangerousGlobalState,
    lazyMetadata,
    version,
    legacy,
  );
}

/**
 * This function is deprecated. Use `initDataset` instead.
 */
export function withDataset<
  R,
  IsLegacyDataset extends boolean = typeof DEFAULT_IS_LEGACY_DATASET,
>(
  project: string,
  callback: (dataset: Dataset<IsLegacyDataset>) => R,
  options: Readonly<InitDatasetOptions<IsLegacyDataset>> = {},
): R {
  console.warn(
    "withDataset is deprecated and will be removed in a future version of braintrust. Simply create the dataset with `initDataset`.",
  );
  const dataset = initDataset<IsLegacyDataset>(project, options);
  return callback(dataset);
}

// Note: the argument names *must* serialize the same way as the argument names
// for the corresponding python function, because this function may be invoked
// from arguments serialized elsewhere.
async function computeLoggerMetadata({
  project_name,
  project_id,
  state: stateArg,
}: {
  project_name?: string;
  project_id?: string;
  state: BraintrustState;
}) {
  const state = stateArg ?? (await login());
  const org_id = state.orgId!;
  if (isEmpty(project_id)) {
    const response = await state.apiConn().post_json("api/project/register", {
      project_name: project_name || GLOBAL_PROJECT,
      org_id,
    });
    return {
      org_id,
      project: {
        id: response.project.id,
        name: response.project.name,
        fullInfo: response.project,
      },
    };
  } else if (isEmpty(project_name)) {
    const response = await state.apiConn().get_json("api/project", {
      id: project_id,
    });
    return {
      org_id,
      project: {
        id: project_id,
        name: response.name,
        fullInfo: response.project,
      },
    };
  } else {
    return {
      org_id,
      project: { id: project_id, name: project_name, fullInfo: {} },
    };
  }
}

type AsyncFlushArg<IsAsyncFlush> = {
  asyncFlush?: IsAsyncFlush;
};

type InitLoggerOptions<IsAsyncFlush> = {
  projectName?: string;
  projectId?: string;
  appUrl?: string;
  apiKey?: string;
  orgName?: string;
  forceLogin?: boolean;
  setCurrent?: boolean;
  state?: BraintrustState;
} & AsyncFlushArg<IsAsyncFlush>;

/**
 * Create a new logger in a specified project. If the project does not exist, it will be created.
 *
 * @param options Additional options for configuring init().
 * @param options.projectName The name of the project to log into. If unspecified, will default to the Global project.
 * @param options.projectId The id of the project to log into. This takes precedence over projectName if specified.
 * @param options.asyncFlush If true, will log asynchronously in the background. Otherwise, will log synchronously. (false by default, to support serverless environments)
 * @param options.appUrl The URL of the Braintrust App. Defaults to https://www.braintrust.dev.
 * @param options.apiKey The API key to use. If the parameter is not specified, will try to use the `BRAINTRUST_API_KEY` environment variable. If no API
 * key is specified, will prompt the user to login.
 * @param options.orgName (Optional) The name of a specific organization to connect to. This is useful if you belong to multiple.
 * @param options.forceLogin Login again, even if you have already logged in (by default, the logger will not login if you are already logged in)
 * @param setCurrent If true (the default), set the global current-experiment to the newly-created one.
 * @returns The newly created Logger.
 */
export function initLogger<IsAsyncFlush extends boolean = false>(
  options: Readonly<InitLoggerOptions<IsAsyncFlush>> = {},
) {
  const {
    projectName,
    projectId,
    asyncFlush,
    appUrl,
    apiKey,
    orgName,
    forceLogin,
    state: stateArg,
  } = options || {};

  const state = stateArg ?? _internalGetGlobalState();
  const computeMetadataArgs = {
    project_name: projectName,
    project_id: projectId,
    state,
  };
  const lazyMetadata: LazyValue<OrgProjectMetadata> = new LazyValue(
    async () => {
      if (!stateArg) {
        await login({
          orgName: orgName,
          apiKey,
          appUrl,
          forceLogin,
        });
      }
      return computeLoggerMetadata(computeMetadataArgs);
    },
  );

  const ret = new Logger<IsAsyncFlush>(state, lazyMetadata, {
    asyncFlush,
    computeMetadataArgs,
  });
  if (options.setCurrent ?? true) {
    state.currentLogger = ret as Logger<false>;
  }
  return ret;
}

interface LoadPromptOptions {
  projectName?: string;
  projectId?: string;
  slug?: string;
  version?: string;
  defaults?: DefaultPromptArgs;
  noTrace?: boolean;
  appUrl?: string;
  apiKey?: string;
  orgName?: string;
  state?: BraintrustState;
}

/**
 * Load a prompt from the specified project.
 *
 * @param options Options for configuring loadPrompt().
 * @param options.projectName The name of the project to load the prompt from. Must specify at least one of `projectName` or `projectId`.
 * @param options.projectId The id of the project to load the prompt from. This takes precedence over `projectName` if specified.
 * @param options.slug The slug of the prompt to load.
 * @param options.version An optional version of the prompt (to read). If not specified, the latest version will be used.
 * @param options.defaults (Optional) A dictionary of default values to use when rendering the prompt. Prompt values will override these defaults.
 * @param options.noTrace If true, do not include logging metadata for this prompt when build() is called.
 * @param options.appUrl The URL of the Braintrust App. Defaults to https://www.braintrust.dev.
 * @param options.apiKey The API key to use. If the parameter is not specified, will try to use the `BRAINTRUST_API_KEY` environment variable. If no API
 * key is specified, will prompt the user to login.
 * @param options.orgName (Optional) The name of a specific organization to connect to. This is useful if you belong to multiple.
 * @returns The prompt object.
 * @throws If the prompt is not found.
 * @throws If multiple prompts are found with the same slug in the same project (this should never happen).
 *
 * @example
 * ```javascript
 * const prompt = await loadPrompt({
 *  projectName: "My Project",
 *  slug: "my-prompt",
 * });
 * ```
 */
export async function loadPrompt({
  projectName,
  projectId,
  slug,
  version,
  defaults,
  noTrace = false,
  appUrl,
  apiKey,
  orgName,
  state: stateArg,
}: LoadPromptOptions) {
  if (isEmpty(projectName) && isEmpty(projectId)) {
    throw new Error("Must specify either projectName or projectId");
  }

  if (isEmpty(slug)) {
    throw new Error("Must specify slug");
  }

  const state =
    stateArg ??
    (await login({
      orgName,
      apiKey,
      appUrl,
    }));

  const args: Record<string, string | undefined> = {
    project_name: projectName,
    project_id: projectId,
    slug,
    version,
  };

  const response = await state.logConn().get_json("v1/prompt", args);

  if (!("objects" in response) || response.objects.length === 0) {
    throw new Error(
      `Prompt ${slug} not found in ${[projectName ?? projectId]}`,
    );
  } else if (response.objects.length > 1) {
    throw new Error(
      `Multiple prompts found with slug ${slug} in project ${
        projectName ?? projectId
      }. This should never happen.`,
    );
  }

  const metadata = promptSchema.parse(response["objects"][0]);

  return new Prompt(metadata, defaults || {}, noTrace);
}

export interface LoginOptions {
  appUrl?: string;
  apiKey?: string;
  orgName?: string;
}

/**
 * Log into Braintrust. This will prompt you for your API token, which you can find at
 * https://www.braintrust.dev/app/token. This method is called automatically by `init()`.
 *
 * @param options Options for configuring login().
 * @param options.appUrl The URL of the Braintrust App. Defaults to https://www.braintrust.dev.
 * @param options.apiKey The API key to use. If the parameter is not specified, will try to use the `BRAINTRUST_API_KEY` environment variable. If no API
 * key is specified, will prompt the user to login.
 * @param options.orgName (Optional) The name of a specific organization to connect to. This is useful if you belong to multiple.
 * @param options.forceLogin Login again, even if you have already logged in (by default, this function will exit quickly if you have already logged in)
 */
export async function login(
  options: LoginOptions & { forceLogin?: boolean } = {},
) {
  let { forceLogin = false } = options || {};

  if (_dangerousGlobalState.loggedIn && !forceLogin) {
    // We have already logged in. If any provided login inputs disagree with our
    // existing settings, raise an Exception warning the user to try again with
    // `forceLogin: true`.
    function checkUpdatedParam(
      varname: string,
      arg: string | undefined,
      orig: string | null,
    ) {
      if (!isEmpty(arg) && !isEmpty(orig) && arg !== orig) {
        throw new Error(
          `Re-logging in with different ${varname} (${arg}) than original (${orig}). To force re-login, pass \`forceLogin: true\``,
        );
      }
    }
    checkUpdatedParam("appUrl", options.appUrl, _dangerousGlobalState.appUrl);
    checkUpdatedParam(
      "apiKey",
      options.apiKey
        ? HTTPConnection.sanitize_token(options.apiKey)
        : undefined,
      _dangerousGlobalState.loginToken,
    );
    checkUpdatedParam(
      "orgName",
      options.orgName,
      _dangerousGlobalState.orgName,
    );
    return _dangerousGlobalState;
  }

  const newState = await loginToState(options);
  _dangerousGlobalState.copyLoginInfo(newState);
  return _dangerousGlobalState;
}

export async function loginToState(options: LoginOptions = {}) {
  const {
    appUrl = iso.getEnv("BRAINTRUST_APP_URL") || "https://www.braintrust.dev",
    apiKey = iso.getEnv("BRAINTRUST_API_KEY"),
    orgName = iso.getEnv("BRAINTRUST_ORG_NAME"),
  } = options || {};

  const appPublicUrl = iso.getEnv("BRAINTRUST_APP_PUBLIC_URL") || appUrl;

  const state = new BraintrustState(options);
  state.resetLoginInfo();

  state.appUrl = appUrl;
  state.appPublicUrl = appPublicUrl;

  let conn = null;

  if (apiKey !== undefined) {
    const resp = await checkResponse(
      await fetch(_urljoin(state.appUrl, `/api/apikey/login`), {
        method: "POST",
        headers: {
          "Content-Type": "application/json",
        },
        body: JSON.stringify({
          token: apiKey,
        }),
      }),
    );
    const info = await resp.json();

    _check_org_info(state, info.org_info, orgName);

    conn = state.logConn();
    conn.set_token(apiKey);
  } else {
    throw new Error(
      "Please specify an api key (e.g. by setting BRAINTRUST_API_KEY).",
    );
  }

  if (!conn) {
    throw new Error("Conn should be set at this point (a bug)");
  }

  conn.make_long_lived();

  // Set the same token in the API
  state.apiConn().set_token(apiKey);
  state.loginToken = conn.token;
  state.loggedIn = true;

  // Relpace the global logger's logConn with this one.
  state.loginReplaceLogConn(conn);

  return state;
}

// XXX We should remove these global functions now
/**
 * Log a single event to the current experiment. The event will be batched and uploaded behind the scenes.
 *
 * @param event The event to log. See `Experiment.log` for full details.
 * @returns The `id` of the logged event.
 */
export function log(event: ExperimentLogFullArgs): string {
  console.warn(
    "braintrust.log is deprecated and will be removed in a future version of braintrust. Use `experiment.log` instead.",
  );
  const e = currentExperiment();
  if (!e) {
    throw new Error("Not initialized. Please call init() first");
  }
  return e.log(event);
}

/**
 * Summarize the current experiment, including the scores (compared to the closest reference experiment) and metadata.
 *
 * @param options Options for summarizing the experiment.
 * @param options.summarizeScores Whether to summarize the scores. If False, only the metadata will be returned.
 * @param options.comparisonExperimentId The experiment to compare against. If None, the most recent experiment on the origin's main branch will be used.
 * @returns A summary of the experiment, including the scores (compared to the closest reference experiment) and metadata.
 */
export async function summarize(
  options: {
    readonly summarizeScores?: boolean;
    readonly comparisonExperimentId?: string;
  } = {},
): Promise<ExperimentSummary> {
  console.warn(
    "braintrust.summarize is deprecated and will be removed in a future version of braintrust. Use `experiment.summarize` instead.",
  );
  const e = currentExperiment();
  if (!e) {
    throw new Error("Not initialized. Please call init() first");
  }
  return await e.summarize(options);
}

type OptionalStateArg = {
  state?: BraintrustState;
};

/**
 * Returns the currently-active experiment (set by `braintrust.init`). Returns undefined if no current experiment has been set.
 */
export function currentExperiment(
  options?: OptionalStateArg,
): Experiment | undefined {
  const state = options?.state ?? _dangerousGlobalState;
  return state.currentExperiment;
}

/**
 * Returns the currently-active logger (set by `braintrust.initLogger`). Returns undefined if no current logger has been set.
 */
export function currentLogger<IsAsyncFlush extends boolean>(
  options?: AsyncFlushArg<IsAsyncFlush> & OptionalStateArg,
): Logger<IsAsyncFlush> | undefined {
  const state = options?.state ?? _dangerousGlobalState;
  return castLogger(state.currentLogger, options?.asyncFlush);
}

/**
 * Return the currently-active span for logging (set by one of the `traced` methods). If there is no active span, returns a no-op span object, which supports the same interface as spans but does no logging.
 *
 * See `Span` for full details.
 */
export function currentSpan(options?: OptionalStateArg): Span {
  const state = options?.state ?? _dangerousGlobalState;
  return state.currentSpan.getStore() ?? NOOP_SPAN;
}

/**
 * Mainly for internal use. Return the parent object for starting a span in a global context.
 */
export function getSpanParentObject<IsAsyncFlush extends boolean>(
  options?: AsyncFlushArg<IsAsyncFlush> & OptionalStateArg,
): Span | Experiment | Logger<IsAsyncFlush> {
  const state = options?.state ?? _dangerousGlobalState;
  const parentSpan = currentSpan({ state });
  if (!Object.is(parentSpan, NOOP_SPAN)) {
    return parentSpan;
  }
  const experiment = currentExperiment();
  if (experiment) {
    return experiment;
  }
  const logger = currentLogger<IsAsyncFlush>(options);
  if (logger) {
    return logger;
  }
  return NOOP_SPAN;
}

/**
 * Toplevel function for starting a span. It checks the following (in precedence order):
 *  * Currently-active span
 *  * Currently-active experiment
 *  * Currently-active logger
 *
 * and creates a span under the first one that is active. Alternatively, if `parent` is specified, it creates a span under the specified parent row. If none of these are active, it returns a no-op span object.
 *
 * See `Span.traced` for full details.
 */
export function traced<IsAsyncFlush extends boolean = false, R = void>(
  callback: (span: Span) => R,
  args?: StartSpanArgs & SetCurrentArg & AsyncFlushArg<IsAsyncFlush>,
): PromiseUnless<IsAsyncFlush, R> {
  const { span, isLogger } = startSpanAndIsLogger(args);

  const ret = runFinally(
    () => {
      if (args?.setCurrent ?? true) {
        return withCurrent(span, callback);
      } else {
        return callback(span);
      }
    },
    () => span.end(),
  );
  type Ret = PromiseUnless<IsAsyncFlush, R>;

  if (args?.asyncFlush) {
    return ret as Ret;
  } else {
    return (async () => {
      const awaitedRet = await ret;
      if (isLogger) {
        await span.flush();
      }
      return awaitedRet;
    })() as Ret;
  }
}

/**
 * Lower-level alternative to `traced`. This allows you to start a span yourself, and can be useful in situations
 * where you cannot use callbacks. However, spans started with `startSpan` will not be marked as the "current span",
 * so `currentSpan()` and `traced()` will be no-ops. If you want to mark a span as current, use `traced` instead.
 *
 * See `traced` for full details.
 */
export function startSpan<IsAsyncFlush extends boolean = false>(
  args?: StartSpanArgs & AsyncFlushArg<IsAsyncFlush> & OptionalStateArg,
): Span {
  return startSpanAndIsLogger(args).span;
}

/**
 * Flush any pending rows to the server.
 */
export async function flush(options?: OptionalStateArg): Promise<void> {
  const state = options?.state ?? _dangerousGlobalState;
  return await state.globalBgLogger().flush();
}

function startSpanAndIsLogger<IsAsyncFlush extends boolean = false>(
  args?: StartSpanArgs & AsyncFlushArg<IsAsyncFlush> & OptionalStateArg,
): { span: Span; isLogger: boolean } {
  const state = args?.state ?? _dangerousGlobalState;
  if (args?.parent) {
    const components = SpanComponentsV2.fromStr(args?.parent);
    const parentSpanIds: ParentSpanIds | undefined = components.rowIds
      ? {
          spanId: components.rowIds.spanId,
          rootSpanId: components.rowIds.rootSpanId,
        }
      : undefined;
    const span = new SpanImpl({
      state,
      ...args,
      parentObjectType: components.objectType,
      parentObjectId: new LazyValue(
        spanComponentsToObjectIdLambda(state, components),
      ),
      parentComputeObjectMetadataArgs: components.computeObjectMetadataArgs,
      parentSpanIds,
    });
    return {
      span,
      isLogger: components.objectType === SpanObjectTypeV2.PROJECT_LOGS,
    };
  } else {
    const parentObject = getSpanParentObject<IsAsyncFlush>({
      asyncFlush: args?.asyncFlush,
    });
    const span = parentObject.startSpan(args);
    return { span, isLogger: parentObject.kind === "logger" };
  }
}

// Set the given span as current within the given callback and any asynchronous
// operations created within the callback.
function withCurrent<R>(
  span: Span,
  callback: (span: Span) => R,
  state: BraintrustState = _dangerousGlobalState,
): R {
  return state.currentSpan.run(span, () => callback(span));
}

function _check_org_info(
  state: BraintrustState,
  org_info: any,
  org_name: string | undefined,
) {
  if (org_info.length === 0) {
    throw new Error("This user is not part of any organizations.");
  }

  for (const org of org_info) {
    if (org_name === undefined || org.name === org_name) {
      state.orgId = org.id;
      state.orgName = org.name;
      state.logUrl = iso.getEnv("BRAINTRUST_API_URL") ?? org.api_url;
      state.gitMetadataSettings = org.git_metadata || undefined;
      break;
    }
  }

  if (state.orgId === undefined) {
    throw new Error(
      `Organization ${org_name} not found. Must be one of ${org_info
        .map((x: any) => x.name)
        .join(", ")}`,
    );
  }
}

function _urljoin(...parts: string[]): string {
  return parts.map((x) => x.replace(/^\//, "")).join("/");
}

function validateTags(tags: readonly string[]) {
  const seen = new Set<string>();
  for (const tag of tags) {
    if (typeof tag !== "string") {
      throw new Error("tags must be strings");
    }

    if (seen.has(tag)) {
      throw new Error(`duplicate tag: ${tag}`);
    }
  }
}

function validateAndSanitizeExperimentLogPartialArgs(
  event: ExperimentLogPartialArgs,
): SanitizedExperimentLogPartialArgs {
  if (event.scores) {
    if (Array.isArray(event.scores)) {
      throw new Error("scores must be an object, not an array");
    }
    for (let [name, score] of Object.entries(event.scores)) {
      if (typeof name !== "string") {
        throw new Error("score names must be strings");
      }

      if (score === null || score === undefined) {
        continue;
      }

      if (typeof score === "boolean") {
        score = score ? 1 : 0;
        event.scores[name] = score;
      }

      if (typeof score !== "number") {
        throw new Error("score values must be numbers");
      }
      if (score < 0 || score > 1) {
        throw new Error("score values must be between 0 and 1");
      }
    }
  }

  if (event.metadata) {
    for (const key of Object.keys(event.metadata)) {
      if (typeof key !== "string") {
        throw new Error("metadata keys must be strings");
      }
    }
  }

  if (event.metrics) {
    for (const [key, value] of Object.entries(event.metrics)) {
      if (typeof key !== "string") {
        throw new Error("metric keys must be strings");
      }

      if (value !== undefined && typeof value !== "number") {
        throw new Error("metric values must be numbers");
      }
    }
  }

  if ("input" in event && event.input && "inputs" in event && event.inputs) {
    throw new Error(
      "Only one of input or inputs (deprecated) can be specified. Prefer input.",
    );
  }

  if ("tags" in event && event.tags) {
    validateTags(event.tags);
  }

  if ("inputs" in event) {
    const { inputs, ...rest } = event;
    return { input: inputs, ...rest };
  } else {
    return { ...event };
  }
}

// Note that this only checks properties that are expected of a complete event.
// validateAndSanitizeExperimentLogPartialArgs should still be invoked (after
// handling special fields like 'id').
function validateAndSanitizeExperimentLogFullArgs(
  event: ExperimentLogFullArgs,
  hasDataset: boolean,
): ExperimentLogFullArgs {
  if (
    ("input" in event &&
      !isEmpty(event.input) &&
      "inputs" in event &&
      !isEmpty(event.inputs)) ||
    (!("input" in event) && !("inputs" in event))
  ) {
    throw new Error(
      "Exactly one of input or inputs (deprecated) must be specified. Prefer input.",
    );
  }

  if (isEmpty(event.output)) {
    throw new Error("output must be specified");
  }
  if (isEmpty(event.scores)) {
    throw new Error("scores must be specified");
  }

  if (hasDataset && event.datasetRecordId === undefined) {
    throw new Error("datasetRecordId must be specified when using a dataset");
  } else if (!hasDataset && event.datasetRecordId !== undefined) {
    throw new Error(
      "datasetRecordId cannot be specified when not using a dataset",
    );
  }

  return event;
}

export type WithTransactionId<R> = R & {
  [TRANSACTION_ID_FIELD]: TransactionId;
};

class ObjectFetcher<RecordType>
  implements AsyncIterable<WithTransactionId<RecordType>>
{
  private _fetchedData: WithTransactionId<RecordType>[] | undefined = undefined;

  constructor(
    private objectType: "dataset" | "experiment",
    private pinnedVersion: string | undefined,
    private mutateRecord?: (r: any) => RecordType,
  ) {}

  public get id(): Promise<string> {
    throw new Error("ObjectFetcher subclasses must have an 'id' attribute");
  }

  protected async getState(): Promise<BraintrustState> {
    throw new Error("ObjectFetcher subclasses must have a 'getState' method");
  }

  async *fetch(): AsyncGenerator<WithTransactionId<RecordType>> {
    const records = await this.fetchedData();
    for (const record of records) {
      yield record;
    }
  }

  [Symbol.asyncIterator](): AsyncIterator<WithTransactionId<RecordType>> {
    return this.fetch();
  }

  async fetchedData() {
    if (this._fetchedData === undefined) {
      const state = await this.getState();
      const resp = await state.logConn().get(
        `v1/${this.objectType}/${await this.id}/fetch`,
        {
          version: this.pinnedVersion,
        },
        { headers: { "Accept-Encoding": "gzip" } },
      );
      const data = (await resp.json()).events;
      this._fetchedData = this.mutateRecord
        ? data?.map(this.mutateRecord)
        : data;
    }
    return this._fetchedData || [];
  }

  clearCache() {
    this._fetchedData = undefined;
  }

  public async version() {
    if (this.pinnedVersion !== undefined) {
      return this.pinnedVersion;
    } else {
      const fetchedData = await this.fetchedData();
      let maxVersion: string | undefined = undefined;
      for (const record of fetchedData) {
        const xactId = String(record[TRANSACTION_ID_FIELD] ?? "0");
        if (maxVersion === undefined || xactId > maxVersion) {
          maxVersion = xactId;
        }
      }
      return maxVersion;
    }
  }
}

export type BaseMetadata = Record<string, unknown> | void;
export type DefaultMetadataType = void;
export type EvalCase<Input, Expected, Metadata> = {
  input: Input;
  tags?: string[];
} & (Expected extends void ? {} : { expected: Expected }) &
  (Metadata extends void ? {} : { metadata: Metadata });

/**
 * An experiment is a collection of logged events, such as model inputs and outputs, which represent
 * a snapshot of your application at a particular point in time. An experiment is meant to capture more
 * than just the model you use, and includes the data you use to test, pre- and post- processing code,
 * comparison metrics (scores), and any other metadata you want to include.
 *
 * Experiments are associated with a project, and two experiments are meant to be easily comparable via
 * their `inputs`. You can change the attributes of the experiments in a project (e.g. scoring functions)
 * over time, simply by changing what you log.
 *
 * You should not create `Experiment` objects directly. Instead, use the `braintrust.init()` method.
 */
export class Experiment extends ObjectFetcher<ExperimentEvent> {
  private readonly lazyMetadata: LazyValue<ProjectExperimentMetadata>;
  public readonly dataset?: AnyDataset;
  private lastStartTime: number;
  private lazyId: LazyValue<string>;
  private calledStartSpan: boolean;
  private state: BraintrustState;

  // For type identification.
  public kind: "experiment" = "experiment";

  constructor(
    state: BraintrustState,
    lazyMetadata: LazyValue<ProjectExperimentMetadata>,
    dataset?: AnyDataset,
  ) {
    super("experiment", undefined);
    this.lazyMetadata = lazyMetadata;
    this.dataset = dataset;
    this.lastStartTime = getCurrentUnixTimestamp();
    this.lazyId = new LazyValue(async () => await this.id);
    this.calledStartSpan = false;
    this.state = state;
  }

  public get id(): Promise<string> {
    return (async () => {
      return (await this.lazyMetadata.get()).experiment.id;
    })();
  }

  public get name(): Promise<string> {
    return (async () => {
      return (await this.lazyMetadata.get()).experiment.name;
    })();
  }

  public get project(): Promise<ObjectMetadata> {
    return (async () => {
      return (await this.lazyMetadata.get()).project;
    })();
  }

  private parentObjectType() {
    return SpanObjectTypeV2.EXPERIMENT;
  }

  protected async getState(): Promise<BraintrustState> {
    // Ensure the login state is populated by awaiting lazyMetadata.
    await this.lazyMetadata.get();
    return this.state;
  }

  /**
   * Log a single event to the experiment. The event will be batched and uploaded behind the scenes.
   *
   * @param event The event to log.
   * @param event.input: The arguments that uniquely define a test case (an arbitrary, JSON serializable object). Later on, Braintrust will use the `input` to know whether two test cases are the same between experiments, so they should not contain experiment-specific state. A simple rule of thumb is that if you run the same experiment twice, the `input` should be identical.
   * @param event.output: The output of your application, including post-processing (an arbitrary, JSON serializable object), that allows you to determine whether the result is correct or not. For example, in an app that generates SQL queries, the `output` should be the _result_ of the SQL query generated by the model, not the query itself, because there may be multiple valid queries that answer a single question.
   * @param event.expected: (Optional) The ground truth value (an arbitrary, JSON serializable object) that you'd compare to `output` to determine if your `output` value is correct or not. Braintrust currently does not compare `output` to `expected` for you, since there are so many different ways to do that correctly. Instead, these values are just used to help you navigate your experiments while digging into analyses. However, we may later use these values to re-score outputs or fine-tune your models.
   * @param event.scores: A dictionary of numeric values (between 0 and 1) to log. The scores should give you a variety of signals that help you determine how accurate the outputs are compared to what you expect and diagnose failures. For example, a summarization app might have one score that tells you how accurate the summary is, and another that measures the word similarity between the generated and grouth truth summary. The word similarity score could help you determine whether the summarization was covering similar concepts or not. You can use these scores to help you sort, filter, and compare experiments.
   * @param event.metadata: (Optional) a dictionary with additional data about the test example, model outputs, or just about anything else that's relevant, that you can use to help find and analyze examples later. For example, you could log the `prompt`, example's `id`, or anything else that would be useful to slice/dice later. The values in `metadata` can be any JSON-serializable type, but its keys must be strings.
   * @param event.metrics: (Optional) a dictionary of metrics to log. The following keys are populated automatically: "start", "end".
   * @param event.id: (Optional) a unique identifier for the event. If you don't provide one, BrainTrust will generate one for you.
   * @param event.dataset_record_id: (Optional) the id of the dataset record that this event is associated with. This field is required if and only if the experiment is associated with a dataset.
   * @param event.inputs: (Deprecated) the same as `input` (will be removed in a future version).
   * @param options Additional logging options
   * @param options.allowConcurrentWithSpans in rare cases where you need to log at the top level separately from spans on the experiment elsewhere, set this to true.
   * :returns: The `id` of the logged event.
   */
  public log(
    event: Readonly<ExperimentLogFullArgs>,
    options?: { allowConcurrentWithSpans?: boolean },
  ): string {
    if (this.calledStartSpan && !options?.allowConcurrentWithSpans) {
      throw new Error(
        "Cannot run toplevel `log` method while using spans. To log to the span, call `experiment.traced` and then log with `span.log`",
      );
    }

    event = validateAndSanitizeExperimentLogFullArgs(event, !!this.dataset);
    const span = this.startSpanImpl({ startTime: this.lastStartTime, event });
    this.lastStartTime = span.end();
    return span.id;
  }

  /**
   * Create a new toplevel span underneath the experiment. The name defaults to "root".
   *
   * See `Span.traced` for full details.
   */
  public traced<R>(
    callback: (span: Span) => R,
    args?: StartSpanArgs & SetCurrentArg,
  ): R {
    const { setCurrent, ...argsRest } = args ?? {};
    const span = this.startSpan(argsRest);
    return runFinally(
      () => {
        if (setCurrent ?? true) {
          return withCurrent(span, callback);
        } else {
          return callback(span);
        }
      },
      () => span.end(),
    );
  }

  /**
   * Lower-level alternative to `traced`. This allows you to start a span yourself, and can be useful in situations
   * where you cannot use callbacks. However, spans started with `startSpan` will not be marked as the "current span",
   * so `currentSpan()` and `traced()` will be no-ops. If you want to mark a span as current, use `traced` instead.
   *
   * See `traced` for full details.
   */
  public startSpan(args?: StartSpanArgs): Span {
    this.calledStartSpan = true;
    return this.startSpanImpl(args);
  }

  private startSpanImpl(args?: StartSpanArgs): Span {
    return new SpanImpl({
      state: this.state,
      ...startSpanParentArgs({
        state: this.state,
        parent: args?.parent,
        parentObjectType: this.parentObjectType(),
        parentObjectId: this.lazyId,
        parentComputeObjectMetadataArgs: undefined,
        parentSpanIds: undefined,
      }),
      ...args,
      defaultRootType: SpanTypeAttribute.EVAL,
    });
  }

  public async fetchBaseExperiment() {
    const state = await this.getState();
    const conn = state.apiConn();

    try {
      const resp = await conn.post("/api/base_experiment/get_id", {
        id: await this.id,
      });

      const base = await resp.json();
      return {
        id: base["base_exp_id"],
        name: base["base_exp_name"],
      };
    } catch (e) {
      if (e instanceof FailedHTTPResponse && e.status === 400) {
        // No base experiment
        return null;
      } else {
        throw e;
      }
    }
  }

  /**
   * Summarize the experiment, including the scores (compared to the closest reference experiment) and metadata.
   *
   * @param options Options for summarizing the experiment.
   * @param options.summarizeScores Whether to summarize the scores. If False, only the metadata will be returned.
   * @param options.comparisonExperimentId The experiment to compare against. If None, the most recent experiment on the origin's main branch will be used.
   * @returns A summary of the experiment, including the scores (compared to the closest reference experiment) and metadata.
   */
  public async summarize(
    options: {
      readonly summarizeScores?: boolean;
      readonly comparisonExperimentId?: string;
    } = {},
  ): Promise<ExperimentSummary> {
    let { summarizeScores = true, comparisonExperimentId = undefined } =
      options || {};

    await this.flush();
    const state = await this.getState();
    const projectUrl = `${state.appPublicUrl}/app/${encodeURIComponent(
      state.orgName!,
    )}/p/${encodeURIComponent((await this.project).name)}`;
    const experimentUrl = `${projectUrl}/experiments/${encodeURIComponent(
      await this.name,
    )}`;

    let scores: Record<string, ScoreSummary> | undefined = undefined;
    let metrics: Record<string, MetricSummary> | undefined = undefined;
    let comparisonExperimentName = undefined;
    if (summarizeScores) {
      if (comparisonExperimentId === undefined) {
        const baseExperiment = await this.fetchBaseExperiment();
        if (baseExperiment !== null) {
          comparisonExperimentId = baseExperiment.id;
          comparisonExperimentName = baseExperiment.name;
        }
      }

      const results = await state.logConn().get_json(
        "/experiment-comparison2",
        {
          experiment_id: await this.id,
          base_experiment_id: comparisonExperimentId,
        },
        3,
      );

      scores = results["scores"];
      metrics = results["metrics"];
    }

    return {
      projectName: (await this.project).name,
      experimentName: await this.name,
      experimentId: await this.id,
      projectUrl: projectUrl,
      experimentUrl: experimentUrl,
      comparisonExperimentName: comparisonExperimentName,
      scores: scores ?? {},
      metrics: metrics,
    };
  }

  /**
   * Log feedback to an event in the experiment. Feedback is used to save feedback scores, set an expected value, or add a comment.
   *
   * @param event
   * @param event.id The id of the event to log feedback for. This is the `id` returned by `log` or accessible as the `id` field of a span.
   * @param event.scores (Optional) a dictionary of numeric values (between 0 and 1) to log. These scores will be merged into the existing scores for the event.
   * @param event.expected (Optional) the ground truth value (an arbitrary, JSON serializable object) that you'd compare to `output` to determine if your `output` value is correct or not.
   * @param event.comment (Optional) an optional comment string to log about the event.
   * @param event.metadata (Optional) a dictionary with additional data about the feedback. If you have a `user_id`, you can log it here and access it in the Braintrust UI.
   * @param event.source (Optional) the source of the feedback. Must be one of "external" (default), "app", or "api".
   */
  public logFeedback(event: LogFeedbackFullArgs): void {
    logFeedbackImpl(this.state, this.parentObjectType(), this.lazyId, event);
  }

  /**
   * Return a serialized representation of the experiment that can be used to start subspans in other places. See `Span.start_span` for more details.
   */
  public async export(): Promise<string> {
    return new SpanComponentsV2({
      objectType: this.parentObjectType(),
      objectId: await this.id,
    }).toStr();
  }

  /**
   * Flush any pending rows to the server.
   */
  async flush(): Promise<void> {
    return await this.state.globalBgLogger().flush();
  }

  /**
   * This function is deprecated. You can simply remove it from your code.
   */
  public async close(): Promise<string> {
    console.warn(
      "close is deprecated and will be removed in a future version of braintrust. It is now a no-op and can be removed",
    );
    return this.id;
  }
}

/**
 * A read-only view of an experiment, initialized by passing `open: true` to `init()`.
 */
export class ReadonlyExperiment extends ObjectFetcher<ExperimentEvent> {
  constructor(
    private state: BraintrustState,
    private readonly lazyMetadata: LazyValue<ProjectExperimentMetadata>,
  ) {
    super("experiment", undefined);
  }

  public get id(): Promise<string> {
    return (async () => {
      return (await this.lazyMetadata.get()).experiment.id;
    })();
  }

  public get name(): Promise<string> {
    return (async () => {
      return (await this.lazyMetadata.get()).experiment.name;
    })();
  }

  protected async getState(): Promise<BraintrustState> {
    // Ensure the login state is populated by awaiting lazyMetadata.
    await this.lazyMetadata.get();
    return this.state;
  }

  public async *asDataset<Input, Expected>(): AsyncGenerator<
    EvalCase<Input, Expected, void>
  > {
    const records = this.fetch();
    for await (const record of records) {
      if (record.root_span_id !== record.span_id) {
        continue;
      }

      const { output, expected: expectedRecord } = record;
      const expected = (expectedRecord ?? output) as Expected;

      if (isEmpty(expected)) {
        yield {
          input: record.input as Input,
          tags: record.tags,
        } as EvalCase<Input, Expected, void>;
      } else {
        yield {
          input: record.input as Input,
          expected: expected,
          tags: record.tags,
        } as unknown as EvalCase<Input, Expected, void>;
      }
    }
  }
}

let executionCounter = 0;

export function newId() {
  return uuidv4();
}

/**
 * Primary implementation of the `Span` interface. See the `Span` interface for full details on each method.
 *
 * We suggest using one of the various `traced` methods, instead of creating Spans directly. See `Span.startSpan` for full details.
 */
export class SpanImpl implements Span {
  private state: BraintrustState;

  // `internalData` contains fields that are not part of the "user-sanitized"
  // set of fields which we want to log in just one of the span rows.
  private internalData: Partial<ExperimentEvent>;
  private isMerge: boolean;
  private loggedEndTime: number | undefined;

  // For internal use only.
  private parentObjectType: SpanObjectTypeV2;
  private parentObjectId: LazyValue<string>;
  private parentComputeObjectMetadataArgs: Record<string, any> | undefined;
  private _id: string;
  private spanId: string;
  private rootSpanId: string;
  private spanParents: string[] | undefined;

  public kind: "span" = "span";

  constructor(
    args: {
      state: BraintrustState;
      parentObjectType: SpanObjectTypeV2;
      parentObjectId: LazyValue<string>;
      parentComputeObjectMetadataArgs: Record<string, any> | undefined;
      parentSpanIds: ParentSpanIds | undefined;
      defaultRootType?: SpanType;
    } & Omit<StartSpanArgs, "parent">,
  ) {
    this.state = args.state;

    const spanAttributes = args.spanAttributes ?? {};
    const event = args.event ?? {};
    const type =
      args.type ?? (args.parentSpanIds ? undefined : args.defaultRootType);

    this.loggedEndTime = undefined;
    this.parentObjectType = args.parentObjectType;
    this.parentObjectId = args.parentObjectId;
    this.parentComputeObjectMetadataArgs = args.parentComputeObjectMetadataArgs;

    const callerLocation = iso.getCallerLocation();
    const name = (() => {
      if (args.name) return args.name;
      if (!args.parentSpanIds) return "root";
      if (callerLocation) {
        const pathComponents = callerLocation.caller_filename.split("/");
        const filename = pathComponents[pathComponents.length - 1];
        return [callerLocation.caller_functionname]
          .concat(
            filename ? [`${filename}:${callerLocation.caller_lineno}`] : [],
          )
          .join(":");
      }
      return "subspan";
    })();

    this.internalData = {
      metrics: {
        start: args.startTime ?? getCurrentUnixTimestamp(),
      },
      context: { ...callerLocation },
      span_attributes: {
        name,
        type,
        ...spanAttributes,
        exec_counter: executionCounter++,
      },
      created: new Date().toISOString(),
    };

    this._id = event.id ?? uuidv4();
    this.spanId = uuidv4();
    if (args.parentSpanIds) {
      this.rootSpanId = args.parentSpanIds.rootSpanId;
      this.spanParents = [args.parentSpanIds.spanId];
    } else {
      this.rootSpanId = this.spanId;
      this.spanParents = undefined;
    }

    // The first log is a replacement, but subsequent logs to the same span
    // object will be merges.
    this.isMerge = false;
    const { id: _id, ...eventRest } = event;
    this.log(eventRest);
    this.isMerge = true;
  }

  public get id(): string {
    return this._id;
  }

  public setAttributes(args: Omit<StartSpanArgs, "event">): void {
    this.internalData.span_attributes = {
      ...this.internalData.span_attributes,
      ...args,
    };
  }

  public log(event: ExperimentLogPartialArgs): void {
    // There should be no overlap between the dictionaries being merged,
    // except for `sanitized` and `internalData`, where the former overrides
    // the latter.
    const sanitized = validateAndSanitizeExperimentLogPartialArgs(event);
    let sanitizedAndInternalData = { ...this.internalData };
    mergeDicts(sanitizedAndInternalData, sanitized);
    this.internalData = {};

    // We both check for serializability and round-trip `partialRecord` through
    // JSON in order to create a "deep copy". This has the benefit of cutting
    // out any reference to user objects when the object is logged
    // asynchronously, so that in case the objects are modified, the logging is
    // unaffected.
    let partialRecord = {
      id: this.id,
      span_id: this.spanId,
      root_span_id: this.rootSpanId,
      span_parents: this.spanParents,
      ...sanitizedAndInternalData,
      [IS_MERGE_FIELD]: this.isMerge,
    };
    const serializedPartialRecord = JSON.stringify(partialRecord);
    partialRecord = JSON.parse(serializedPartialRecord);
    if (partialRecord.metrics?.end) {
      this.loggedEndTime = partialRecord.metrics?.end as number;
    }

    if ((partialRecord.tags ?? []).length > 0 && this.spanParents?.length) {
      throw new Error("Tags can only be logged to the root span");
    }

    const computeRecord = async () => ({
      ...partialRecord,
      ...new SpanComponentsV2({
        objectType: this.parentObjectType,
        objectId: await this.parentObjectId.get(),
      }).objectIdFields(),
    });
    this.state.globalBgLogger().log([new LazyValue(computeRecord)]);
  }

  public logFeedback(event: Omit<LogFeedbackFullArgs, "id">): void {
    logFeedbackImpl(this.state, this.parentObjectType, this.parentObjectId, {
      ...event,
      id: this.id,
    });
  }

  public traced<R>(
    callback: (span: Span) => R,
    args?: StartSpanArgs & SetCurrentArg,
  ): R {
    const { setCurrent, ...argsRest } = args ?? {};
    const span = this.startSpan(argsRest);
    return runFinally(
      () => {
        if (setCurrent ?? true) {
          return withCurrent(span, callback);
        } else {
          return callback(span);
        }
      },
      () => span.end(),
    );
  }

  public startSpan(args?: StartSpanArgs): Span {
    const parentSpanIds: ParentSpanIds | undefined = args?.parent
      ? undefined
      : { spanId: this.spanId, rootSpanId: this.rootSpanId };
    return new SpanImpl({
      state: this.state,
      ...args,
      ...startSpanParentArgs({
        state: this.state,
        parent: args?.parent,
        parentObjectType: this.parentObjectType,
        parentObjectId: this.parentObjectId,
        parentComputeObjectMetadataArgs: this.parentComputeObjectMetadataArgs,
        parentSpanIds,
      }),
    });
  }

  public end(args?: EndSpanArgs): number {
    let endTime: number;
    if (!this.loggedEndTime) {
      endTime = args?.endTime ?? getCurrentUnixTimestamp();
      const sanitized = { metrics: { end: endTime } };
      this.internalData = mergeDicts({ ...this.internalData }, sanitized);
    } else {
      endTime = this.loggedEndTime;
    }
    this.log({});
    return endTime;
  }

  public async export(): Promise<string> {
    let objectId: string | undefined = undefined;
    let computeObjectMetadataArgs: Record<string, any> | undefined = undefined;
    if (
      this.parentComputeObjectMetadataArgs &&
      !this.parentObjectId.hasComputed
    ) {
      computeObjectMetadataArgs = this.parentComputeObjectMetadataArgs;
    } else {
      objectId = await this.parentObjectId.get();
    }
    return new SpanComponentsV2({
      objectType: this.parentObjectType,
      objectId,
      computeObjectMetadataArgs,
      rowIds: new SpanRowIdsV2({
        rowId: this.id,
        spanId: this.spanId,
        rootSpanId: this.rootSpanId,
      }),
    }).toStr();
  }

  async flush(): Promise<void> {
    return await this.state.globalBgLogger().flush();
  }

  public close(args?: EndSpanArgs): number {
    return this.end(args);
  }
}

/**
 * A dataset is a collection of records, such as model inputs and expected outputs, which represent
 * data you can use to evaluate and fine-tune models. You can log production data to datasets,
 * curate them with interesting examples, edit/delete records, and run evaluations against them.
 *
 * You should not create `Dataset` objects directly. Instead, use the `braintrust.initDataset()` method.
 */
export class Dataset<
  IsLegacyDataset extends boolean = typeof DEFAULT_IS_LEGACY_DATASET,
> extends ObjectFetcher<DatasetRecord<IsLegacyDataset>> {
  private readonly lazyMetadata: LazyValue<ProjectDatasetMetadata>;

  constructor(
    private state: BraintrustState,
    lazyMetadata: LazyValue<ProjectDatasetMetadata>,
    pinnedVersion?: string,
    legacy?: IsLegacyDataset,
  ) {
    const isLegacyDataset = (legacy ??
      DEFAULT_IS_LEGACY_DATASET) as IsLegacyDataset;
    if (isLegacyDataset) {
      console.warn(
        `Records will be fetched from this dataset in the legacy format, with the "expected" field renamed to "output". Please update your code to use "expected", and use \`braintrust.initDataset()\` with \`{ useOutput: false }\`, which will become the default in a future version of Braintrust.`,
      );
    }
    super("dataset", pinnedVersion, (r: AnyDatasetRecord) =>
      ensureDatasetRecord(r, isLegacyDataset),
    );
    this.lazyMetadata = lazyMetadata;
  }

  public get id(): Promise<string> {
    return (async () => {
      return (await this.lazyMetadata.get()).dataset.id;
    })();
  }

  public get name(): Promise<string> {
    return (async () => {
      return (await this.lazyMetadata.get()).dataset.name;
    })();
  }

  public get project(): Promise<ObjectMetadata> {
    return (async () => {
      return (await this.lazyMetadata.get()).project;
    })();
  }

  protected async getState(): Promise<BraintrustState> {
    // Ensure the login state is populated by awaiting lazyMetadata.
    await this.lazyMetadata.get();
    return this.state;
  }

  /**
   * Insert a single record to the dataset. The record will be batched and uploaded behind the scenes. If you pass in an `id`,
   * and a record with that `id` already exists, it will be overwritten (upsert).
   *
   * @param event The event to log.
   * @param event.input The argument that uniquely define an input case (an arbitrary, JSON serializable object).
   * @param event.expected The output of your application, including post-processing (an arbitrary, JSON serializable object).
   * @param event.tags (Optional) a list of strings that you can use to filter and group records later.
   * @param event.metadata (Optional) a dictionary with additional data about the test example, model outputs, or just
   * about anything else that's relevant, that you can use to help find and analyze examples later. For example, you could log the
   * `prompt`, example's `id`, or anything else that would be useful to slice/dice later. The values in `metadata` can be any
   * JSON-serializable type, but its keys must be strings.
   * @param event.id (Optional) a unique identifier for the event. If you don't provide one, Braintrust will generate one for you.
   * @param event.output: (Deprecated) The output of your application. Use `expected` instead.
   * @returns The `id` of the logged record.
   */
  public insert({
    input,
    expected,
    metadata,
    tags,
    id,
    output,
  }: {
    readonly input?: unknown;
    readonly expected?: unknown;
    readonly tags?: string[];
    readonly metadata?: Record<string, unknown>;
    readonly id?: string;
    readonly output?: unknown;
  }): string {
    if (metadata !== undefined) {
      for (const key of Object.keys(metadata)) {
        if (typeof key !== "string") {
          throw new Error("metadata keys must be strings");
        }
      }
    }

    if (expected && output) {
      throw new Error(
        "Only one of expected or output (deprecated) can be specified. Prefer expected.",
      );
    }

    if (tags) {
      validateTags(tags);
    }

    const rowId = id || uuidv4();
    const args = new LazyValue(async () => ({
      id: rowId,
      input,
      expected: expected === undefined ? output : expected,
      tags,
      dataset_id: await this.id,
      created: new Date().toISOString(),
      metadata,
    }));

    this.state.globalBgLogger().log([args]);
    return rowId;
  }

  public delete(id: string): string {
    const args = new LazyValue(async () => ({
      id,
      dataset_id: await this.id,
      created: new Date().toISOString(),
      _object_delete: true,
    }));

    this.state.globalBgLogger().log([args]);
    return id;
  }

  /**
   * Summarize the dataset, including high level metrics about its size and other metadata.
   * @param summarizeData Whether to summarize the data. If false, only the metadata will be returned.
   * @returns `DatasetSummary`
   * @returns A summary of the dataset.
   */
  public async summarize(
    options: { readonly summarizeData?: boolean } = {},
  ): Promise<DatasetSummary> {
    let { summarizeData = true } = options || {};

    await this.flush();
    const state = await this.getState();
    const projectUrl = `${state.appPublicUrl}/app/${encodeURIComponent(
      state.orgName!,
    )}/p/${encodeURIComponent((await this.project).name)}`;
    const datasetUrl = `${projectUrl}/datasets/${encodeURIComponent(
      await this.name,
    )}`;

    let dataSummary = undefined;
    if (summarizeData) {
      dataSummary = await state.logConn().get_json(
        "dataset-summary",
        {
          dataset_id: await this.id,
        },
        3,
      );
    }

    return {
      projectName: (await this.project).name,
      datasetName: await this.name,
      projectUrl,
      datasetUrl,
      dataSummary,
    };
  }

  /**
   * Flush any pending rows to the server.
   */
  async flush(): Promise<void> {
    return await this.state.globalBgLogger().flush();
  }

  /**
   * This function is deprecated. You can simply remove it from your code.
   */
  public async close(): Promise<string> {
    console.warn(
      "close is deprecated and will be removed in a future version of braintrust. It is now a no-op and can be removed",
    );
    return this.id;
  }
}

export type CompiledPromptParams = Omit<
  NonNullable<PromptData["options"]>["params"],
  "use_cache"
> & { model: NonNullable<NonNullable<PromptData["options"]>["model"]> };

export type ChatPrompt = {
  messages: Message[];
  tools?: Tools;
};
export type CompletionPrompt = {
  prompt: string;
};

export type CompiledPrompt<Flavor extends "chat" | "completion"> =
  CompiledPromptParams & {
    span_info?: {
      name?: string;
      spanAttributes?: Record<any, any>;
      metadata: {
        prompt: {
          variables: Record<string, unknown>;
          id: string;
          project_id: string;
          version: string;
        };
      };
    };
  } & (Flavor extends "chat"
      ? ChatPrompt
      : Flavor extends "completion"
        ? CompletionPrompt
        : {});

export type DefaultPromptArgs = Partial<
  CompiledPromptParams & AnyModelParam & ChatPrompt & CompletionPrompt
>;

export class Prompt {
  constructor(
    private metadata: PromptRow,
    private defaults: DefaultPromptArgs,
    private noTrace: boolean,
  ) {}

  public get id(): string {
    return this.metadata.id;
  }

  public get projectId(): string {
    return this.metadata.project_id;
  }

  public get name(): string {
    return this.metadata.name;
  }

  public get slug(): string {
    return this.metadata.slug;
  }

  public get prompt(): PromptData["prompt"] {
    return this.metadata.prompt_data?.prompt;
  }

  public get version(): TransactionId {
    return this.metadata[TRANSACTION_ID_FIELD];
  }

  public get options(): NonNullable<PromptData["options"]> {
    return this.metadata.prompt_data?.options || {};
  }

  /**
   * Build the prompt with the given formatting options. The args you pass in will
   * be forwarded to the mustache template that defines the prompt and rendered with
   * the `mustache-js` library.
   *
   * @param buildArgs Args to forward along to the prompt template.
   */
  public build<Flavor extends "chat" | "completion" = "chat">(
    buildArgs: unknown,
    options: {
      flavor?: Flavor;
    } = {},
  ): CompiledPrompt<Flavor> {
    return this.runBuild(buildArgs, {
      flavor: options.flavor ?? "chat",
    }) as CompiledPrompt<Flavor>;
  }

  private runBuild<Flavor extends "chat" | "completion">(
    buildArgs: unknown,
    options: {
      flavor: Flavor;
    },
  ): CompiledPrompt<Flavor> {
    const { flavor } = options;

    const params = {
      ...this.defaults,
      ...Object.fromEntries(
        Object.entries(this.options.params || {}).filter(
          ([k, _v]) => !BRAINTRUST_PARAMS.includes(k),
        ),
      ),
      ...(!isEmpty(this.options.model)
        ? {
            model: this.options.model,
          }
        : {}),
    };

    if (!("model" in params) || isEmpty(params.model)) {
      throw new Error(
        "No model specified. Either specify it in the prompt or as a default",
      );
    }

    const spanInfo = this.noTrace
      ? {}
      : {
          span_info: {
            metadata: {
              prompt: {
                variables: buildArgs,
                id: this.id,
                project_id: this.projectId,
                version: this.version,
              },
            },
          },
        };

    const prompt = this.prompt;

    if (!prompt) {
      throw new Error("Empty prompt");
    }

    const dictArgParsed = z.record(z.unknown()).safeParse(buildArgs);
    const variables: Record<string, unknown> = {
      input: buildArgs,
      ...(dictArgParsed.success ? dictArgParsed.data : {}),
    };

    if (flavor === "chat") {
      if (prompt.type !== "chat") {
        throw new Error(
          "Prompt is a completion prompt. Use buildCompletion() instead",
        );
      }

      const render = (template: string) =>
        Mustache.render(template, variables, undefined, {
          escape: (v: any) => (typeof v === "string" ? v : JSON.stringify(v)),
        });

      const messages = (prompt.messages || []).map((m) => ({
        ...m,
        ...("content" in m
          ? {
              content:
                typeof m.content === "string"
                  ? render(m.content)
                  : JSON.parse(render(JSON.stringify(m.content))),
            }
          : {}),
      }));

      return {
        ...params,
        ...spanInfo,
        messages: messages,
        ...(prompt.tools
          ? {
              tools: toolsSchema.parse(
                JSON.parse(Mustache.render(prompt.tools, variables)),
              ),
            }
          : undefined),
      } as CompiledPrompt<Flavor>;
    } else if (flavor === "completion") {
      if (prompt.type !== "completion") {
        throw new Error("Prompt is a chat prompt. Use buildChat() instead");
      }

      return {
        ...params,
        ...spanInfo,
        prompt: Mustache.render(prompt.content, variables),
      } as CompiledPrompt<Flavor>;
    } else {
      throw new Error("never!");
    }
  }
}

export type AnyDataset = Dataset<boolean>;

/**
 * Summary of a score's performance.
 * @property name Name of the score.
 * @property score Average score across all examples.
 * @property diff Difference in score between the current and reference experiment.
 * @property improvements Number of improvements in the score.
 * @property regressions Number of regressions in the score.
 */
export interface ScoreSummary {
  name: string;
  score: number;
  diff?: number;
  improvements: number;
  regressions: number;
}

/**
 * Summary of a metric's performance.
 * @property name Name of the metric.
 * @property metric Average metric across all examples.
 * @property unit Unit label for the metric.
 * @property diff Difference in metric between the current and reference experiment.
 * @property improvements Number of improvements in the metric.
 * @property regressions Number of regressions in the metric.
 */
export interface MetricSummary {
  name: string;
  metric: number;
  unit: string;
  diff?: number;
  improvements: number;
  regressions: number;
}

/**
 * Summary of an experiment's scores and metadata.
 * @property projectName Name of the project that the experiment belongs to.
 * @property experimentName Name of the experiment.
 * @property experimentId ID of the experiment. May be `undefined` if the eval was run locally.
 * @property projectUrl URL to the project's page in the Braintrust app.
 * @property experimentUrl URL to the experiment's page in the Braintrust app.
 * @property comparisonExperimentName The experiment scores are baselined against.
 * @property scores Summary of the experiment's scores.
 */
export interface ExperimentSummary {
  projectName: string;
  experimentName: string;
  experimentId?: string;
  projectUrl?: string;
  experimentUrl?: string;
  comparisonExperimentName?: string;
  scores: Record<string, ScoreSummary>;
  metrics?: Record<string, MetricSummary>;
}

/**
 * Summary of a dataset's data.
 *
 * @property newRecords New or updated records added in this session.
 * @property totalRecords Total records in the dataset.
 */
export interface DataSummary {
  newRecords: number;
  totalRecords: number;
}

/**
 * Summary of a dataset's scores and metadata.
 *
 * @property projectName Name of the project that the dataset belongs to.
 * @property datasetName Name of the dataset.
 * @property projectUrl URL to the project's page in the Braintrust app.
 * @property datasetUrl URL to the experiment's page in the Braintrust app.
 * @property dataSummary Summary of the dataset's data.
 */
export interface DatasetSummary {
  projectName: string;
  datasetName: string;
  projectUrl: string;
  datasetUrl: string;
  dataSummary: DataSummary;
}<|MERGE_RESOLUTION|>--- conflicted
+++ resolved
@@ -1653,11 +1653,7 @@
   apiKey?: string;
   orgName?: string;
   projectId?: string;
-<<<<<<< HEAD
-  datasetId?: string;
   state?: BraintrustState;
-=======
->>>>>>> c63b1fa2
 } & UseOutputOption<IsLegacyDataset>;
 
 type FullInitDatasetOptions<IsLegacyDataset extends boolean> = {
@@ -1730,11 +1726,7 @@
     orgName,
     projectId,
     useOutput: legacy,
-<<<<<<< HEAD
-    datasetId,
     state: stateArg,
-=======
->>>>>>> c63b1fa2
   } = options;
 
   const lazyMetadata: LazyValue<ProjectDatasetMetadata> = new LazyValue(
