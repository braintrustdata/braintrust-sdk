--- conflicted
+++ resolved
@@ -231,7 +231,6 @@
   setAttributes(args: Omit<StartSpanArgs, "event">): void;
 
   /**
-<<<<<<< HEAD
    * Start a span with a specific id and parent span ids.
    */
   startSpanWithParents(
@@ -239,12 +238,12 @@
     spanParents: string[],
     args?: StartSpanArgs,
   ): Span;
-=======
+
+  /*
    * Gets the span's `state` value, which is usually the global logging state (this is
    * for very advanced purposes only)
    */
   state(): BraintrustState;
->>>>>>> f5c4af7e
 
   // For type identification.
   kind: "span";
@@ -303,17 +302,16 @@
 
   public setAttributes(_args: Omit<StartSpanArgs, "event">) {}
 
-<<<<<<< HEAD
   public startSpanWithParents(
     _spanId: string,
     _spanParents: string[],
     _args?: StartSpanArgs,
   ): Span {
     return this;
-=======
+  }
+
   public state() {
     return _internalGetGlobalState();
->>>>>>> f5c4af7e
   }
 }
 
