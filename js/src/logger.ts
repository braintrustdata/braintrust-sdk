--- conflicted
+++ resolved
@@ -488,13 +488,8 @@
    */
   public async traced<R>(
     callback: (span: Span) => R,
-<<<<<<< HEAD
     args?: StartSpanArgs & SetCurrentArg
   ): Promise<Awaited<R>> {
-=======
-    args?: StartSpanOptionalNameArgs & SetCurrentArg
-  ): Promise<R> {
->>>>>>> 2b2e7a04
     const { setCurrent, ...argsRest } = args ?? {};
     const span = await this.startSpan(argsRest);
     try {
@@ -1132,31 +1127,10 @@
  *
  * and creates a span under the first one that is active. If none of these are active, it returns a no-op span object.
  *
-<<<<<<< HEAD
  * See `Span.traced` for full details.
-=======
- * See `Span.startSpan` for full details.
- */
-export function startSpan(args?: StartSpanOptionalNameArgs): Span {
-  const { name: nameOpt, ...argsRest } = args ?? {};
-  const name =
-    (nameOpt ?? iso.getCallerLocation()?.caller_functionname) || "root";
-  const parentObject = getSpanParentObject();
-
-  if (parentObject.kind === "span") {
-    return parentObject.startSpan(name, argsRest);
-  } else {
-    return parentObject.startSpan({ name, ...argsRest });
-  }
-}
-
-/**
- * Wrapper over `braintrust.startSpan`, which passes the initialized `Span` it to the given callback and ends it afterwards. See `Span.traced` for full details.
->>>>>>> 2b2e7a04
- */
-export function traced<R>(
+ */
+export async function traced<R>(
   callback: (span: Span) => R,
-<<<<<<< HEAD
   args?: StartSpanArgs & SetCurrentArg
 ): Promise<Awaited<R>> {
   const span = await startSpan(args);
@@ -1169,21 +1143,6 @@
   } finally {
     span.end();
   }
-=======
-  args?: StartSpanOptionalNameArgs & SetCurrentArg
-): R {
-  const span = startSpan(args);
-  return runFinally(
-    () => {
-      if (args?.setCurrent ?? true) {
-        return withCurrent(span, () => callback(span));
-      } else {
-        return callback(span);
-      }
-    },
-    () => span.end()
-  );
->>>>>>> 2b2e7a04
 }
 
 /**
