/// <reference lib="dom" />

import { v4 as uuidv4 } from "uuid";

import {
  TRANSACTION_ID_FIELD,
  IS_MERGE_FIELD,
  mergeDicts,
  mergeRowBatch,
  VALID_SOURCES,
  AUDIT_SOURCE_FIELD,
  AUDIT_METADATA_FIELD,
  GitMetadataSettings,
  RepoInfo,
  mergeGitMetadataSettings,
  TransactionId,
  IdField,
  ExperimentLogPartialArgs,
  ExperimentLogFullArgs,
  LogFeedbackFullArgs,
  SanitizedExperimentLogPartialArgs,
  ExperimentEvent,
  BackgroundLogEvent,
  AnyDatasetRecord,
  DEFAULT_IS_LEGACY_DATASET,
  DatasetRecord,
  ensureDatasetRecord,
  makeLegacyEvent,
  constructJsonArray,
  SpanTypeAttribute,
  SpanType,
  batchItems,
  SpanComponentsV2,
  SpanObjectTypeV2,
  SpanRowIdsV2,
} from "@braintrust/core";
import {
  AnyModelParam,
  BRAINTRUST_PARAMS,
  Message,
  PromptData,
  Tools,
  promptSchema,
  Prompt as PromptRow,
  toolsSchema,
} from "@braintrust/core/typespecs";

import iso, { IsoAsyncLocalStorage } from "./isomorph";
import {
  runFinally,
  GLOBAL_PROJECT,
  getCurrentUnixTimestamp,
  isEmpty,
  LazyValue,
} from "./util";
import Mustache from "mustache";
import { z } from "zod";

export type SetCurrentArg = { setCurrent?: boolean };

type StartSpanEventArgs = ExperimentLogPartialArgs & Partial<IdField>;

export type StartSpanArgs = {
  name?: string;
  type?: SpanType;
  spanAttributes?: Record<any, any>;
  startTime?: number;
  parent?: string;
  event?: StartSpanEventArgs;
};

export type EndSpanArgs = {
  endTime?: number;
};

/**
 * A Span encapsulates logged data and metrics for a unit of work. This interface is shared by all span implementations.
 *
 * We suggest using one of the various `traced` methods, instead of creating Spans directly.
 *
 * See `Span.traced` for full details.
 */
export interface Span {
  /**
   * Row ID of the span.
   */
  id: string;

  /**
   * Incrementally update the current span with new data. The event will be batched and uploaded behind the scenes.
   *
   * @param event: Data to be logged. See `Experiment.log` for full details.
   */
  log(event: ExperimentLogPartialArgs): void;

  /**
   * Add feedback to the current span. Unlike `Experiment.logFeedback` and `Logger.logFeedback`, this method does not accept an id parameter, because it logs feedback to the current span.
   *
   * @param event: Data to be logged. See `Experiment.logFeedback` for full details.
   */
  logFeedback(event: Omit<LogFeedbackFullArgs, "id">): void;

  /**
   * Create a new span and run the provided callback. This is useful if you want to log more detailed trace information beyond the scope of a single log event. Data logged over several calls to `Span.log` will be merged into one logical row.
   *
   * Spans created within `traced` are ended automatically. By default, the span is marked as current, so they can be accessed using `braintrust.currentSpan`.
   *
   * @param callback The function to be run under the span context.
   * @param args.name Optional name of the span. If not provided, a name will be inferred from the call stack.
   * @param args.type Optional type of the span. If not provided, the type will be unset.
   * @param args.span_attributes Optional additional attributes to attach to the span, such as a type name.
   * @param args.start_time Optional start time of the span, as a timestamp in seconds.
   * @param args.setCurrent If true (the default), the span will be marked as the currently-active span for the duration of the callback.
   * @param args.parent Optional parent info string for the span. The string can be generated from `[Span,Experiment,Logger].export`. If not provided, the current span will be used (depending on context). This is useful for adding spans to an existing trace.
   * @param args.event Data to be logged. See `Experiment.log` for full details.
   * @Returns The result of running `callback`.
   */
  traced<R>(
    callback: (span: Span) => R,
    args?: StartSpanArgs & SetCurrentArg,
  ): R;

  /**
   * Lower-level alternative to `traced`. This allows you to start a span yourself, and can be useful in situations
   * where you cannot use callbacks. However, spans started with `startSpan` will not be marked as the "current span",
   * so `currentSpan()` and `traced()` will be no-ops. If you want to mark a span as current, use `traced` instead.
   *
   * See `traced` for full details.
   *
   * @returns The newly-created `Span`
   */
  startSpan(args?: StartSpanArgs): Span;

  /**
   * Log an end time to the span (defaults to the current time). Returns the logged time.
   *
   * Will be invoked automatically if the span is constructed with `traced`.
   *
   * @param args.endTime Optional end time of the span, as a timestamp in seconds.
   * @returns The end time logged to the span metrics.
   */
  end(args?: EndSpanArgs): number;

  /**
   * Return a serialized representation of the span that can be used to start subspans in other places. See `Span.traced` for more details.
   */
  export(): Promise<string>;

  /**
   * Flush any pending rows to the server.
   */
  flush(): Promise<void>;

  /**
   * Alias for `end`.
   */
  close(args?: EndSpanArgs): number;

  /**
   * Set the span's name, type, or other attributes after it's created.
   */
  setAttributes(args: Omit<StartSpanArgs, "event">): void;

  // For type identification.
  kind: "span";
}

/**
 * A fake implementation of the Span API which does nothing. This can be used as the default span.
 */
export class NoopSpan implements Span {
  public id: string;
  public kind: "span" = "span";

  constructor() {
    this.id = "";
  }

  public log(_: ExperimentLogPartialArgs) {}

  public logFeedback(_event: Omit<LogFeedbackFullArgs, "id">) {}

  public traced<R>(
    callback: (span: Span) => R,
    _1?: StartSpanArgs & SetCurrentArg,
  ): R {
    return callback(this);
  }

  public startSpan(_1?: StartSpanArgs) {
    return this;
  }

  public end(args?: EndSpanArgs): number {
    return args?.endTime ?? getCurrentUnixTimestamp();
  }

  public async export(): Promise<string> {
    return "";
  }

  public async flush(): Promise<void> {}

  public close(args?: EndSpanArgs): number {
    return this.end(args);
  }

  public setAttributes(_args: Omit<StartSpanArgs, "event">) {}
}

export const NOOP_SPAN = new NoopSpan();

// In certain situations (e.g. the cli), we want separately-compiled modules to
// use the same state as the toplevel module. This global variable serves as a
// mechanism to propagate the initial state from some toplevel creator.
declare global {
  var __inherited_braintrust_state: BraintrustState;
}

export class BraintrustState {
  public id: string;
  public currentExperiment: Experiment | undefined;
  // Note: the value of IsAsyncFlush doesn't really matter here, since we
  // (safely) dynamically cast it whenever retrieving the logger.
  public currentLogger: Logger<false> | undefined;
  public currentSpan: IsoAsyncLocalStorage<Span>;
  // Any time we re-log in, we directly update the logConn inside the logger.
  // This is preferable to replacing the whole logger, which would create the
  // possibility of multiple loggers floating around, which may not log in a
  // deterministic order.
  private _bgLogger: BackgroundLogger;

  public appUrl: string | null = null;
  public appPublicUrl: string | null = null;
  public loginToken: string | null = null;
  public orgId: string | null = null;
  public orgName: string | null = null;
  public logUrl: string | null = null;
  public loggedIn: boolean = false;
  public gitMetadataSettings?: GitMetadataSettings;

  private _apiConn: HTTPConnection | null = null;
  private _logConn: HTTPConnection | null = null;

  constructor(private loginParams: LoginOptions) {
    this.id = new Date().toLocaleString(); // This is for debugging. uuidv4() breaks on platforms like Cloudflare.
    this.currentExperiment = undefined;
    this.currentLogger = undefined;
    this.currentSpan = iso.newAsyncLocalStorage();

    const defaultGetLogConn = async () => {
      await this.login({});
      return this.logConn();
    };
    this._bgLogger = new BackgroundLogger(new LazyValue(defaultGetLogConn));

    this.resetLoginInfo();

    globalThis.__inherited_braintrust_state = this;
  }

  public resetLoginInfo() {
    this.appUrl = null;
    this.appPublicUrl = null;
    this.loginToken = null;
    this.orgId = null;
    this.orgName = null;
    this.logUrl = null;
    this.loggedIn = false;
    this.gitMetadataSettings = undefined;

    this._apiConn = null;
    this._logConn = null;
  }

  public copyLoginInfo(other: BraintrustState) {
    this.appUrl = other.appUrl;
    this.appPublicUrl = other.appPublicUrl;
    this.loginToken = other.loginToken;
    this.orgId = other.orgId;
    this.orgName = other.orgName;
    this.logUrl = other.logUrl;
    this.loggedIn = other.loggedIn;
    this.gitMetadataSettings = other.gitMetadataSettings;

    this._apiConn = other._apiConn;
    this._logConn = other._logConn;
  }

  public async login(loginParams: LoginOptions) {
    if (this.logUrl) {
      return;
    }
    const newState = await loginToState({
      ...this.loginParams,
      ...loginParams,
    });
    this.copyLoginInfo(newState);
  }

  public apiConn(): HTTPConnection {
    if (!this._apiConn) {
      if (!this.appUrl) {
        throw new Error("Must initialize appUrl before requesting apiConn");
      }
      this._apiConn = new HTTPConnection(this.appUrl);
    }
    return this._apiConn!;
  }

  public logConn(): HTTPConnection {
    if (!this._logConn) {
      if (!this.logUrl) {
        throw new Error("Must initialize logUrl before requesting logConn");
      }
      this._logConn = new HTTPConnection(this.logUrl);
    }
    return this._logConn!;
  }

  public bgLogger(): BackgroundLogger {
    return this._bgLogger;
  }

  // Should only be called by the login function.
  public loginReplaceLogConn(logConn: HTTPConnection) {
    this._bgLogger.internalReplaceLogConn(logConn);
  }
}

let _globalState: BraintrustState;

// This function should be invoked exactly once after configuring the `iso`
// object based on the platform. See js/src/node.ts for an example.
export function _internalSetInitialState() {
  if (_globalState) {
    throw new Error("Cannot set initial state more than once");
  }
  _globalState =
    globalThis.__inherited_braintrust_state ||
    new BraintrustState({
      /*empty login options*/
    });
}
export const _internalGetGlobalState = () => _globalState;

class FailedHTTPResponse extends Error {
  public status: number;
  public text: string;
  public data: any;

  constructor(status: number, text: string, data: any = null) {
    super(`${status}: ${text}`);
    this.status = status;
    this.text = text;
    this.data = data;
  }
}
async function checkResponse(resp: Response) {
  if (resp.ok) {
    return resp;
  } else {
    throw new FailedHTTPResponse(
      resp.status,
      resp.statusText,
      await resp.text(),
    );
  }
}

class HTTPConnection {
  base_url: string;
  token: string | null;
  headers: Record<string, string>;

  constructor(base_url: string) {
    this.base_url = base_url;
    this.token = null;
    this.headers = {};

    this._reset();
  }

  async ping() {
    try {
      const resp = await this.get("ping");
      return resp.status === 200;
    } catch (e) {
      return false;
    }
  }

  make_long_lived() {
    // Following a suggestion in https://stackoverflow.com/questions/23013220/max-retries-exceeded-with-url-in-requests
    this._reset();
  }

  static sanitize_token(token: string) {
    return token.trim();
  }

  set_token(token: string) {
    token = HTTPConnection.sanitize_token(token);
    this.token = token;
    this._reset();
  }

  // As far as I can tell, you cannot set the retry/backoff factor here
  _reset() {
    this.headers = {};
    if (this.token) {
      this.headers["Authorization"] = `Bearer ${this.token}`;
    }
  }

  async get(
    path: string,
    params: Record<string, string | undefined> | undefined = undefined,
    config?: RequestInit,
  ) {
    const { headers, ...rest } = config || {};
    const url = new URL(_urljoin(this.base_url, path));
    url.search = new URLSearchParams(
      params
        ? (Object.fromEntries(
            Object.entries(params).filter(([_, v]) => v !== undefined),
          ) as Record<string, string>)
        : {},
    ).toString();
    return await checkResponse(
      // Using toString() here makes it work with isomorphic fetch
      await fetch(url.toString(), {
        headers: {
          Accept: "application/json",
          ...this.headers,
          ...headers,
        },
        keepalive: true,
        ...rest,
      }),
    );
  }

  async post(
    path: string,
    params?: Record<string, unknown> | string,
    config?: RequestInit,
  ) {
    const { headers, ...rest } = config || {};
    return await checkResponse(
      await fetch(_urljoin(this.base_url, path), {
        method: "POST",
        headers: {
          Accept: "application/json",
          "Content-Type": "application/json",
          ...this.headers,
          ...headers,
        },
        body:
          typeof params === "string"
            ? params
            : params
              ? JSON.stringify(params)
              : undefined,
        keepalive: true,
        ...rest,
      }),
    );
  }

  async get_json(
    object_type: string,
    args: Record<string, string | undefined> | undefined = undefined,
    retries: number = 0,
  ) {
    const tries = retries + 1;
    for (let i = 0; i < tries; i++) {
      try {
        const resp = await this.get(`${object_type}`, args);
        return await resp.json();
      } catch (e) {
        if (i < tries - 1) {
          console.log(
            `Retrying API request ${object_type} ${JSON.stringify(args)} ${
              (e as any).status
            } ${(e as any).text}`,
          );
          continue;
        }
        throw e;
      }
    }
  }

  async post_json(
    object_type: string,
    args: Record<string, unknown> | string | undefined = undefined,
  ) {
    const resp = await this.post(`${object_type}`, args, {
      headers: { "Content-Type": "application/json" },
    });
    return await resp.json();
  }
}

export interface ObjectMetadata {
  id: string;
  name: string;
  fullInfo: Record<string, unknown>;
}

interface ProjectExperimentMetadata {
  project: ObjectMetadata;
  experiment: ObjectMetadata;
}

interface ProjectDatasetMetadata {
  project: ObjectMetadata;
  dataset: ObjectMetadata;
}

interface OrgProjectMetadata {
  org_id: string;
  project: ObjectMetadata;
}

export interface LogOptions<IsAsyncFlush> {
  asyncFlush?: IsAsyncFlush;
  computeMetadataArgs?: Record<string, any>;
}

export type PromiseUnless<B, R> = B extends true ? R : Promise<Awaited<R>>;

function logFeedbackImpl(
  state: BraintrustState,
  parentObjectType: SpanObjectTypeV2,
  parentObjectId: LazyValue<string>,
  {
    id,
    expected,
    scores,
    metadata: inputMetadata,
    tags,
    comment,
    source: inputSource,
  }: LogFeedbackFullArgs,
) {
  const source = inputSource ?? "external";

  if (!VALID_SOURCES.includes(source)) {
    throw new Error(`source must be one of ${VALID_SOURCES}`);
  }

  if (
    isEmpty(scores) &&
    isEmpty(expected) &&
    isEmpty(tags) &&
    isEmpty(comment)
  ) {
    throw new Error(
      "At least one of scores, expected, tags, or comment must be specified",
    );
  }

  const validatedEvent = validateAndSanitizeExperimentLogPartialArgs({
    scores,
    metadata: inputMetadata,
    expected,
    tags,
  });

  let { metadata, ...updateEvent } = validatedEvent;
  updateEvent = Object.fromEntries(
    Object.entries(updateEvent).filter(([_, v]) => !isEmpty(v)),
  );

  const parentIds = async () =>
    new SpanComponentsV2({
      objectType: parentObjectType,
      objectId: await parentObjectId.get(),
    }).objectIdFields();

  if (Object.keys(updateEvent).length > 0) {
    const record = new LazyValue(async () => {
      return {
        id,
        ...updateEvent,
        ...(await parentIds()),
        [AUDIT_SOURCE_FIELD]: source,
        [AUDIT_METADATA_FIELD]: metadata,
        [IS_MERGE_FIELD]: true,
      };
    });
    state.bgLogger().log([record]);
  }

  if (!isEmpty(comment)) {
    const record = new LazyValue(async () => {
      return {
        id: uuidv4(),
        created: new Date().toISOString(),
        origin: {
          // NOTE: We do not know (or care?) what the transaction id of the row that
          // we're commenting on is here, so we omit it.
          id,
        },
        comment: {
          text: comment,
        },
        ...(await parentIds()),
        [AUDIT_SOURCE_FIELD]: source,
        [AUDIT_METADATA_FIELD]: metadata,
      };
    });
    state.bgLogger().log([record]);
  }
}

interface ParentSpanIds {
  spanId: string;
  rootSpanId: string;
}

function spanComponentsToObjectIdLambda(
  state: BraintrustState,
  components: SpanComponentsV2,
): () => Promise<string> {
  if (components.objectId) {
    const ret = components.objectId;
    return async () => ret;
  }
  if (!components.computeObjectMetadataArgs) {
    throw new Error(
      "Impossible: must provide either objectId or computeObjectMetadataArgs",
    );
  }
  switch (components.objectType) {
    case SpanObjectTypeV2.EXPERIMENT:
      throw new Error(
        "Impossible: computeObjectMetadataArgs not supported for experiments",
      );
    case SpanObjectTypeV2.PROJECT_LOGS:
      return async () =>
        (
          await computeLoggerMetadata(state, {
            ...components.computeObjectMetadataArgs,
          })
        ).project.id;
    default:
      const x: never = components.objectType;
      throw new Error(`Unknown object type: ${x}`);
  }
}

function startSpanParentArgs(args: {
  state: BraintrustState;
  parent: string | undefined;
  parentObjectType: SpanObjectTypeV2;
  parentObjectId: LazyValue<string>;
  parentComputeObjectMetadataArgs: Record<string, any> | undefined;
  parentSpanIds: ParentSpanIds | undefined;
}): {
  parentObjectType: SpanObjectTypeV2;
  parentObjectId: LazyValue<string>;
  parentComputeObjectMetadataArgs: Record<string, any> | undefined;
  parentSpanIds: ParentSpanIds | undefined;
} {
  let argParentObjectId: LazyValue<string> | undefined = undefined;
  let argParentSpanIds: ParentSpanIds | undefined = undefined;
  if (args.parent) {
    if (args.parentSpanIds) {
      throw new Error("Cannot specify both parent and parentSpanIds");
    }
    const parentComponents = SpanComponentsV2.fromStr(args.parent);
    if (args.parentObjectType !== parentComponents.objectType) {
      throw new Error(
        `Mismatch between expected span parent object type ${args.parentObjectType} and provided type ${parentComponents.objectType}`,
      );
    }

    const parentComponentsObjectIdLambda = spanComponentsToObjectIdLambda(
      args.state,
      parentComponents,
    );
    const computeParentObjectId = async () => {
      const parentComponentsObjectId = await parentComponentsObjectIdLambda();
      if ((await args.parentObjectId.get()) !== parentComponentsObjectId) {
        throw new Error(
          `Mismatch between expected span parent object id ${await args.parentObjectId.get()} and provided id ${parentComponentsObjectId}`,
        );
      }
      return await args.parentObjectId.get();
    };
    argParentObjectId = new LazyValue(computeParentObjectId);
    if (parentComponents.rowIds) {
      argParentSpanIds = {
        spanId: parentComponents.rowIds.spanId,
        rootSpanId: parentComponents.rowIds.rootSpanId,
      };
    }
  } else {
    argParentObjectId = args.parentObjectId;
    argParentSpanIds = args.parentSpanIds;
  }

  return {
    parentObjectType: args.parentObjectType,
    parentObjectId: argParentObjectId,
    parentComputeObjectMetadataArgs: args.parentComputeObjectMetadataArgs,
    parentSpanIds: argParentSpanIds,
  };
}

export class Logger<IsAsyncFlush extends boolean> {
  private state: BraintrustState;
  private lazyMetadata: LazyValue<OrgProjectMetadata>;
  private _asyncFlush: IsAsyncFlush | undefined;
  private computeMetadataArgs: Record<string, any> | undefined;
  private lastStartTime: number;
  private lazyId: LazyValue<string>;
  private calledStartSpan: boolean;

  // For type identification.
  public kind: "logger" = "logger";

  constructor(
    state: BraintrustState,
    lazyMetadata: LazyValue<OrgProjectMetadata>,
    logOptions: LogOptions<IsAsyncFlush> = {},
  ) {
    this.lazyMetadata = lazyMetadata;
    this._asyncFlush = logOptions.asyncFlush;
    this.computeMetadataArgs = logOptions.computeMetadataArgs;
    this.lastStartTime = getCurrentUnixTimestamp();
    this.lazyId = new LazyValue(async () => await this.id);
    this.calledStartSpan = false;
    this.state = state;
  }

  public get org_id(): Promise<string> {
    return (async () => {
      return (await this.lazyMetadata.get()).org_id;
    })();
  }

  public get project(): Promise<ObjectMetadata> {
    return (async () => {
      return (await this.lazyMetadata.get()).project;
    })();
  }

  public get id(): Promise<string> {
    return (async () => (await this.project).id)();
  }

  private parentObjectType() {
    return SpanObjectTypeV2.PROJECT_LOGS;
  }

  /**
   * Log a single event. The event will be batched and uploaded behind the scenes if `logOptions.asyncFlush` is true.
   *
   * @param event The event to log.
   * @param event.input: (Optional) the arguments that uniquely define a user input (an arbitrary, JSON serializable object).
   * @param event.output: (Optional) the output of your application, including post-processing (an arbitrary, JSON serializable object), that allows you to determine whether the result is correct or not. For example, in an app that generates SQL queries, the `output` should be the _result_ of the SQL query generated by the model, not the query itself, because there may be multiple valid queries that answer a single question.
   * @param event.expected: (Optional) the ground truth value (an arbitrary, JSON serializable object) that you'd compare to `output` to determine if your `output` value is correct or not. Braintrust currently does not compare `output` to `expected` for you, since there are so many different ways to do that correctly. Instead, these values are just used to help you navigate while digging into analyses. However, we may later use these values to re-score outputs or fine-tune your models.
   * @param event.scores: (Optional) a dictionary of numeric values (between 0 and 1) to log. The scores should give you a variety of signals that help you determine how accurate the outputs are compared to what you expect and diagnose failures. For example, a summarization app might have one score that tells you how accurate the summary is, and another that measures the word similarity between the generated and grouth truth summary. The word similarity score could help you determine whether the summarization was covering similar concepts or not. You can use these scores to help you sort, filter, and compare logs.
   * @param event.metadata: (Optional) a dictionary with additional data about the test example, model outputs, or just about anything else that's relevant, that you can use to help find and analyze examples later. For example, you could log the `prompt`, example's `id`, or anything else that would be useful to slice/dice later. The values in `metadata` can be any JSON-serializable type, but its keys must be strings.
   * @param event.metrics: (Optional) a dictionary of metrics to log. The following keys are populated automatically: "start", "end".
   * @param event.id: (Optional) a unique identifier for the event. If you don't provide one, BrainTrust will generate one for you.
   * @param options Additional logging options
   * @param options.allowConcurrentWithSpans in rare cases where you need to log at the top level separately from spans on the logger elsewhere, set this to true.
   * :returns: The `id` of the logged event.
   */
  public log(
    event: Readonly<StartSpanEventArgs>,
    options?: { allowConcurrentWithSpans?: boolean },
  ): PromiseUnless<IsAsyncFlush, string> {
    if (this.calledStartSpan && !options?.allowConcurrentWithSpans) {
      throw new Error(
        "Cannot run toplevel `log` method while using spans. To log to the span, call `logger.traced` and then log with `span.log`",
      );
    }

    const span = this.startSpanImpl({ startTime: this.lastStartTime, event });
    this.lastStartTime = span.end();
    const ret = span.id;
    type Ret = PromiseUnless<IsAsyncFlush, string>;
    if (this.asyncFlush === true) {
      return ret as Ret;
    } else {
      return (async () => {
        await this.flush();
        return ret;
      })() as Ret;
    }
  }

  /**
   * Create a new toplevel span underneath the logger. The name defaults to "root".
   *
   * See `Span.traced` for full details.
   */
  public traced<R>(
    callback: (span: Span) => R,
    args?: StartSpanArgs & SetCurrentArg,
  ): PromiseUnless<IsAsyncFlush, R> {
    const { setCurrent, ...argsRest } = args ?? {};
    const span = this.startSpan(argsRest);
    const ret = runFinally(
      () => {
        if (setCurrent ?? true) {
          return withCurrent(span, callback);
        } else {
          return callback(span);
        }
      },
      () => span.end(),
    );
    type Ret = PromiseUnless<IsAsyncFlush, R>;

    if (this.asyncFlush) {
      return ret as Ret;
    } else {
      return (async () => {
        const awaitedRet = await ret;
        await this.flush();
        return awaitedRet;
      })() as Ret;
    }
  }

  /**
   * Lower-level alternative to `traced`. This allows you to start a span yourself, and can be useful in situations
   * where you cannot use callbacks. However, spans started with `startSpan` will not be marked as the "current span",
   * so `currentSpan()` and `traced()` will be no-ops. If you want to mark a span as current, use `traced` instead.
   *
   * See `traced` for full details.
   */
  public startSpan(args?: StartSpanArgs): Span {
    this.calledStartSpan = true;
    return this.startSpanImpl(args);
  }

  private startSpanImpl(args?: StartSpanArgs): Span {
    return new SpanImpl({
      state: this.state,
      ...startSpanParentArgs({
        state: this.state,
        parent: args?.parent,
        parentObjectType: this.parentObjectType(),
        parentObjectId: this.lazyId,
        parentComputeObjectMetadataArgs: this.computeMetadataArgs,
        parentSpanIds: undefined,
      }),
      ...args,
      defaultRootType: SpanTypeAttribute.TASK,
    });
  }

  /**
   * Log feedback to an event. Feedback is used to save feedback scores, set an expected value, or add a comment.
   *
   * @param event
   * @param event.id The id of the event to log feedback for. This is the `id` returned by `log` or accessible as the `id` field of a span.
   * @param event.scores (Optional) a dictionary of numeric values (between 0 and 1) to log. These scores will be merged into the existing scores for the event.
   * @param event.expected (Optional) the ground truth value (an arbitrary, JSON serializable object) that you'd compare to `output` to determine if your `output` value is correct or not.
   * @param event.comment (Optional) an optional comment string to log about the event.
   * @param event.metadata (Optional) a dictionary with additional data about the feedback. If you have a `user_id`, you can log it here and access it in the Braintrust UI.
   * @param event.source (Optional) the source of the feedback. Must be one of "external" (default), "app", or "api".
   */
  public logFeedback(event: LogFeedbackFullArgs): void {
    logFeedbackImpl(this.state, this.parentObjectType(), this.lazyId, event);
  }

  /**
   * Return a serialized representation of the logger that can be used to start subspans in other places. See `Span.start_span` for more details.
   */
  public async export(): Promise<string> {
    let objectId: string | undefined = undefined;
    let computeObjectMetadataArgs: Record<string, any> | undefined = undefined;
    // Note: it is important that the object id we are checking for
    // `has_computed` is the same as the one we are passing into the span
    // logging functions. So that if the spans actually do get logged, then this
    // `_lazy_id` object specifically will also be marked as computed.
    if (this.computeMetadataArgs && !this.lazyId.hasComputed) {
      computeObjectMetadataArgs = this.computeMetadataArgs;
    } else {
      objectId = await this.lazyId.get();
    }
    return new SpanComponentsV2({
      objectType: this.parentObjectType(),
      objectId,
      computeObjectMetadataArgs,
    }).toStr();
  }

  /*
   * Flush any pending logs to the server.
   */
  async flush(): Promise<void> {
    return await this.state.bgLogger().flush();
  }

  get asyncFlush(): IsAsyncFlush | undefined {
    return this._asyncFlush;
  }
}

function castLogger<ToB extends boolean, FromB extends boolean>(
  logger: Logger<FromB> | undefined,
  asyncFlush?: ToB,
): Logger<ToB> | undefined {
  if (logger === undefined) return undefined;
  if (asyncFlush && !!asyncFlush !== !!logger.asyncFlush) {
    throw new Error(
      `Asserted asyncFlush setting ${asyncFlush} does not match stored logger's setting ${logger.asyncFlush}`,
    );
  }
  return logger as unknown as Logger<ToB>;
}

function constructLogs3Data(items: string[]) {
  return `{"rows": ${constructJsonArray(items)}, "api_version": 2}`;
}

function now() {
  return new Date().getTime();
}

// We should only have one instance of this object per state object in
// 'BraintrustState._bgLogger'. Be careful about spawning multiple
// instances of this class, because concurrent BackgroundLoggers will not log to
// the backend in a deterministic order.
class BackgroundLogger {
  private logConn: LazyValue<HTTPConnection>;
  private items: LazyValue<BackgroundLogEvent>[] = [];
  private activeFlush: Promise<void> = Promise.resolve();
  private activeFlushResolved = true;
  private activeFlushError: unknown = undefined;

  public syncFlush: boolean = false;
  // 6 MB for the AWS lambda gateway (from our own testing).
  public maxRequestSize: number = 6 * 1024 * 1024;
  public defaultBatchSize: number = 100;
  public numTries: number = 3;
  public queueDropExceedingMaxsize: number | undefined = undefined;
  public queueDropLoggingPeriod: number = 60;
  public failedPublishPayloadsDir: string | undefined = undefined;
  public allPublishPayloadsDir: string | undefined = undefined;

  private queueDropLoggingState = {
    numDropped: 0,
    lastLoggedTimestamp: 0,
  };

  constructor(logConn: LazyValue<HTTPConnection>) {
    this.logConn = logConn;

    const syncFlushEnv = Number(iso.getEnv("BRAINTRUST_SYNC_FLUSH"));
    if (!isNaN(syncFlushEnv)) {
      this.syncFlush = Boolean(syncFlushEnv);
    }

    const defaultBatchSizeEnv = Number(
      iso.getEnv("BRAINTRUST_DEFAULT_BATCH_SIZE"),
    );
    if (!isNaN(defaultBatchSizeEnv)) {
      this.defaultBatchSize = defaultBatchSizeEnv;
    }

    const maxRequestSizeEnv = Number(iso.getEnv("BRAINTRUST_MAX_REQUEST_SIZE"));
    if (!isNaN(maxRequestSizeEnv)) {
      this.maxRequestSize = maxRequestSizeEnv;
    }

    const numTriesEnv = Number(iso.getEnv("BRAINTRUST_NUM_RETRIES"));
    if (!isNaN(numTriesEnv)) {
      this.numTries = numTriesEnv + 1;
    }

    const queueDropExceedingMaxsizeEnv = Number(
      iso.getEnv("BRAINTRUST_QUEUE_DROP_EXCEEDING_MAXSIZE"),
    );
    if (!isNaN(queueDropExceedingMaxsizeEnv)) {
      this.queueDropExceedingMaxsize = queueDropExceedingMaxsizeEnv;
    }

    const queueDropLoggingPeriodEnv = Number(
      iso.getEnv("BRAINTRUST_QUEUE_DROP_LOGGING_PERIOD"),
    );
    if (!isNaN(queueDropLoggingPeriodEnv)) {
      this.queueDropLoggingPeriod = queueDropLoggingPeriodEnv;
    }

    const failedPublishPayloadsDirEnv = iso.getEnv(
      "BRAINTRUST_FAILED_PUBLISH_PAYLOADS_DIR",
    );
    if (failedPublishPayloadsDirEnv) {
      this.failedPublishPayloadsDir = failedPublishPayloadsDirEnv;
    }

    const allPublishPayloadsDirEnv = iso.getEnv(
      "BRAINTRUST_ALL_PUBLISH_PAYLOADS_DIR",
    );
    if (allPublishPayloadsDirEnv) {
      this.allPublishPayloadsDir = allPublishPayloadsDirEnv;
    }

    // Note that this will not run for explicit termination events, such as
    // calls to `process.exit()` or uncaught exceptions. Thus it is a
    // "best-effort" flush.
    iso.processOn("beforeExit", async () => {
      await this.flush();
    });
  }

  log(items: LazyValue<BackgroundLogEvent>[]) {
    const [addedItems, droppedItems] = (() => {
      if (this.queueDropExceedingMaxsize === undefined) {
        return [items, []];
      }
      const numElementsToAdd = Math.min(
        Math.max(this.queueDropExceedingMaxsize - this.items.length, 0),
        items.length,
      );
      return [items.slice(0, numElementsToAdd), items.slice(numElementsToAdd)];
    })();
    this.items.push(...addedItems);
    if (!this.syncFlush) {
      this.triggerActiveFlush();
    }

    if (droppedItems.length) {
      this.registerDroppedItemCount(droppedItems.length);
      if (this.allPublishPayloadsDir || this.failedPublishPayloadsDir) {
        this.dumpDroppedEvents(droppedItems);
      }
    }
  }

  async flush(): Promise<void> {
    if (this.syncFlush) {
      this.triggerActiveFlush();
    }
    await this.activeFlush;
    if (this.activeFlushError) {
      const err = this.activeFlushError;
      this.activeFlushError = undefined;
      throw err;
    }
  }

  private async flushOnce(args?: { batchSize?: number }): Promise<void> {
    const batchSize = args?.batchSize ?? this.defaultBatchSize;

    // Drain the queue.
    const wrappedItems = this.items;
    this.items = [];

    const allItems = await this.unwrapLazyValues(wrappedItems);
    if (allItems.length === 0) {
      return;
    }

    // Construct batches of records to flush in parallel and in sequence.
    const allItemsStr = allItems.map((bucket) =>
      bucket.map((item) => JSON.stringify(item)),
    );
    const batchSets = batchItems({
      items: allItemsStr,
      batchMaxNumItems: batchSize,
      batchMaxNumBytes: this.maxRequestSize / 2,
    });

    for (const batchSet of batchSets) {
      const postPromises = batchSet.map((batch) =>
        (async () => {
          try {
            await this.submitLogsRequest(batch);
            return { type: "success" } as const;
          } catch (e) {
            return { type: "error", value: e } as const;
          }
        })(),
      );
      const results = await Promise.all(postPromises);
      const failingResultErrors = results
        .map((r) => (r.type === "success" ? undefined : r.value))
        .filter((r) => r !== undefined);
      if (failingResultErrors.length) {
        throw new AggregateError(
          failingResultErrors,
          `Encountered the following errors while logging:`,
        );
      }
    }

    // If more items were added while we were flushing, flush again
    if (this.items.length > 0) {
      await this.flushOnce(args);
    }
  }

  private async unwrapLazyValues(
    wrappedItems: LazyValue<BackgroundLogEvent>[],
  ): Promise<BackgroundLogEvent[][]> {
    for (let i = 0; i < this.numTries; ++i) {
      try {
        const itemPromises = wrappedItems.map((x) => x.get());
        return mergeRowBatch(await Promise.all(itemPromises));
      } catch (e) {
        let errmsg = "Encountered error when constructing records to flush";
        const isRetrying = i + 1 < this.numTries;
        if (isRetrying) {
          errmsg += ". Retrying";
        }

        console.warn(errmsg);
        if (!isRetrying && this.syncFlush) {
          throw e;
        } else {
          console.warn(e);
          await new Promise((resolve) => setTimeout(resolve, 100));
        }
      }
    }
    console.warn(
      `Failed to construct log records to flush after ${this.numTries} attempts. Dropping batch`,
    );
    return [];
  }

  private async submitLogsRequest(items: string[]): Promise<void> {
    const conn = await this.logConn.get();
    const dataStr = constructLogs3Data(items);
    if (this.allPublishPayloadsDir) {
      await BackgroundLogger.writePayloadToDir({
        payloadDir: this.allPublishPayloadsDir,
        payload: dataStr,
      });
    }
    for (let i = 0; i < this.numTries; i++) {
      const startTime = now();
      let error: unknown = undefined;
      try {
        await conn.post_json("logs3", dataStr);
      } catch (e) {
        // Fallback to legacy API. Remove once all API endpoints are updated.
        try {
          const legacyDataS = constructJsonArray(
            items.map((r: any) =>
              JSON.stringify(makeLegacyEvent(JSON.parse(r))),
            ),
          );
          await conn.post_json("logs", legacyDataS);
        } catch (e) {
          error = e;
        }
      }
      if (error === undefined) {
        return;
      }

      const isRetrying = i + 1 < this.numTries;
      const retryingText = isRetrying ? "" : " Retrying";
      const errorText = (() => {
        if (error instanceof FailedHTTPResponse) {
          return `${error.status} (${error.text}): ${error.data}`;
        } else {
          return `${error}`;
        }
      })();
      const errMsg = `log request failed. Elapsed time: ${
        (now() - startTime) / 1000
      } seconds. Payload size: ${
        dataStr.length
      }.${retryingText}\nError: ${errorText}`;

      if (!isRetrying && this.failedPublishPayloadsDir) {
        await BackgroundLogger.writePayloadToDir({
          payloadDir: this.failedPublishPayloadsDir,
          payload: dataStr,
        });
        this.logFailedPayloadsDir();
      }

      if (!isRetrying && this.syncFlush) {
        throw new Error(errMsg);
      } else {
        console.warn(errMsg);
        if (isRetrying) {
          await new Promise((resolve) => setTimeout(resolve, 100));
        }
      }
    }

    console.warn(
      `log request failed after ${this.numTries} retries. Dropping batch`,
    );
    return;
  }

  private registerDroppedItemCount(numItems: number) {
    if (numItems <= 0) {
      return;
    }
    this.queueDropLoggingState.numDropped += numItems;
    const timeNow = getCurrentUnixTimestamp();
    if (
      timeNow - this.queueDropLoggingState.lastLoggedTimestamp >
      this.queueDropLoggingPeriod
    ) {
      console.warn(
        `Dropped ${this.queueDropLoggingState.numDropped} elements due to full queue`,
      );
      if (this.failedPublishPayloadsDir) {
        this.logFailedPayloadsDir();
      }
      this.queueDropLoggingState.numDropped = 0;
      this.queueDropLoggingState.lastLoggedTimestamp = timeNow;
    }
  }

  private async dumpDroppedEvents(
    wrappedItems: LazyValue<BackgroundLogEvent>[],
  ) {
    const publishPayloadsDir = [
      this.allPublishPayloadsDir,
      this.failedPublishPayloadsDir,
    ].reduce((acc, x) => (x ? acc.concat([x]) : acc), new Array<string>());
    if (!(wrappedItems.length && publishPayloadsDir.length)) {
      return;
    }
    try {
      const allItems = await this.unwrapLazyValues(wrappedItems);
      const dataStr = constructLogs3Data(
        allItems.map((x) => JSON.stringify(x)),
      );
      for (const payloadDir of publishPayloadsDir) {
        await BackgroundLogger.writePayloadToDir({
          payloadDir,
          payload: dataStr,
        });
      }
    } catch (e) {
      console.error(e);
    }
  }

  private static async writePayloadToDir({
    payloadDir,
    payload,
  }: {
    payloadDir: string;
    payload: string;
  }) {
    if (!(iso.pathJoin && iso.mkdir && iso.writeFile)) {
      console.warn(
        "Cannot dump payloads: filesystem-operations not supported on this platform",
      );
      return;
    }
    const payloadFile = iso.pathJoin(
      payloadDir,
      `payload_${getCurrentUnixTimestamp()}_${uuidv4().slice(0, 8)}.json`,
    );
    try {
      await iso.mkdir(payloadDir, { recursive: true });
      await iso.writeFile(payloadFile, payload);
    } catch (e) {
      console.error(
        `Failed to write failed payload to output file ${payloadFile}:\n`,
        e,
      );
    }
  }

  private triggerActiveFlush() {
    if (this.activeFlushResolved) {
      this.activeFlushResolved = false;
      this.activeFlushError = undefined;
      this.activeFlush = (async () => {
        try {
          await this.flushOnce();
        } catch (err) {
          this.activeFlushError = err;
        } finally {
          this.activeFlushResolved = true;
        }
      })();
    }
  }

  private logFailedPayloadsDir() {
    console.warn(`Logging failed payloads to ${this.failedPublishPayloadsDir}`);
  }

  // Should only be called by BraintrustState.
  public internalReplaceLogConn(logConn: HTTPConnection) {
    this.logConn = new LazyValue(async () => logConn);
  }
}

type InitOpenOption<IsOpen extends boolean> = {
  open?: IsOpen;
};

export type InitOptions<IsOpen extends boolean> = {
  experiment?: string;
  description?: string;
  dataset?: AnyDataset;
  update?: boolean;
  baseExperiment?: string;
  isPublic?: boolean;
  appUrl?: string;
  apiKey?: string;
  orgName?: string;
  metadata?: Record<string, unknown>;
  gitMetadataSettings?: GitMetadataSettings;
  projectId?: string;
  baseExperimentId?: string;
  repoInfo?: RepoInfo;
  setCurrent?: boolean;
  state?: BraintrustState;
} & InitOpenOption<IsOpen>;

export type FullInitOptions<IsOpen extends boolean> = {
  project?: string;
} & InitOptions<IsOpen>;

type InitializedExperiment<IsOpen extends boolean | undefined> =
  IsOpen extends true ? ReadonlyExperiment : Experiment;

/**
 * Log in, and then initialize a new experiment in a specified project. If the project does not exist, it will be created.
 *
 * @param options Options for configuring init().
 * @param options.project The name of the project to create the experiment in. Must specify at least one of `project` or `projectId`.
 * @param options.experiment The name of the experiment to create. If not specified, a name will be generated automatically.
 * @param options.description An optional description of the experiment.
 * @param options.dataset (Optional) A dataset to associate with the experiment. You can pass in the name of the dataset (in the same project) or a dataset object (from any project).
 * @param options.update If the experiment already exists, continue logging to it. If it does not exist, creates the experiment with the specified arguments.
 * @param options.baseExperiment An optional experiment name to use as a base. If specified, the new experiment will be summarized and compared to this experiment. Otherwise, it will pick an experiment by finding the closest ancestor on the default (e.g. main) branch.
 * @param options.isPublic An optional parameter to control whether the experiment is publicly visible to anybody with the link or privately visible to only members of the organization. Defaults to private.
 * @param options.appUrl The URL of the Braintrust App. Defaults to https://www.braintrust.dev.
 * @param options.apiKey The API key to use. If the parameter is not specified, will try to use the `BRAINTRUST_API_KEY` environment variable. If no API key is specified, will prompt the user to login.
 * @param options.orgName (Optional) The name of a specific organization to connect to. This is useful if you belong to multiple.
 * @param options.metadata (Optional) A dictionary with additional data about the test example, model outputs, or just about anything else that's relevant, that you can use to help find and analyze examples later. For example, you could log the `prompt`, example's `id`, or anything else that would be useful to slice/dice later. The values in `metadata` can be any JSON-serializable type, but its keys must be strings.
 * @param options.gitMetadataSettings (Optional) Settings for collecting git metadata. By default, will collect all git metadata fields allowed in org-level settings.
 * @param setCurrent If true (the default), set the global current-experiment to the newly-created one.
 * @param options.open If the experiment already exists, open it in read-only mode. Throws an error if the experiment does not already exist.
 * @param options.projectId The id of the project to create the experiment in. This takes precedence over `project` if specified.
 * @param options.baseExperimentId An optional experiment id to use as a base. If specified, the new experiment will be summarized and compared to this. This takes precedence over `baseExperiment` if specified.
 * @param options.repoInfo (Optional) Explicitly specify the git metadata for this experiment. This takes precedence over `gitMetadataSettings` if specified.
 * @returns The newly created Experiment.
 */
export function init<IsOpen extends boolean = false>(
  options: Readonly<FullInitOptions<IsOpen>>,
): InitializedExperiment<IsOpen>;

/**
 * Legacy form of `init` which accepts the project name as the first parameter,
 * separately from the remaining options. See `init(options)` for full details.
 */
export function init<IsOpen extends boolean = false>(
  project: string,
  options?: Readonly<InitOptions<IsOpen>>,
): InitializedExperiment<IsOpen>;

/**
 * Combined overload implementation of `init`. Do not call this directly.
 * Instead, call `init(options)` or `init(project, options)`.
 */
export function init<IsOpen extends boolean = false>(
  projectOrOptions: string | Readonly<FullInitOptions<IsOpen>>,
  optionalOptions?: Readonly<InitOptions<IsOpen>>,
): InitializedExperiment<IsOpen> {
  const options = ((): Readonly<FullInitOptions<IsOpen>> => {
    if (typeof projectOrOptions === "string") {
      return { ...optionalOptions, project: projectOrOptions };
    } else {
      if (optionalOptions !== undefined) {
        throw new Error(
          "Cannot specify options struct as both parameters. Must call either init(project, options) or init(options).",
        );
      }
      return projectOrOptions;
    }
  })();

  const {
    project,
    experiment,
    description,
    dataset,
    baseExperiment,
    isPublic,
    open,
    update,
    appUrl,
    apiKey,
    orgName,
    metadata,
    gitMetadataSettings,
    projectId,
    baseExperimentId,
    repoInfo,
    state: stateArg,
  } = options;

  if (open && update) {
    throw new Error("Cannot open and update an experiment at the same time");
  }

  const state = stateArg ?? _globalState;

  if (open) {
    if (isEmpty(experiment)) {
      throw new Error(`Cannot open an experiment without specifying its name`);
    }

    const lazyMetadata: LazyValue<ProjectExperimentMetadata> = new LazyValue(
      async () => {
        await state.login({ apiKey, appUrl, orgName });
        const args: Record<string, unknown> = {
          project_name: project,
          project_id: projectId,
          org_name: state.orgName,
          experiment_name: experiment,
        };

        const response = await state
          .apiConn()
          .post_json("api/experiment/get", args);

        if (response.length === 0) {
          throw new Error(
            `Experiment ${experiment} not found in project ${
              projectId ?? project
            }.`,
          );
        }

        const info = response[0];
        return {
          project: {
            id: info.project_id,
            name: project ?? "UNKNOWN_PROJECT",
            fullInfo: {},
          },
          experiment: {
            id: info.id,
            name: info.name,
            fullInfo: info,
          },
        };
      },
    );

    return new ReadonlyExperiment(
      stateArg ?? _globalState,
      lazyMetadata,
    ) as InitializedExperiment<IsOpen>;
  }

  const lazyMetadata: LazyValue<ProjectExperimentMetadata> = new LazyValue(
    async () => {
      await state.login({ apiKey, appUrl, orgName });
      const args: Record<string, unknown> = {
        project_name: project,
        project_id: projectId,
        org_id: state.orgId,
        update,
      };

      if (experiment) {
        args["experiment_name"] = experiment;
      }

      if (description) {
        args["description"] = description;
      }

      const repoInfoArg = await (async (): Promise<RepoInfo | undefined> => {
        if (repoInfo) {
          return repoInfo;
        }
        let mergedGitMetadataSettings = {
          ...(state.gitMetadataSettings || {
            collect: "all",
          }),
        };
        if (gitMetadataSettings) {
          mergedGitMetadataSettings = mergeGitMetadataSettings(
            mergedGitMetadataSettings,
            gitMetadataSettings,
          );
        }
        return await iso.getRepoInfo(mergedGitMetadataSettings);
      })();

      if (repoInfoArg) {
        args["repo_info"] = repoInfoArg;
      }

      if (baseExperimentId) {
        args["base_exp_id"] = baseExperimentId;
      } else if (baseExperiment) {
        args["base_experiment"] = baseExperiment;
      } else {
        args["ancestor_commits"] = await iso.getPastNAncestors();
      }

      if (dataset !== undefined) {
        args["dataset_id"] = await dataset.id;
        args["dataset_version"] = await dataset.version();
      }

      if (isPublic !== undefined) {
        args["public"] = isPublic;
      }

      if (metadata) {
        args["metadata"] = metadata;
      }

      let response = null;
      while (true) {
        try {
          response = await state
            .apiConn()
            .post_json("api/experiment/register", args);
          break;
        } catch (e: any) {
          if (
            args["base_experiment"] &&
            `${"data" in e && e.data}`.includes("base experiment")
          ) {
            console.warn(
              `Base experiment ${args["base_experiment"]} not found.`,
            );
            delete args["base_experiment"];
          } else {
            throw e;
          }
        }
      }

      return {
        project: {
          id: response.project.id,
          name: response.project.name,
          fullInfo: response.project,
        },
        experiment: {
          id: response.experiment.id,
          name: response.experiment.name,
          fullInfo: response.experiment,
        },
      };
    },
  );

  const ret = new Experiment(state, lazyMetadata, dataset);
  if (options.setCurrent ?? true) {
    state.currentExperiment = ret;
  }
  return ret as InitializedExperiment<IsOpen>;
}

/**
 * Alias for init(options).
 */
export function initExperiment<IsOpen extends boolean = false>(
  options: Readonly<InitOptions<IsOpen>>,
): InitializedExperiment<IsOpen>;

/**
 * Alias for init(project, options).
 */
export function initExperiment<IsOpen extends boolean = false>(
  project: string,
  options?: Readonly<InitOptions<IsOpen>>,
): InitializedExperiment<IsOpen>;

/**
 * Combined overload implementation of `initExperiment`, which is an alias for
 * `init`. Do not call this directly. Instead, call `initExperiment(options)` or
 * `initExperiment(project, options)`.
 */
export function initExperiment<IsOpen extends boolean = false>(
  projectOrOptions: string | Readonly<InitOptions<IsOpen>>,
  optionalOptions?: Readonly<InitOptions<IsOpen>>,
): InitializedExperiment<IsOpen> {
  const options = ((): Readonly<FullInitOptions<IsOpen>> => {
    if (typeof projectOrOptions === "string") {
      return { ...optionalOptions, project: projectOrOptions };
    } else {
      if (optionalOptions !== undefined) {
        throw new Error(
          "Cannot specify options struct as both parameters. Must call either init(project, options) or init(options).",
        );
      }
      return projectOrOptions;
    }
  })();
  return init(options);
}

/**
 * This function is deprecated. Use `init` instead.
 */
export function withExperiment<R>(
  project: string,
  callback: (experiment: Experiment) => R,
  options: Readonly<InitOptions<false> & SetCurrentArg> = {},
): R {
  console.warn(
    "withExperiment is deprecated and will be removed in a future version of braintrust. Simply create the experiment with `init`.",
  );
  const experiment = init(project, options);
  return callback(experiment);
}

/**
 * This function is deprecated. Use `initLogger` instead.
 */
export function withLogger<IsAsyncFlush extends boolean = false, R = void>(
  callback: (logger: Logger<IsAsyncFlush>) => R,
  options: Readonly<InitLoggerOptions<IsAsyncFlush> & SetCurrentArg> = {},
): R {
  console.warn(
    "withLogger is deprecated and will be removed in a future version of braintrust. Simply create the logger with `initLogger`.",
  );
  const logger = initLogger(options);
  return callback(logger);
}

type UseOutputOption<IsLegacyDataset extends boolean> = {
  useOutput?: IsLegacyDataset;
};

type InitDatasetOptions<IsLegacyDataset extends boolean> = {
  dataset?: string;
  description?: string;
  version?: string;
  appUrl?: string;
  apiKey?: string;
  orgName?: string;
  projectId?: string;
  state?: BraintrustState;
} & UseOutputOption<IsLegacyDataset>;

type FullInitDatasetOptions<IsLegacyDataset extends boolean> = {
  project?: string;
} & InitDatasetOptions<IsLegacyDataset>;

/**
 * Create a new dataset in a specified project. If the project does not exist, it will be created.
 *
 * @param options Options for configuring initDataset().
 * @param options.project The name of the project to create the dataset in. Must specify at least one of `project` or `projectId`.
 * @param options.dataset The name of the dataset to create. If not specified, a name will be generated automatically.
 * @param options.description An optional description of the dataset.
 * @param options.appUrl The URL of the Braintrust App. Defaults to https://www.braintrust.dev.
 * @param options.apiKey The API key to use. If the parameter is not specified, will try to use the `BRAINTRUST_API_KEY` environment variable. If no API key is specified, will prompt the user to login.
 * @param options.orgName (Optional) The name of a specific organization to connect to. This is useful if you belong to multiple.
 * @param options.projectId The id of the project to create the dataset in. This takes precedence over `project` if specified.
 * @param options.useOutput (Deprecated) If true, records will be fetched from this dataset in the legacy format, with the "expected" field renamed to "output". This option will be removed in a future version of Braintrust.
 * @returns The newly created Dataset.
 */
export function initDataset<
  IsLegacyDataset extends boolean = typeof DEFAULT_IS_LEGACY_DATASET,
>(
  options: Readonly<FullInitDatasetOptions<IsLegacyDataset>>,
): Dataset<IsLegacyDataset>;

/**
 * Legacy form of `initDataset` which accepts the project name as the first
 * parameter, separately from the remaining options. See
 * `initDataset(options)` for full details.
 */
export function initDataset<
  IsLegacyDataset extends boolean = typeof DEFAULT_IS_LEGACY_DATASET,
>(
  project: string,
  options?: Readonly<InitDatasetOptions<IsLegacyDataset>>,
): Dataset<IsLegacyDataset>;

/**
 * Combined overload implementation of `initDataset`. Do not call this
 * directly. Instead, call `initDataset(options)` or `initDataset(project,
 * options)`.
 */
export function initDataset<
  IsLegacyDataset extends boolean = typeof DEFAULT_IS_LEGACY_DATASET,
>(
  projectOrOptions: string | Readonly<FullInitDatasetOptions<IsLegacyDataset>>,
  optionalOptions?: Readonly<InitDatasetOptions<IsLegacyDataset>>,
): Dataset<IsLegacyDataset> {
  const options = ((): Readonly<FullInitDatasetOptions<IsLegacyDataset>> => {
    if (typeof projectOrOptions === "string") {
      return { ...optionalOptions, project: projectOrOptions };
    } else {
      if (optionalOptions !== undefined) {
        throw new Error(
          "Cannot specify options struct as both parameters. Must call either initDataset(project, options) or initDataset(options).",
        );
      }
      return projectOrOptions;
    }
  })();

  const {
    project,
    dataset,
    description,
    version,
    appUrl,
    apiKey,
    orgName,
    projectId,
    useOutput: legacy,
    state: stateArg,
  } = options;

  const state = stateArg ?? _globalState;

  const lazyMetadata: LazyValue<ProjectDatasetMetadata> = new LazyValue(
    async () => {
      await state.login({
        orgName,
        apiKey,
        appUrl,
      });

      const args: Record<string, unknown> = {
        org_id: state.orgId,
        project_name: project,
        project_id: projectId,
        dataset_name: dataset,
        description,
      };
      const response = await state
        .apiConn()
        .post_json("api/dataset/register", args);

      return {
        project: {
          id: response.project.id,
          name: response.project.name,
          fullInfo: response.project,
        },
        dataset: {
          id: response.dataset.id,
          name: response.dataset.name,
          fullInfo: response.dataset,
        },
      };
    },
  );

  return new Dataset(stateArg ?? _globalState, lazyMetadata, version, legacy);
}

/**
 * This function is deprecated. Use `initDataset` instead.
 */
export function withDataset<
  R,
  IsLegacyDataset extends boolean = typeof DEFAULT_IS_LEGACY_DATASET,
>(
  project: string,
  callback: (dataset: Dataset<IsLegacyDataset>) => R,
  options: Readonly<InitDatasetOptions<IsLegacyDataset>> = {},
): R {
  console.warn(
    "withDataset is deprecated and will be removed in a future version of braintrust. Simply create the dataset with `initDataset`.",
  );
  const dataset = initDataset<IsLegacyDataset>(project, options);
  return callback(dataset);
}

// Note: the argument names *must* serialize the same way as the argument names
// for the corresponding python function, because this function may be invoked
// from arguments serialized elsewhere.
<<<<<<< HEAD
async function computeLoggerMetadata(
  stateArg: BraintrustState | undefined,
  {
    project_name,
    project_id,
  }: {
    project_name?: string;
    project_id?: string;
  },
) {
  const state = stateArg ?? _globalState;
  await state.login({});

  const org_id = state.orgId!;
  if (isEmpty(project_id)) {
    const response = await state.apiConn().post_json("api/project/register", {
=======
async function computeLoggerMetadata({
  project_name,
  project_id,
}: {
  project_name?: string | null;
  project_id?: string | null;
}) {
  await login();
  const org_id = _state.orgId!;
  if (isEmpty(project_id)) {
    const response = await _state.apiConn().post_json("api/project/register", {
>>>>>>> 6a1aa975
      project_name: project_name || GLOBAL_PROJECT,
      org_id,
    });
    return {
      org_id,
      project: {
        id: response.project.id,
        name: response.project.name,
        fullInfo: response.project,
      },
    };
  } else if (isEmpty(project_name)) {
<<<<<<< HEAD
    const response = await state.apiConn().get_json("api/project", {
=======
    const response = await _state.apiConn().get_json("api/project", {
>>>>>>> 6a1aa975
      id: project_id,
    });
    return {
      org_id,
      project: {
        id: project_id,
        name: response.name,
        fullInfo: response.project,
      },
    };
  } else {
    return {
      org_id,
      project: { id: project_id, name: project_name, fullInfo: {} },
    };
  }
}

type AsyncFlushArg<IsAsyncFlush> = {
  asyncFlush?: IsAsyncFlush;
};

type InitLoggerOptions<IsAsyncFlush> = {
  projectName?: string;
  projectId?: string;
  appUrl?: string;
  apiKey?: string;
  orgName?: string;
  forceLogin?: boolean;
  setCurrent?: boolean;
  state?: BraintrustState;
} & AsyncFlushArg<IsAsyncFlush>;

/**
 * Create a new logger in a specified project. If the project does not exist, it will be created.
 *
 * @param options Additional options for configuring init().
 * @param options.projectName The name of the project to log into. If unspecified, will default to the Global project.
 * @param options.projectId The id of the project to log into. This takes precedence over projectName if specified.
 * @param options.asyncFlush If true, will log asynchronously in the background. Otherwise, will log synchronously. (false by default, to support serverless environments)
 * @param options.appUrl The URL of the Braintrust App. Defaults to https://www.braintrust.dev.
 * @param options.apiKey The API key to use. If the parameter is not specified, will try to use the `BRAINTRUST_API_KEY` environment variable. If no API
 * key is specified, will prompt the user to login.
 * @param options.orgName (Optional) The name of a specific organization to connect to. This is useful if you belong to multiple.
 * @param options.forceLogin Login again, even if you have already logged in (by default, the logger will not login if you are already logged in)
 * @param setCurrent If true (the default), set the global current-experiment to the newly-created one.
 * @returns The newly created Logger.
 */
export function initLogger<IsAsyncFlush extends boolean = false>(
  options: Readonly<InitLoggerOptions<IsAsyncFlush>> = {},
) {
  const {
    projectName,
    projectId,
    asyncFlush,
    appUrl,
    apiKey,
    orgName,
    forceLogin,
    state: stateArg,
  } = options || {};

  const computeMetadataArgs = {
    project_name: projectName,
    project_id: projectId,
  };
  const lazyMetadata: LazyValue<OrgProjectMetadata> = new LazyValue(
    async () => {
      const state =
        stateArg ??
        (await login({
          orgName: orgName,
          apiKey,
          appUrl,
          forceLogin,
        }));
      return computeLoggerMetadata(state, computeMetadataArgs);
    },
  );

  const state = stateArg ?? _globalState;
  const ret = new Logger<IsAsyncFlush>(state, lazyMetadata, {
    asyncFlush,
    computeMetadataArgs,
  });
  if (options.setCurrent ?? true) {
    state.currentLogger = ret as Logger<false>;
  }
  return ret;
}

interface LoadPromptOptions {
  projectName?: string;
  projectId?: string;
  slug?: string;
  version?: string;
  defaults?: DefaultPromptArgs;
  noTrace?: boolean;
  appUrl?: string;
  apiKey?: string;
  orgName?: string;
  state?: BraintrustState;
}

/**
 * Load a prompt from the specified project.
 *
 * @param options Options for configuring loadPrompt().
 * @param options.projectName The name of the project to load the prompt from. Must specify at least one of `projectName` or `projectId`.
 * @param options.projectId The id of the project to load the prompt from. This takes precedence over `projectName` if specified.
 * @param options.slug The slug of the prompt to load.
 * @param options.version An optional version of the prompt (to read). If not specified, the latest version will be used.
 * @param options.defaults (Optional) A dictionary of default values to use when rendering the prompt. Prompt values will override these defaults.
 * @param options.noTrace If true, do not include logging metadata for this prompt when build() is called.
 * @param options.appUrl The URL of the Braintrust App. Defaults to https://www.braintrust.dev.
 * @param options.apiKey The API key to use. If the parameter is not specified, will try to use the `BRAINTRUST_API_KEY` environment variable. If no API
 * key is specified, will prompt the user to login.
 * @param options.orgName (Optional) The name of a specific organization to connect to. This is useful if you belong to multiple.
 * @returns The prompt object.
 * @throws If the prompt is not found.
 * @throws If multiple prompts are found with the same slug in the same project (this should never happen).
 *
 * @example
 * ```javascript
 * const prompt = await loadPrompt({
 *  projectName: "My Project",
 *  slug: "my-prompt",
 * });
 * ```
 */
export async function loadPrompt({
  projectName,
  projectId,
  slug,
  version,
  defaults,
  noTrace = false,
  appUrl,
  apiKey,
  orgName,
  state: stateArg,
}: LoadPromptOptions) {
  if (isEmpty(projectName) && isEmpty(projectId)) {
    throw new Error("Must specify either projectName or projectId");
  }

  if (isEmpty(slug)) {
    throw new Error("Must specify slug");
  }

  const state = stateArg ?? _globalState;

  state.login({
    orgName,
    apiKey,
    appUrl,
  });

  const args: Record<string, string | undefined> = {
    project_name: projectName,
    project_id: projectId,
    slug,
    version,
  };

  const response = await state.logConn().get_json("v1/prompt", args);

  if (!("objects" in response) || response.objects.length === 0) {
    throw new Error(
      `Prompt ${slug} not found in ${[projectName ?? projectId]}`,
    );
  } else if (response.objects.length > 1) {
    throw new Error(
      `Multiple prompts found with slug ${slug} in project ${
        projectName ?? projectId
      }. This should never happen.`,
    );
  }

  const metadata = promptSchema.parse(response["objects"][0]);

  return new Prompt(metadata, defaults || {}, noTrace);
}

export interface LoginOptions {
  appUrl?: string;
  apiKey?: string;
  orgName?: string;
}

/**
 * Log into Braintrust. This will prompt you for your API token, which you can find at
 * https://www.braintrust.dev/app/token. This method is called automatically by `init()`.
 *
 * @param options Options for configuring login().
 * @param options.appUrl The URL of the Braintrust App. Defaults to https://www.braintrust.dev.
 * @param options.apiKey The API key to use. If the parameter is not specified, will try to use the `BRAINTRUST_API_KEY` environment variable. If no API
 * key is specified, will prompt the user to login.
 * @param options.orgName (Optional) The name of a specific organization to connect to. This is useful if you belong to multiple.
 * @param options.forceLogin Login again, even if you have already logged in (by default, this function will exit quickly if you have already logged in)
 */
export async function login(
  options: LoginOptions & { forceLogin?: boolean } = {},
) {
  let { forceLogin = false } = options || {};

  if (_globalState.loggedIn && !forceLogin) {
    // We have already logged in. If any provided login inputs disagree with our
    // existing settings, raise an Exception warning the user to try again with
    // `forceLogin: true`.
    function checkUpdatedParam(
      varname: string,
      arg: string | undefined,
      orig: string | null,
    ) {
      if (!isEmpty(arg) && !isEmpty(orig) && arg !== orig) {
        throw new Error(
          `Re-logging in with different ${varname} (${arg}) than original (${orig}). To force re-login, pass \`forceLogin: true\``,
        );
      }
    }
    checkUpdatedParam("appUrl", options.appUrl, _globalState.appUrl);
    checkUpdatedParam(
      "apiKey",
      options.apiKey
        ? HTTPConnection.sanitize_token(options.apiKey)
        : undefined,
      _globalState.loginToken,
    );
    checkUpdatedParam("orgName", options.orgName, _globalState.orgName);
    return _globalState;
  }

  await _globalState.login(options);
}

export async function loginToState(options: LoginOptions = {}) {
  const {
    appUrl = iso.getEnv("BRAINTRUST_APP_URL") || "https://www.braintrust.dev",
    apiKey = iso.getEnv("BRAINTRUST_API_KEY"),
    orgName = iso.getEnv("BRAINTRUST_ORG_NAME"),
  } = options || {};

  const appPublicUrl = iso.getEnv("BRAINTRUST_APP_PUBLIC_URL") || appUrl;

  const state = new BraintrustState(options);
  state.resetLoginInfo();

  state.appUrl = appUrl;
  state.appPublicUrl = appPublicUrl;

  let conn = null;

  if (apiKey !== undefined) {
    const resp = await checkResponse(
      await fetch(_urljoin(state.appUrl, `/api/apikey/login`), {
        method: "POST",
        headers: {
          "Content-Type": "application/json",
        },
        body: JSON.stringify({
          token: apiKey,
        }),
      }),
    );
    const info = await resp.json();

    _check_org_info(state, info.org_info, orgName);

    conn = state.logConn();
    conn.set_token(apiKey);
  } else {
    throw new Error(
      "Please specify an api key (e.g. by setting BRAINTRUST_API_KEY).",
    );
  }

  if (!conn) {
    throw new Error("Conn should be set at this point (a bug)");
  }

  conn.make_long_lived();

  // Set the same token in the API
  state.apiConn().set_token(apiKey);
  state.loginToken = conn.token;
  state.loggedIn = true;

  // Relpace the global logger's logConn with this one.
  state.loginReplaceLogConn(conn);

  return state;
}

// XXX We should remove these global functions now
/**
 * Log a single event to the current experiment. The event will be batched and uploaded behind the scenes.
 *
 * @param event The event to log. See `Experiment.log` for full details.
 * @returns The `id` of the logged event.
 */
export function log(event: ExperimentLogFullArgs): string {
  console.warn(
    "braintrust.log is deprecated and will be removed in a future version of braintrust. Use `experiment.log` instead.",
  );
  const e = currentExperiment();
  if (!e) {
    throw new Error("Not initialized. Please call init() first");
  }
  return e.log(event);
}

/**
 * Summarize the current experiment, including the scores (compared to the closest reference experiment) and metadata.
 *
 * @param options Options for summarizing the experiment.
 * @param options.summarizeScores Whether to summarize the scores. If False, only the metadata will be returned.
 * @param options.comparisonExperimentId The experiment to compare against. If None, the most recent experiment on the origin's main branch will be used.
 * @returns A summary of the experiment, including the scores (compared to the closest reference experiment) and metadata.
 */
export async function summarize(
  options: {
    readonly summarizeScores?: boolean;
    readonly comparisonExperimentId?: string;
  } = {},
): Promise<ExperimentSummary> {
  console.warn(
    "braintrust.summarize is deprecated and will be removed in a future version of braintrust. Use `experiment.summarize` instead.",
  );
  const e = currentExperiment();
  if (!e) {
    throw new Error("Not initialized. Please call init() first");
  }
  return await e.summarize(options);
}

type OptionalStateArg = {
  state?: BraintrustState;
};

/**
 * Returns the currently-active experiment (set by `braintrust.init`). Returns undefined if no current experiment has been set.
 */
export function currentExperiment(
  options?: OptionalStateArg,
): Experiment | undefined {
  const state = options?.state ?? _globalState;
  return state.currentExperiment;
}

/**
 * Returns the currently-active logger (set by `braintrust.initLogger`). Returns undefined if no current logger has been set.
 */
export function currentLogger<IsAsyncFlush extends boolean>(
  options?: AsyncFlushArg<IsAsyncFlush> & OptionalStateArg,
): Logger<IsAsyncFlush> | undefined {
  const state = options?.state ?? _globalState;
  return castLogger(state.currentLogger, options?.asyncFlush);
}

/**
 * Return the currently-active span for logging (set by one of the `traced` methods). If there is no active span, returns a no-op span object, which supports the same interface as spans but does no logging.
 *
 * See `Span` for full details.
 */
export function currentSpan(options?: OptionalStateArg): Span {
  const state = options?.state ?? _globalState;
  return state.currentSpan.getStore() ?? NOOP_SPAN;
}

/**
 * Mainly for internal use. Return the parent object for starting a span in a global context.
 */
export function getSpanParentObject<IsAsyncFlush extends boolean>(
  options?: AsyncFlushArg<IsAsyncFlush> & OptionalStateArg,
): Span | Experiment | Logger<IsAsyncFlush> {
  const state = options?.state ?? _globalState;
  const parentSpan = currentSpan({ state });
  if (!Object.is(parentSpan, NOOP_SPAN)) {
    return parentSpan;
  }
  const experiment = currentExperiment();
  if (experiment) {
    return experiment;
  }
  const logger = currentLogger<IsAsyncFlush>(options);
  if (logger) {
    return logger;
  }
  return NOOP_SPAN;
}

/**
 * Toplevel function for starting a span. It checks the following (in precedence order):
 *  * Currently-active span
 *  * Currently-active experiment
 *  * Currently-active logger
 *
 * and creates a span under the first one that is active. Alternatively, if `parent` is specified, it creates a span under the specified parent row. If none of these are active, it returns a no-op span object.
 *
 * See `Span.traced` for full details.
 */
export function traced<IsAsyncFlush extends boolean = false, R = void>(
  callback: (span: Span) => R,
  args?: StartSpanArgs & SetCurrentArg & AsyncFlushArg<IsAsyncFlush>,
): PromiseUnless<IsAsyncFlush, R> {
  const { span, isLogger } = startSpanAndIsLogger(args);

  const ret = runFinally(
    () => {
      if (args?.setCurrent ?? true) {
        return withCurrent(span, callback);
      } else {
        return callback(span);
      }
    },
    () => span.end(),
  );
  type Ret = PromiseUnless<IsAsyncFlush, R>;

  if (args?.asyncFlush) {
    return ret as Ret;
  } else {
    return (async () => {
      const awaitedRet = await ret;
      if (isLogger) {
        await span.flush();
      }
      return awaitedRet;
    })() as Ret;
  }
}

/**
 * Lower-level alternative to `traced`. This allows you to start a span yourself, and can be useful in situations
 * where you cannot use callbacks. However, spans started with `startSpan` will not be marked as the "current span",
 * so `currentSpan()` and `traced()` will be no-ops. If you want to mark a span as current, use `traced` instead.
 *
 * See `traced` for full details.
 */
export function startSpan<IsAsyncFlush extends boolean = false>(
  args?: StartSpanArgs & AsyncFlushArg<IsAsyncFlush> & OptionalStateArg,
): Span {
  return startSpanAndIsLogger(args).span;
}

/**
 * Flush any pending rows to the server.
 */
export async function flush(options?: OptionalStateArg): Promise<void> {
  const state = options?.state ?? _globalState;
  return await state.bgLogger().flush();
}

function startSpanAndIsLogger<IsAsyncFlush extends boolean = false>(
  args?: StartSpanArgs & AsyncFlushArg<IsAsyncFlush> & OptionalStateArg,
): { span: Span; isLogger: boolean } {
  const state = args?.state ?? _globalState;
  if (args?.parent) {
    const components = SpanComponentsV2.fromStr(args?.parent);
    const parentSpanIds: ParentSpanIds | undefined = components.rowIds
      ? {
          spanId: components.rowIds.spanId,
          rootSpanId: components.rowIds.rootSpanId,
        }
      : undefined;
    const span = new SpanImpl({
      state,
      ...args,
      parentObjectType: components.objectType,
      parentObjectId: new LazyValue(
        spanComponentsToObjectIdLambda(state, components),
      ),
      parentComputeObjectMetadataArgs: components.computeObjectMetadataArgs,
      parentSpanIds,
    });
    return {
      span,
      isLogger: components.objectType === SpanObjectTypeV2.PROJECT_LOGS,
    };
  } else {
    const parentObject = getSpanParentObject<IsAsyncFlush>({
      asyncFlush: args?.asyncFlush,
    });
    const span = parentObject.startSpan(args);
    return { span, isLogger: parentObject.kind === "logger" };
  }
}

// Set the given span as current within the given callback and any asynchronous
// operations created within the callback.
function withCurrent<R>(
  span: Span,
  callback: (span: Span) => R,
  state: BraintrustState = _globalState,
): R {
  return state.currentSpan.run(span, () => callback(span));
}

function _check_org_info(
  state: BraintrustState,
  org_info: any,
  org_name: string | undefined,
) {
  if (org_info.length === 0) {
    throw new Error("This user is not part of any organizations.");
  }

  for (const org of org_info) {
    if (org_name === undefined || org.name === org_name) {
      state.orgId = org.id;
      state.orgName = org.name;
      state.logUrl = iso.getEnv("BRAINTRUST_API_URL") ?? org.api_url;
      state.gitMetadataSettings = org.git_metadata || undefined;
      break;
    }
  }

  if (state.orgId === undefined) {
    throw new Error(
      `Organization ${org_name} not found. Must be one of ${org_info
        .map((x: any) => x.name)
        .join(", ")}`,
    );
  }
}

function _urljoin(...parts: string[]): string {
  return parts.map((x) => x.replace(/^\//, "")).join("/");
}

function validateTags(tags: readonly string[]) {
  const seen = new Set<string>();
  for (const tag of tags) {
    if (typeof tag !== "string") {
      throw new Error("tags must be strings");
    }

    if (seen.has(tag)) {
      throw new Error(`duplicate tag: ${tag}`);
    }
  }
}

function validateAndSanitizeExperimentLogPartialArgs(
  event: ExperimentLogPartialArgs,
): SanitizedExperimentLogPartialArgs {
  if (event.scores) {
    if (Array.isArray(event.scores)) {
      throw new Error("scores must be an object, not an array");
    }
    for (let [name, score] of Object.entries(event.scores)) {
      if (typeof name !== "string") {
        throw new Error("score names must be strings");
      }

      if (score === null || score === undefined) {
        continue;
      }

      if (typeof score === "boolean") {
        score = score ? 1 : 0;
        event.scores[name] = score;
      }

      if (typeof score !== "number") {
        throw new Error("score values must be numbers");
      }
      if (score < 0 || score > 1) {
        throw new Error("score values must be between 0 and 1");
      }
    }
  }

  if (event.metadata) {
    for (const key of Object.keys(event.metadata)) {
      if (typeof key !== "string") {
        throw new Error("metadata keys must be strings");
      }
    }
  }

  if (event.metrics) {
    for (const [key, value] of Object.entries(event.metrics)) {
      if (typeof key !== "string") {
        throw new Error("metric keys must be strings");
      }

      if (value !== undefined && typeof value !== "number") {
        throw new Error("metric values must be numbers");
      }
    }
  }

  if ("input" in event && event.input && "inputs" in event && event.inputs) {
    throw new Error(
      "Only one of input or inputs (deprecated) can be specified. Prefer input.",
    );
  }

  if ("tags" in event && event.tags) {
    validateTags(event.tags);
  }

  if ("inputs" in event) {
    const { inputs, ...rest } = event;
    return { input: inputs, ...rest };
  } else {
    return { ...event };
  }
}

// Note that this only checks properties that are expected of a complete event.
// validateAndSanitizeExperimentLogPartialArgs should still be invoked (after
// handling special fields like 'id').
function validateAndSanitizeExperimentLogFullArgs(
  event: ExperimentLogFullArgs,
  hasDataset: boolean,
): ExperimentLogFullArgs {
  if (
    ("input" in event &&
      !isEmpty(event.input) &&
      "inputs" in event &&
      !isEmpty(event.inputs)) ||
    (!("input" in event) && !("inputs" in event))
  ) {
    throw new Error(
      "Exactly one of input or inputs (deprecated) must be specified. Prefer input.",
    );
  }

  if (isEmpty(event.output)) {
    throw new Error("output must be specified");
  }
  if (isEmpty(event.scores)) {
    throw new Error("scores must be specified");
  }

  if (hasDataset && event.datasetRecordId === undefined) {
    throw new Error("datasetRecordId must be specified when using a dataset");
  } else if (!hasDataset && event.datasetRecordId !== undefined) {
    throw new Error(
      "datasetRecordId cannot be specified when not using a dataset",
    );
  }

  return event;
}

export type WithTransactionId<R> = R & {
  [TRANSACTION_ID_FIELD]: TransactionId;
};

class ObjectFetcher<RecordType>
  implements AsyncIterable<WithTransactionId<RecordType>>
{
  private _fetchedData: WithTransactionId<RecordType>[] | undefined = undefined;

  constructor(
    private objectType: "dataset" | "experiment",
    private pinnedVersion: string | undefined,
    private mutateRecord?: (r: any) => RecordType,
  ) {}

  public get id(): Promise<string> {
    throw new Error("ObjectFetcher subclasses must have an 'id' attribute");
  }

  protected async getState(): Promise<BraintrustState> {
    throw new Error("ObjectFetcher subclasses must have a 'getState' method");
  }

  async *fetch(): AsyncGenerator<WithTransactionId<RecordType>> {
    const records = await this.fetchedData();
    for (const record of records) {
      yield record;
    }
  }

  [Symbol.asyncIterator](): AsyncIterator<WithTransactionId<RecordType>> {
    return this.fetch();
  }

  async fetchedData() {
    if (this._fetchedData === undefined) {
      const state = await this.getState();
      const resp = await state.logConn().get(
        `v1/${this.objectType}/${await this.id}/fetch`,
        {
          version: this.pinnedVersion,
        },
        { headers: { "Accept-Encoding": "gzip" } },
      );
      const data = (await resp.json()).events;
      this._fetchedData = this.mutateRecord
        ? data?.map(this.mutateRecord)
        : data;
    }
    return this._fetchedData || [];
  }

  clearCache() {
    this._fetchedData = undefined;
  }

  public async version() {
    if (this.pinnedVersion !== undefined) {
      return this.pinnedVersion;
    } else {
      const fetchedData = await this.fetchedData();
      let maxVersion: string | undefined = undefined;
      for (const record of fetchedData) {
        const xactId = String(record[TRANSACTION_ID_FIELD] ?? "0");
        if (maxVersion === undefined || xactId > maxVersion) {
          maxVersion = xactId;
        }
      }
      return maxVersion;
    }
  }
}

export type BaseMetadata = Record<string, unknown> | void;
export type DefaultMetadataType = void;
export type EvalCase<Input, Expected, Metadata> = {
  input: Input;
  tags?: string[];
} & (Expected extends void ? {} : { expected: Expected }) &
  (Metadata extends void ? {} : { metadata: Metadata });

/**
 * An experiment is a collection of logged events, such as model inputs and outputs, which represent
 * a snapshot of your application at a particular point in time. An experiment is meant to capture more
 * than just the model you use, and includes the data you use to test, pre- and post- processing code,
 * comparison metrics (scores), and any other metadata you want to include.
 *
 * Experiments are associated with a project, and two experiments are meant to be easily comparable via
 * their `inputs`. You can change the attributes of the experiments in a project (e.g. scoring functions)
 * over time, simply by changing what you log.
 *
 * You should not create `Experiment` objects directly. Instead, use the `braintrust.init()` method.
 */
export class Experiment extends ObjectFetcher<ExperimentEvent> {
  private readonly lazyMetadata: LazyValue<ProjectExperimentMetadata>;
  public readonly dataset?: AnyDataset;
  private lastStartTime: number;
  private lazyId: LazyValue<string>;
  private calledStartSpan: boolean;
  private state: BraintrustState;

  // For type identification.
  public kind: "experiment" = "experiment";

  constructor(
    state: BraintrustState,
    lazyMetadata: LazyValue<ProjectExperimentMetadata>,
    dataset?: AnyDataset,
  ) {
    super("experiment", undefined);
    this.lazyMetadata = lazyMetadata;
    this.dataset = dataset;
    this.lastStartTime = getCurrentUnixTimestamp();
    this.lazyId = new LazyValue(async () => await this.id);
    this.calledStartSpan = false;
    this.state = state;
  }

  public get id(): Promise<string> {
    return (async () => {
      return (await this.lazyMetadata.get()).experiment.id;
    })();
  }

  public get name(): Promise<string> {
    return (async () => {
      return (await this.lazyMetadata.get()).experiment.name;
    })();
  }

  public get project(): Promise<ObjectMetadata> {
    return (async () => {
      return (await this.lazyMetadata.get()).project;
    })();
  }

  private parentObjectType() {
    return SpanObjectTypeV2.EXPERIMENT;
  }

  protected async getState(): Promise<BraintrustState> {
    // Ensure the login state is populated by awaiting lazyMetadata.
    await this.lazyMetadata.get();
    return this.state;
  }

  /**
   * Log a single event to the experiment. The event will be batched and uploaded behind the scenes.
   *
   * @param event The event to log.
   * @param event.input: The arguments that uniquely define a test case (an arbitrary, JSON serializable object). Later on, Braintrust will use the `input` to know whether two test cases are the same between experiments, so they should not contain experiment-specific state. A simple rule of thumb is that if you run the same experiment twice, the `input` should be identical.
   * @param event.output: The output of your application, including post-processing (an arbitrary, JSON serializable object), that allows you to determine whether the result is correct or not. For example, in an app that generates SQL queries, the `output` should be the _result_ of the SQL query generated by the model, not the query itself, because there may be multiple valid queries that answer a single question.
   * @param event.expected: (Optional) The ground truth value (an arbitrary, JSON serializable object) that you'd compare to `output` to determine if your `output` value is correct or not. Braintrust currently does not compare `output` to `expected` for you, since there are so many different ways to do that correctly. Instead, these values are just used to help you navigate your experiments while digging into analyses. However, we may later use these values to re-score outputs or fine-tune your models.
   * @param event.scores: A dictionary of numeric values (between 0 and 1) to log. The scores should give you a variety of signals that help you determine how accurate the outputs are compared to what you expect and diagnose failures. For example, a summarization app might have one score that tells you how accurate the summary is, and another that measures the word similarity between the generated and grouth truth summary. The word similarity score could help you determine whether the summarization was covering similar concepts or not. You can use these scores to help you sort, filter, and compare experiments.
   * @param event.metadata: (Optional) a dictionary with additional data about the test example, model outputs, or just about anything else that's relevant, that you can use to help find and analyze examples later. For example, you could log the `prompt`, example's `id`, or anything else that would be useful to slice/dice later. The values in `metadata` can be any JSON-serializable type, but its keys must be strings.
   * @param event.metrics: (Optional) a dictionary of metrics to log. The following keys are populated automatically: "start", "end".
   * @param event.id: (Optional) a unique identifier for the event. If you don't provide one, BrainTrust will generate one for you.
   * @param event.dataset_record_id: (Optional) the id of the dataset record that this event is associated with. This field is required if and only if the experiment is associated with a dataset.
   * @param event.inputs: (Deprecated) the same as `input` (will be removed in a future version).
   * @param options Additional logging options
   * @param options.allowConcurrentWithSpans in rare cases where you need to log at the top level separately from spans on the experiment elsewhere, set this to true.
   * :returns: The `id` of the logged event.
   */
  public log(
    event: Readonly<ExperimentLogFullArgs>,
    options?: { allowConcurrentWithSpans?: boolean },
  ): string {
    if (this.calledStartSpan && !options?.allowConcurrentWithSpans) {
      throw new Error(
        "Cannot run toplevel `log` method while using spans. To log to the span, call `experiment.traced` and then log with `span.log`",
      );
    }

    event = validateAndSanitizeExperimentLogFullArgs(event, !!this.dataset);
    const span = this.startSpanImpl({ startTime: this.lastStartTime, event });
    this.lastStartTime = span.end();
    return span.id;
  }

  /**
   * Create a new toplevel span underneath the experiment. The name defaults to "root".
   *
   * See `Span.traced` for full details.
   */
  public traced<R>(
    callback: (span: Span) => R,
    args?: StartSpanArgs & SetCurrentArg,
  ): R {
    const { setCurrent, ...argsRest } = args ?? {};
    const span = this.startSpan(argsRest);
    return runFinally(
      () => {
        if (setCurrent ?? true) {
          return withCurrent(span, callback);
        } else {
          return callback(span);
        }
      },
      () => span.end(),
    );
  }

  /**
   * Lower-level alternative to `traced`. This allows you to start a span yourself, and can be useful in situations
   * where you cannot use callbacks. However, spans started with `startSpan` will not be marked as the "current span",
   * so `currentSpan()` and `traced()` will be no-ops. If you want to mark a span as current, use `traced` instead.
   *
   * See `traced` for full details.
   */
  public startSpan(args?: StartSpanArgs): Span {
    this.calledStartSpan = true;
    return this.startSpanImpl(args);
  }

  private startSpanImpl(args?: StartSpanArgs): Span {
    return new SpanImpl({
      state: this.state,
      ...startSpanParentArgs({
        state: this.state,
        parent: args?.parent,
        parentObjectType: this.parentObjectType(),
        parentObjectId: this.lazyId,
        parentComputeObjectMetadataArgs: undefined,
        parentSpanIds: undefined,
      }),
      ...args,
      defaultRootType: SpanTypeAttribute.EVAL,
    });
  }

  public async fetchBaseExperiment() {
    const state = await this.getState();
    const conn = state.apiConn();

    try {
      const resp = await conn.post("/api/base_experiment/get_id", {
        id: await this.id,
      });

      const base = await resp.json();
      return {
        id: base["base_exp_id"],
        name: base["base_exp_name"],
      };
    } catch (e) {
      if (e instanceof FailedHTTPResponse && e.status === 400) {
        // No base experiment
        return null;
      } else {
        throw e;
      }
    }
  }

  /**
   * Summarize the experiment, including the scores (compared to the closest reference experiment) and metadata.
   *
   * @param options Options for summarizing the experiment.
   * @param options.summarizeScores Whether to summarize the scores. If False, only the metadata will be returned.
   * @param options.comparisonExperimentId The experiment to compare against. If None, the most recent experiment on the origin's main branch will be used.
   * @returns A summary of the experiment, including the scores (compared to the closest reference experiment) and metadata.
   */
  public async summarize(
    options: {
      readonly summarizeScores?: boolean;
      readonly comparisonExperimentId?: string;
    } = {},
  ): Promise<ExperimentSummary> {
    let { summarizeScores = true, comparisonExperimentId = undefined } =
      options || {};

    await this.flush();
    const state = await this.getState();
    const projectUrl = `${state.appPublicUrl}/app/${encodeURIComponent(
      state.orgName!,
    )}/p/${encodeURIComponent((await this.project).name)}`;
    const experimentUrl = `${projectUrl}/experiments/${encodeURIComponent(
      await this.name,
    )}`;

    let scores: Record<string, ScoreSummary> | undefined = undefined;
    let metrics: Record<string, MetricSummary> | undefined = undefined;
    let comparisonExperimentName = undefined;
    if (summarizeScores) {
      if (comparisonExperimentId === undefined) {
        const baseExperiment = await this.fetchBaseExperiment();
        if (baseExperiment !== null) {
          comparisonExperimentId = baseExperiment.id;
          comparisonExperimentName = baseExperiment.name;
        }
      }

      const results = await state.logConn().get_json(
        "/experiment-comparison2",
        {
          experiment_id: await this.id,
          base_experiment_id: comparisonExperimentId,
        },
        3,
      );

      scores = results["scores"];
      metrics = results["metrics"];
    }

    return {
      projectName: (await this.project).name,
      experimentName: await this.name,
      experimentId: await this.id,
      projectUrl: projectUrl,
      experimentUrl: experimentUrl,
      comparisonExperimentName: comparisonExperimentName,
      scores: scores ?? {},
      metrics: metrics,
    };
  }

  /**
   * Log feedback to an event in the experiment. Feedback is used to save feedback scores, set an expected value, or add a comment.
   *
   * @param event
   * @param event.id The id of the event to log feedback for. This is the `id` returned by `log` or accessible as the `id` field of a span.
   * @param event.scores (Optional) a dictionary of numeric values (between 0 and 1) to log. These scores will be merged into the existing scores for the event.
   * @param event.expected (Optional) the ground truth value (an arbitrary, JSON serializable object) that you'd compare to `output` to determine if your `output` value is correct or not.
   * @param event.comment (Optional) an optional comment string to log about the event.
   * @param event.metadata (Optional) a dictionary with additional data about the feedback. If you have a `user_id`, you can log it here and access it in the Braintrust UI.
   * @param event.source (Optional) the source of the feedback. Must be one of "external" (default), "app", or "api".
   */
  public logFeedback(event: LogFeedbackFullArgs): void {
    logFeedbackImpl(this.state, this.parentObjectType(), this.lazyId, event);
  }

  /**
   * Return a serialized representation of the experiment that can be used to start subspans in other places. See `Span.start_span` for more details.
   */
  public async export(): Promise<string> {
    return new SpanComponentsV2({
      objectType: this.parentObjectType(),
      objectId: await this.id,
    }).toStr();
  }

  /**
   * Flush any pending rows to the server.
   */
  async flush(): Promise<void> {
    return await this.state.bgLogger().flush();
  }

  /**
   * This function is deprecated. You can simply remove it from your code.
   */
  public async close(): Promise<string> {
    console.warn(
      "close is deprecated and will be removed in a future version of braintrust. It is now a no-op and can be removed",
    );
    return this.id;
  }
}

/**
 * A read-only view of an experiment, initialized by passing `open: true` to `init()`.
 */
export class ReadonlyExperiment extends ObjectFetcher<ExperimentEvent> {
  constructor(
    private state: BraintrustState,
    private readonly lazyMetadata: LazyValue<ProjectExperimentMetadata>,
  ) {
    super("experiment", undefined);
  }

  public get id(): Promise<string> {
    return (async () => {
      return (await this.lazyMetadata.get()).experiment.id;
    })();
  }

  public get name(): Promise<string> {
    return (async () => {
      return (await this.lazyMetadata.get()).experiment.name;
    })();
  }

  protected async getState(): Promise<BraintrustState> {
    // Ensure the login state is populated by awaiting lazyMetadata.
    await this.lazyMetadata.get();
    return this.state;
  }

  public async *asDataset<Input, Expected>(): AsyncGenerator<
    EvalCase<Input, Expected, void>
  > {
    const records = this.fetch();
    for await (const record of records) {
      if (record.root_span_id !== record.span_id) {
        continue;
      }

      const { output, expected: expectedRecord } = record;
      const expected = (expectedRecord ?? output) as Expected;

      if (isEmpty(expected)) {
        yield {
          input: record.input as Input,
          tags: record.tags,
        } as EvalCase<Input, Expected, void>;
      } else {
        yield {
          input: record.input as Input,
          expected: expected,
          tags: record.tags,
        } as unknown as EvalCase<Input, Expected, void>;
      }
    }
  }
}

let executionCounter = 0;

export function newId() {
  return uuidv4();
}

/**
 * Primary implementation of the `Span` interface. See the `Span` interface for full details on each method.
 *
 * We suggest using one of the various `traced` methods, instead of creating Spans directly. See `Span.startSpan` for full details.
 */
export class SpanImpl implements Span {
  private state: BraintrustState;

  // `internalData` contains fields that are not part of the "user-sanitized"
  // set of fields which we want to log in just one of the span rows.
  private isMerge: boolean;
  private loggedEndTime: number | undefined;

  // For internal use only.
  private parentObjectType: SpanObjectTypeV2;
  private parentObjectId: LazyValue<string>;
  private parentComputeObjectMetadataArgs: Record<string, any> | undefined;
  private _id: string;
  private spanId: string;
  private rootSpanId: string;
  private spanParents: string[] | undefined;

  public kind: "span" = "span";

  constructor(
    args: {
      state: BraintrustState;
      parentObjectType: SpanObjectTypeV2;
      parentObjectId: LazyValue<string>;
      parentComputeObjectMetadataArgs: Record<string, any> | undefined;
      parentSpanIds: ParentSpanIds | undefined;
      defaultRootType?: SpanType;
    } & Omit<StartSpanArgs, "parent">,
  ) {
    this.state = args.state;

    const spanAttributes = args.spanAttributes ?? {};
    const event = args.event ?? {};
    const type =
      args.type ?? (args.parentSpanIds ? undefined : args.defaultRootType);

    this.loggedEndTime = undefined;
    this.parentObjectType = args.parentObjectType;
    this.parentObjectId = args.parentObjectId;
    this.parentComputeObjectMetadataArgs = args.parentComputeObjectMetadataArgs;

    const callerLocation = iso.getCallerLocation();
    const name = (() => {
      if (args.name) return args.name;
      if (!args.parentSpanIds) return "root";
      if (callerLocation) {
        const pathComponents = callerLocation.caller_filename.split("/");
        const filename = pathComponents[pathComponents.length - 1];
        return [callerLocation.caller_functionname]
          .concat(
            filename ? [`${filename}:${callerLocation.caller_lineno}`] : [],
          )
          .join(":");
      }
      return "subspan";
    })();

    const internalData = {
      metrics: {
        start: args.startTime ?? getCurrentUnixTimestamp(),
      },
      context: { ...callerLocation },
      span_attributes: {
        name,
        type,
        ...spanAttributes,
        exec_counter: executionCounter++,
      },
      created: new Date().toISOString(),
    };

    this._id = event.id ?? uuidv4();
    this.spanId = uuidv4();
    if (args.parentSpanIds) {
      this.rootSpanId = args.parentSpanIds.rootSpanId;
      this.spanParents = [args.parentSpanIds.spanId];
    } else {
      this.rootSpanId = this.spanId;
      this.spanParents = undefined;
    }

    // The first log is a replacement, but subsequent logs to the same span
    // object will be merges.
    this.isMerge = false;
    const { id: _id, ...eventRest } = event;
    this.logInternal({ event: eventRest, internalData });
    this.isMerge = true;
  }

  public get id(): string {
    return this._id;
  }

  public setAttributes(args: Omit<StartSpanArgs, "event">): void {
    this.logInternal({ internalData: { span_attributes: args } });
  }

  public log(event: ExperimentLogPartialArgs): void {
    this.logInternal({ event });
  }

  private logInternal({
    event,
    internalData,
  }: {
    event?: ExperimentLogPartialArgs;
    // `internalData` contains fields that are not part of the "user-sanitized"
    // set of fields which we want to log in just one of the span rows.
    internalData?: Partial<ExperimentEvent>;
  }): void {
    // There should be no overlap between the dictionaries being merged,
    // except for `sanitized` and `internalData`, where the former overrides
    // the latter.
    const sanitized = validateAndSanitizeExperimentLogPartialArgs(event ?? {});
    let sanitizedAndInternalData = { ...internalData };
    mergeDicts(sanitizedAndInternalData, sanitized);

    // We both check for serializability and round-trip `partialRecord` through
    // JSON in order to create a "deep copy". This has the benefit of cutting
    // out any reference to user objects when the object is logged
    // asynchronously, so that in case the objects are modified, the logging is
    // unaffected.
    let partialRecord = {
      id: this.id,
      span_id: this.spanId,
      root_span_id: this.rootSpanId,
      span_parents: this.spanParents,
      ...sanitizedAndInternalData,
      [IS_MERGE_FIELD]: this.isMerge,
    };
    const serializedPartialRecord = JSON.stringify(partialRecord);
    partialRecord = JSON.parse(serializedPartialRecord);
    if (partialRecord.metrics?.end) {
      this.loggedEndTime = partialRecord.metrics?.end as number;
    }

    if ((partialRecord.tags ?? []).length > 0 && this.spanParents?.length) {
      throw new Error("Tags can only be logged to the root span");
    }

    const computeRecord = async () => ({
      ...partialRecord,
      ...new SpanComponentsV2({
        objectType: this.parentObjectType,
        objectId: await this.parentObjectId.get(),
      }).objectIdFields(),
    });
    this.state.bgLogger().log([new LazyValue(computeRecord)]);
  }

  public logFeedback(event: Omit<LogFeedbackFullArgs, "id">): void {
    logFeedbackImpl(this.state, this.parentObjectType, this.parentObjectId, {
      ...event,
      id: this.id,
    });
  }

  public traced<R>(
    callback: (span: Span) => R,
    args?: StartSpanArgs & SetCurrentArg,
  ): R {
    const { setCurrent, ...argsRest } = args ?? {};
    const span = this.startSpan(argsRest);
    return runFinally(
      () => {
        if (setCurrent ?? true) {
          return withCurrent(span, callback);
        } else {
          return callback(span);
        }
      },
      () => span.end(),
    );
  }

  public startSpan(args?: StartSpanArgs): Span {
    const parentSpanIds: ParentSpanIds | undefined = args?.parent
      ? undefined
      : { spanId: this.spanId, rootSpanId: this.rootSpanId };
    return new SpanImpl({
      state: this.state,
      ...args,
      ...startSpanParentArgs({
        state: this.state,
        parent: args?.parent,
        parentObjectType: this.parentObjectType,
        parentObjectId: this.parentObjectId,
        parentComputeObjectMetadataArgs: this.parentComputeObjectMetadataArgs,
        parentSpanIds,
      }),
    });
  }

  public end(args?: EndSpanArgs): number {
    let endTime: number;
    let internalData: Partial<ExperimentEvent> = {};
    if (!this.loggedEndTime) {
      endTime = args?.endTime ?? getCurrentUnixTimestamp();
      internalData = { metrics: { end: endTime } };
    } else {
      endTime = this.loggedEndTime;
    }
    this.logInternal({ internalData });
    return endTime;
  }

  public async export(): Promise<string> {
    let objectId: string | undefined = undefined;
    let computeObjectMetadataArgs: Record<string, any> | undefined = undefined;
    if (
      this.parentComputeObjectMetadataArgs &&
      !this.parentObjectId.hasComputed
    ) {
      computeObjectMetadataArgs = this.parentComputeObjectMetadataArgs;
    } else {
      objectId = await this.parentObjectId.get();
    }
    return new SpanComponentsV2({
      objectType: this.parentObjectType,
      objectId,
      computeObjectMetadataArgs,
      rowIds: new SpanRowIdsV2({
        rowId: this.id,
        spanId: this.spanId,
        rootSpanId: this.rootSpanId,
      }),
    }).toStr();
  }

  async flush(): Promise<void> {
    return await this.state.bgLogger().flush();
  }

  public close(args?: EndSpanArgs): number {
    return this.end(args);
  }
}

/**
 * A dataset is a collection of records, such as model inputs and expected outputs, which represent
 * data you can use to evaluate and fine-tune models. You can log production data to datasets,
 * curate them with interesting examples, edit/delete records, and run evaluations against them.
 *
 * You should not create `Dataset` objects directly. Instead, use the `braintrust.initDataset()` method.
 */
export class Dataset<
  IsLegacyDataset extends boolean = typeof DEFAULT_IS_LEGACY_DATASET,
> extends ObjectFetcher<DatasetRecord<IsLegacyDataset>> {
  private readonly lazyMetadata: LazyValue<ProjectDatasetMetadata>;

  constructor(
    private state: BraintrustState,
    lazyMetadata: LazyValue<ProjectDatasetMetadata>,
    pinnedVersion?: string,
    legacy?: IsLegacyDataset,
  ) {
    const isLegacyDataset = (legacy ??
      DEFAULT_IS_LEGACY_DATASET) as IsLegacyDataset;
    if (isLegacyDataset) {
      console.warn(
        `Records will be fetched from this dataset in the legacy format, with the "expected" field renamed to "output". Please update your code to use "expected", and use \`braintrust.initDataset()\` with \`{ useOutput: false }\`, which will become the default in a future version of Braintrust.`,
      );
    }
    super("dataset", pinnedVersion, (r: AnyDatasetRecord) =>
      ensureDatasetRecord(r, isLegacyDataset),
    );
    this.lazyMetadata = lazyMetadata;
  }

  public get id(): Promise<string> {
    return (async () => {
      return (await this.lazyMetadata.get()).dataset.id;
    })();
  }

  public get name(): Promise<string> {
    return (async () => {
      return (await this.lazyMetadata.get()).dataset.name;
    })();
  }

  public get project(): Promise<ObjectMetadata> {
    return (async () => {
      return (await this.lazyMetadata.get()).project;
    })();
  }

  protected async getState(): Promise<BraintrustState> {
    // Ensure the login state is populated by awaiting lazyMetadata.
    await this.lazyMetadata.get();
    return this.state;
  }

  /**
   * Insert a single record to the dataset. The record will be batched and uploaded behind the scenes. If you pass in an `id`,
   * and a record with that `id` already exists, it will be overwritten (upsert).
   *
   * @param event The event to log.
   * @param event.input The argument that uniquely define an input case (an arbitrary, JSON serializable object).
   * @param event.expected The output of your application, including post-processing (an arbitrary, JSON serializable object).
   * @param event.tags (Optional) a list of strings that you can use to filter and group records later.
   * @param event.metadata (Optional) a dictionary with additional data about the test example, model outputs, or just
   * about anything else that's relevant, that you can use to help find and analyze examples later. For example, you could log the
   * `prompt`, example's `id`, or anything else that would be useful to slice/dice later. The values in `metadata` can be any
   * JSON-serializable type, but its keys must be strings.
   * @param event.id (Optional) a unique identifier for the event. If you don't provide one, Braintrust will generate one for you.
   * @param event.output: (Deprecated) The output of your application. Use `expected` instead.
   * @returns The `id` of the logged record.
   */
  public insert({
    input,
    expected,
    metadata,
    tags,
    id,
    output,
  }: {
    readonly input?: unknown;
    readonly expected?: unknown;
    readonly tags?: string[];
    readonly metadata?: Record<string, unknown>;
    readonly id?: string;
    readonly output?: unknown;
  }): string {
    if (metadata !== undefined) {
      for (const key of Object.keys(metadata)) {
        if (typeof key !== "string") {
          throw new Error("metadata keys must be strings");
        }
      }
    }

    if (expected && output) {
      throw new Error(
        "Only one of expected or output (deprecated) can be specified. Prefer expected.",
      );
    }

    if (tags) {
      validateTags(tags);
    }

    const rowId = id || uuidv4();
    const args = new LazyValue(async () => ({
      id: rowId,
      input,
      expected: expected === undefined ? output : expected,
      tags,
      dataset_id: await this.id,
      created: new Date().toISOString(),
      metadata,
    }));

    this.state.bgLogger().log([args]);
    return rowId;
  }

  public delete(id: string): string {
    const args = new LazyValue(async () => ({
      id,
      dataset_id: await this.id,
      created: new Date().toISOString(),
      _object_delete: true,
    }));

    this.state.bgLogger().log([args]);
    return id;
  }

  /**
   * Summarize the dataset, including high level metrics about its size and other metadata.
   * @param summarizeData Whether to summarize the data. If false, only the metadata will be returned.
   * @returns `DatasetSummary`
   * @returns A summary of the dataset.
   */
  public async summarize(
    options: { readonly summarizeData?: boolean } = {},
  ): Promise<DatasetSummary> {
    let { summarizeData = true } = options || {};

    await this.flush();
    const state = await this.getState();
    const projectUrl = `${state.appPublicUrl}/app/${encodeURIComponent(
      state.orgName!,
    )}/p/${encodeURIComponent((await this.project).name)}`;
    const datasetUrl = `${projectUrl}/datasets/${encodeURIComponent(
      await this.name,
    )}`;

    let dataSummary = undefined;
    if (summarizeData) {
      dataSummary = await state.logConn().get_json(
        "dataset-summary",
        {
          dataset_id: await this.id,
        },
        3,
      );
    }

    return {
      projectName: (await this.project).name,
      datasetName: await this.name,
      projectUrl,
      datasetUrl,
      dataSummary,
    };
  }

  /**
   * Flush any pending rows to the server.
   */
  async flush(): Promise<void> {
    return await this.state.bgLogger().flush();
  }

  /**
   * This function is deprecated. You can simply remove it from your code.
   */
  public async close(): Promise<string> {
    console.warn(
      "close is deprecated and will be removed in a future version of braintrust. It is now a no-op and can be removed",
    );
    return this.id;
  }
}

export type CompiledPromptParams = Omit<
  NonNullable<PromptData["options"]>["params"],
  "use_cache"
> & { model: NonNullable<NonNullable<PromptData["options"]>["model"]> };

export type ChatPrompt = {
  messages: Message[];
  tools?: Tools;
};
export type CompletionPrompt = {
  prompt: string;
};

export type CompiledPrompt<Flavor extends "chat" | "completion"> =
  CompiledPromptParams & {
    span_info?: {
      name?: string;
      spanAttributes?: Record<any, any>;
      metadata: {
        prompt: {
          variables: Record<string, unknown>;
          id: string;
          project_id: string;
          version: string;
        };
      };
    };
  } & (Flavor extends "chat"
      ? ChatPrompt
      : Flavor extends "completion"
        ? CompletionPrompt
        : {});

export type DefaultPromptArgs = Partial<
  CompiledPromptParams & AnyModelParam & ChatPrompt & CompletionPrompt
>;

export class Prompt {
  constructor(
    private metadata: PromptRow,
    private defaults: DefaultPromptArgs,
    private noTrace: boolean,
  ) {}

  public get id(): string {
    return this.metadata.id;
  }

  public get projectId(): string {
    return this.metadata.project_id;
  }

  public get name(): string {
    return this.metadata.name;
  }

  public get slug(): string {
    return this.metadata.slug;
  }

  public get prompt(): PromptData["prompt"] {
    return this.metadata.prompt_data?.prompt;
  }

  public get version(): TransactionId {
    return this.metadata[TRANSACTION_ID_FIELD];
  }

  public get options(): NonNullable<PromptData["options"]> {
    return this.metadata.prompt_data?.options || {};
  }

  /**
   * Build the prompt with the given formatting options. The args you pass in will
   * be forwarded to the mustache template that defines the prompt and rendered with
   * the `mustache-js` library.
   *
   * @param buildArgs Args to forward along to the prompt template.
   */
  public build<Flavor extends "chat" | "completion" = "chat">(
    buildArgs: unknown,
    options: {
      flavor?: Flavor;
    } = {},
  ): CompiledPrompt<Flavor> {
    return this.runBuild(buildArgs, {
      flavor: options.flavor ?? "chat",
    }) as CompiledPrompt<Flavor>;
  }

  private runBuild<Flavor extends "chat" | "completion">(
    buildArgs: unknown,
    options: {
      flavor: Flavor;
    },
  ): CompiledPrompt<Flavor> {
    const { flavor } = options;

    const params = {
      ...this.defaults,
      ...Object.fromEntries(
        Object.entries(this.options.params || {}).filter(
          ([k, _v]) => !BRAINTRUST_PARAMS.includes(k),
        ),
      ),
      ...(!isEmpty(this.options.model)
        ? {
            model: this.options.model,
          }
        : {}),
    };

    if (!("model" in params) || isEmpty(params.model)) {
      throw new Error(
        "No model specified. Either specify it in the prompt or as a default",
      );
    }

    const spanInfo = this.noTrace
      ? {}
      : {
          span_info: {
            metadata: {
              prompt: {
                variables: buildArgs,
                id: this.id,
                project_id: this.projectId,
                version: this.version,
              },
            },
          },
        };

    const prompt = this.prompt;

    if (!prompt) {
      throw new Error("Empty prompt");
    }

    const dictArgParsed = z.record(z.unknown()).safeParse(buildArgs);
    const variables: Record<string, unknown> = {
      input: buildArgs,
      ...(dictArgParsed.success ? dictArgParsed.data : {}),
    };

    if (flavor === "chat") {
      if (prompt.type !== "chat") {
        throw new Error(
          "Prompt is a completion prompt. Use buildCompletion() instead",
        );
      }

      const render = (template: string) =>
        Mustache.render(template, variables, undefined, {
          escape: (v: any) => (typeof v === "string" ? v : JSON.stringify(v)),
        });

      const messages = (prompt.messages || []).map((m) => ({
        ...m,
        ...("content" in m
          ? {
              content:
                typeof m.content === "string"
                  ? render(m.content)
                  : JSON.parse(render(JSON.stringify(m.content))),
            }
          : {}),
      }));

      return {
        ...params,
        ...spanInfo,
        messages: messages,
        ...(prompt.tools
          ? {
              tools: toolsSchema.parse(
                JSON.parse(Mustache.render(prompt.tools, variables)),
              ),
            }
          : undefined),
      } as CompiledPrompt<Flavor>;
    } else if (flavor === "completion") {
      if (prompt.type !== "completion") {
        throw new Error("Prompt is a chat prompt. Use buildChat() instead");
      }

      return {
        ...params,
        ...spanInfo,
        prompt: Mustache.render(prompt.content, variables),
      } as CompiledPrompt<Flavor>;
    } else {
      throw new Error("never!");
    }
  }
}

export type AnyDataset = Dataset<boolean>;

/**
 * Summary of a score's performance.
 * @property name Name of the score.
 * @property score Average score across all examples.
 * @property diff Difference in score between the current and reference experiment.
 * @property improvements Number of improvements in the score.
 * @property regressions Number of regressions in the score.
 */
export interface ScoreSummary {
  name: string;
  score: number;
  diff?: number;
  improvements: number;
  regressions: number;
}

/**
 * Summary of a metric's performance.
 * @property name Name of the metric.
 * @property metric Average metric across all examples.
 * @property unit Unit label for the metric.
 * @property diff Difference in metric between the current and reference experiment.
 * @property improvements Number of improvements in the metric.
 * @property regressions Number of regressions in the metric.
 */
export interface MetricSummary {
  name: string;
  metric: number;
  unit: string;
  diff?: number;
  improvements: number;
  regressions: number;
}

/**
 * Summary of an experiment's scores and metadata.
 * @property projectName Name of the project that the experiment belongs to.
 * @property experimentName Name of the experiment.
 * @property experimentId ID of the experiment. May be `undefined` if the eval was run locally.
 * @property projectUrl URL to the project's page in the Braintrust app.
 * @property experimentUrl URL to the experiment's page in the Braintrust app.
 * @property comparisonExperimentName The experiment scores are baselined against.
 * @property scores Summary of the experiment's scores.
 */
export interface ExperimentSummary {
  projectName: string;
  experimentName: string;
  experimentId?: string;
  projectUrl?: string;
  experimentUrl?: string;
  comparisonExperimentName?: string;
  scores: Record<string, ScoreSummary>;
  metrics?: Record<string, MetricSummary>;
}

/**
 * Summary of a dataset's data.
 *
 * @property newRecords New or updated records added in this session.
 * @property totalRecords Total records in the dataset.
 */
export interface DataSummary {
  newRecords: number;
  totalRecords: number;
}

/**
 * Summary of a dataset's scores and metadata.
 *
 * @property projectName Name of the project that the dataset belongs to.
 * @property datasetName Name of the dataset.
 * @property projectUrl URL to the project's page in the Braintrust app.
 * @property datasetUrl URL to the experiment's page in the Braintrust app.
 * @property dataSummary Summary of the dataset's data.
 */
export interface DatasetSummary {
  projectName: string;
  datasetName: string;
  projectUrl: string;
  datasetUrl: string;
  dataSummary: DataSummary;
}<|MERGE_RESOLUTION|>--- conflicted
+++ resolved
@@ -1785,7 +1785,6 @@
 // Note: the argument names *must* serialize the same way as the argument names
 // for the corresponding python function, because this function may be invoked
 // from arguments serialized elsewhere.
-<<<<<<< HEAD
 async function computeLoggerMetadata(
   stateArg: BraintrustState | undefined,
   {
@@ -1802,19 +1801,6 @@
   const org_id = state.orgId!;
   if (isEmpty(project_id)) {
     const response = await state.apiConn().post_json("api/project/register", {
-=======
-async function computeLoggerMetadata({
-  project_name,
-  project_id,
-}: {
-  project_name?: string | null;
-  project_id?: string | null;
-}) {
-  await login();
-  const org_id = _state.orgId!;
-  if (isEmpty(project_id)) {
-    const response = await _state.apiConn().post_json("api/project/register", {
->>>>>>> 6a1aa975
       project_name: project_name || GLOBAL_PROJECT,
       org_id,
     });
@@ -1827,11 +1813,7 @@
       },
     };
   } else if (isEmpty(project_name)) {
-<<<<<<< HEAD
     const response = await state.apiConn().get_json("api/project", {
-=======
-    const response = await _state.apiConn().get_json("api/project", {
->>>>>>> 6a1aa975
       id: project_id,
     });
     return {
