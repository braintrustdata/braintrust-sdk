--- conflicted
+++ resolved
@@ -4035,24 +4035,9 @@
           escape: (v: any) => (typeof v === "string" ? v : JSON.stringify(v)),
         });
 
-<<<<<<< HEAD
-      const messages = (prompt.messages || []).map((m) => ({
-        ...m,
-        ...("content" in m
-          ? {
-              content: isEmpty(m.content)
-                ? m.content
-                : typeof m.content === "string"
-                  ? render(m.content)
-                  : JSON.parse(render(JSON.stringify(m.content))),
-            }
-          : {}),
-      }));
-=======
       const messages = (prompt.messages || []).map((m) =>
         renderMessage(render, m),
       );
->>>>>>> 0afdc9ab
 
       return {
         ...params,
