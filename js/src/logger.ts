/// <reference lib="dom" />

import { v4 as uuidv4 } from "uuid";

import {
  _urljoin,
  AnyDatasetRecord,
  AUDIT_METADATA_FIELD,
  AUDIT_SOURCE_FIELD,
  BackgroundLogEvent,
  batchItems,
  constructJsonArray,
  DatasetRecord,
  DEFAULT_IS_LEGACY_DATASET,
  ensureDatasetRecord,
  ExperimentEvent,
  ExperimentLogFullArgs,
  ExperimentLogPartialArgs,
  IdField,
  IS_MERGE_FIELD,
  LogFeedbackFullArgs,
  mergeDicts,
  mergeGitMetadataSettings,
  mergeRowBatch,
  SanitizedExperimentLogPartialArgs,
  SpanComponentsV3,
  SpanObjectTypeV3,
  spanObjectTypeV3ToString,
  SpanType,
  SpanTypeAttribute,
  TRANSACTION_ID_FIELD,
  TransactionId,
  VALID_SOURCES,
  isArray,
  isObject,
} from "@braintrust/core";
import {
  AnyModelParam,
  AttachmentReference,
  BraintrustAttachmentReference,
  ExternalAttachmentReference,
  attachmentReferenceSchema,
  ModelParams,
  responseFormatJsonSchemaSchema,
  AttachmentStatus,
  attachmentStatusSchema,
  BRAINTRUST_ATTACHMENT,
  BRAINTRUST_PARAMS,
  GitMetadataSettings,
  gitMetadataSettingsSchema,
  Message,
  OpenAIMessage,
  PromptData,
  promptDataSchema,
  Prompt as PromptRow,
  promptSchema,
  PromptSessionEvent,
  RepoInfo,
  Tools,
  toolsSchema,
  EXTERNAL_ATTACHMENT,
  PromptBlockData,
} from "@braintrust/core/typespecs";
import { waitUntil } from "@vercel/functions";
import Mustache, { Context } from "mustache";
import { z, ZodError } from "zod";
import {
  BraintrustStream,
  createFinalValuePassThroughStream,
  devNullWritableStream,
} from "./functions/stream";
import iso, { IsoAsyncLocalStorage } from "./isomorph";
import { canUseDiskCache, DiskCache } from "./prompt-cache/disk-cache";
import { LRUCache } from "./prompt-cache/lru-cache";
import { PromptCache } from "./prompt-cache/prompt-cache";
import {
  addAzureBlobHeaders,
  getCurrentUnixTimestamp,
  GLOBAL_PROJECT,
  isEmpty,
  LazyValue,
  SyncLazyValue,
  runCatchFinally,
} from "./util";
import { lintTemplate } from "./mustache-utils";

export type SetCurrentArg = { setCurrent?: boolean };

type StartSpanEventArgs = ExperimentLogPartialArgs & Partial<IdField>;

export type StartSpanArgs = {
  name?: string;
  type?: SpanType;
  // eslint-disable-next-line @typescript-eslint/no-explicit-any
  spanAttributes?: Record<any, any>;
  startTime?: number;
  parent?: string;
  event?: StartSpanEventArgs;
  propagatedEvent?: StartSpanEventArgs;
};

export type EndSpanArgs = {
  endTime?: number;
};

export interface Exportable {
  /**
   * Return a serialized representation of the object that can be used to start subspans in other places. See {@link Span.traced} for more details.
   */
  export(): Promise<string>;
}

/**
 * A Span encapsulates logged data and metrics for a unit of work. This interface is shared by all span implementations.
 *
 * We suggest using one of the various `traced` methods, instead of creating Spans directly. See {@link Span.traced} for full details.
 */
export interface Span extends Exportable {
  /**
   * Row ID of the span.
   */
  id: string;

  /**
   * Span ID of the span.
   */
  spanId: string;

  /**
   * Root span ID of the span.
   */
  rootSpanId: string;

  /**
   * Parent span IDs of the span.
   */
  spanParents: string[];

  /**
   * Incrementally update the current span with new data. The event will be batched and uploaded behind the scenes.
   *
   * @param event: Data to be logged. See {@link Experiment.log} for full details.
   */
  log(event: ExperimentLogPartialArgs): void;

  /**
   * Add feedback to the current span. Unlike `Experiment.logFeedback` and `Logger.logFeedback`, this method does not accept an id parameter, because it logs feedback to the current span.
   *
   * @param event: Data to be logged. See {@link Experiment.logFeedback} for full details.
   */
  logFeedback(event: Omit<LogFeedbackFullArgs, "id">): void;

  /**
   * Create a new span and run the provided callback. This is useful if you want to log more detailed trace information beyond the scope of a single log event. Data logged over several calls to `Span.log` will be merged into one logical row.
   *
   * Spans created within `traced` are ended automatically. By default, the span is marked as current, so they can be accessed using `braintrust.currentSpan`.
   *
   * @param callback The function to be run under the span context.
   * @param args.name Optional name of the span. If not provided, a name will be inferred from the call stack.
   * @param args.type Optional type of the span. If not provided, the type will be unset.
   * @param args.span_attributes Optional additional attributes to attach to the span, such as a type name.
   * @param args.start_time Optional start time of the span, as a timestamp in seconds.
   * @param args.setCurrent If true (the default), the span will be marked as the currently-active span for the duration of the callback.
   * @param args.parent Optional parent info string for the span. The string can be generated from `[Span,Experiment,Logger].export`. If not provided, the current span will be used (depending on context). This is useful for adding spans to an existing trace.
   * @param args.event Data to be logged. See {@link Experiment.log} for full details.
   * @returns The result of running `callback`.
   */
  traced<R>(
    callback: (span: Span) => R,
    args?: StartSpanArgs & SetCurrentArg,
  ): R;

  /**
   * Lower-level alternative to `traced`. This allows you to start a span yourself, and can be useful in situations
   * where you cannot use callbacks. However, spans started with `startSpan` will not be marked as the "current span",
   * so `currentSpan()` and `traced()` will be no-ops. If you want to mark a span as current, use `traced` instead.
   *
   * See {@link Span.traced} for full details.
   *
   * @returns The newly-created `Span`
   */
  startSpan(args?: StartSpanArgs): Span;

  /**
   * Log an end time to the span (defaults to the current time). Returns the logged time.
   *
   * Will be invoked automatically if the span is constructed with `traced`.
   *
   * @param args.endTime Optional end time of the span, as a timestamp in seconds.
   * @returns The end time logged to the span metrics.
   */
  end(args?: EndSpanArgs): number;

  /**
   * Serialize the identifiers of this span. The return value can be used to
   * identify this span when starting a subspan elsewhere, such as another
   * process or service, without needing to access this `Span` object. See the
   * parameters of {@link Span.startSpan} for usage details.
   *
   * Callers should treat the return value as opaque. The serialization format
   * may change from time to time. If parsing is needed, use
   * `SpanComponentsV3.fromStr`.
   *
   * @returns Serialized representation of this span's identifiers.
   */
  export(): Promise<string>;

  /**
   * Format a permalink to the Braintrust application for viewing this span.
   *
   * Links can be generated at any time, but they will only become viewable
   * after the span and its root have been flushed to the server and ingested.
   *
   * @returns A permalink to the span.
   */
  permalink(): Promise<string>;

  /**
   * Flush any pending rows to the server.
   */
  flush(): Promise<void>;

  /**
   * Alias for `end`.
   */
  close(args?: EndSpanArgs): number;

  /**
   * Set the span's name, type, or other attributes after it's created.
   */
  setAttributes(args: Omit<StartSpanArgs, "event">): void;

  /**
   * Start a span with a specific id and parent span ids.
   */
  startSpanWithParents(
    spanId: string,
    spanParents: string[],
    args?: StartSpanArgs,
  ): Span;

  /*
   * Gets the span's `state` value, which is usually the global logging state (this is
   * for very advanced purposes only)
   */
  state(): BraintrustState;

  // For type identification.
  kind: "span";
}

/**
 * A fake implementation of the Span API which does nothing. This can be used as the default span.
 */
export class NoopSpan implements Span {
  public id: string;
  public spanId: string;
  public rootSpanId: string;
  public spanParents: string[];

  public kind: "span" = "span";

  constructor() {
    this.id = "";
    this.spanId = "";
    this.rootSpanId = "";
    this.spanParents = [];
  }

  public log(_: ExperimentLogPartialArgs) {}

  public logFeedback(_event: Omit<LogFeedbackFullArgs, "id">) {}

  public traced<R>(
    callback: (span: Span) => R,
    _1?: StartSpanArgs & SetCurrentArg,
  ): R {
    return callback(this);
  }

  public startSpan(_1?: StartSpanArgs) {
    return this;
  }

  public end(args?: EndSpanArgs): number {
    return args?.endTime ?? getCurrentUnixTimestamp();
  }

  public async export(): Promise<string> {
    return "";
  }

  public async permalink(): Promise<string> {
    return NOOP_SPAN_PERMALINK;
  }

  public async flush(): Promise<void> {}

  public close(args?: EndSpanArgs): number {
    return this.end(args);
  }

  public setAttributes(_args: Omit<StartSpanArgs, "event">) {}

  public startSpanWithParents(
    _spanId: string,
    _spanParents: string[],
    _args?: StartSpanArgs,
  ): Span {
    return this;
  }

  public state() {
    return _internalGetGlobalState();
  }
}

export const NOOP_SPAN = new NoopSpan();
export const NOOP_SPAN_PERMALINK = "https://braintrust.dev/noop-span";

// In certain situations (e.g. the cli), we want separately-compiled modules to
// use the same state as the toplevel module. This global variable serves as a
// mechanism to propagate the initial state from some toplevel creator.
declare global {
  var __inherited_braintrust_state: BraintrustState;
}

const loginSchema = z.strictObject({
  appUrl: z.string(),
  appPublicUrl: z.string(),
  orgName: z.string(),
  apiUrl: z.string(),
  proxyUrl: z.string(),
  loginToken: z.string(),
  orgId: z.string().nullish(),
  gitMetadataSettings: gitMetadataSettingsSchema.nullish(),
});

export type SerializedBraintrustState = z.infer<typeof loginSchema>;

let stateNonce = 0;

export class BraintrustState {
  public id: string;
  public currentExperiment: Experiment | undefined;
  // Note: the value of IsAsyncFlush doesn't really matter here, since we
  // (safely) dynamically cast it whenever retrieving the logger.
  public currentLogger: Logger<false> | undefined;
  public currentParent: IsoAsyncLocalStorage<string>;
  public currentSpan: IsoAsyncLocalStorage<Span>;
  // Any time we re-log in, we directly update the apiConn inside the logger.
  // This is preferable to replacing the whole logger, which would create the
  // possibility of multiple loggers floating around, which may not log in a
  // deterministic order.
  private _bgLogger: SyncLazyValue<HTTPBackgroundLogger>;
  private _overrideBgLogger: BackgroundLogger | null = null;

  public appUrl: string | null = null;
  public appPublicUrl: string | null = null;
  public loginToken: string | null = null;
  public orgId: string | null = null;
  public orgName: string | null = null;
  public apiUrl: string | null = null;
  public proxyUrl: string | null = null;
  public loggedIn: boolean = false;
  public gitMetadataSettings?: GitMetadataSettings;

  public fetch: typeof globalThis.fetch = globalThis.fetch;
  private _appConn: HTTPConnection | null = null;
  private _apiConn: HTTPConnection | null = null;
  private _proxyConn: HTTPConnection | null = null;

  public promptCache: PromptCache;

  constructor(private loginParams: LoginOptions) {
    this.id = `${new Date().toLocaleString()}-${stateNonce++}`; // This is for debugging. uuidv4() breaks on platforms like Cloudflare.
    this.currentExperiment = undefined;
    this.currentLogger = undefined;
    this.currentParent = iso.newAsyncLocalStorage();
    this.currentSpan = iso.newAsyncLocalStorage();

    if (loginParams.fetch) {
      this.fetch = loginParams.fetch;
    }

    const defaultGetLogConn = async () => {
      await this.login({});
      return this.apiConn();
    };
    this._bgLogger = new SyncLazyValue(
      () =>
        new HTTPBackgroundLogger(new LazyValue(defaultGetLogConn), loginParams),
    );

    this.resetLoginInfo();

    const memoryCache = new LRUCache<string, Prompt>({
      max: Number(iso.getEnv("BRAINTRUST_PROMPT_CACHE_MEMORY_MAX")) ?? 1 << 10,
    });
    const diskCache = canUseDiskCache()
      ? new DiskCache<Prompt>({
          cacheDir:
            iso.getEnv("BRAINTRUST_PROMPT_CACHE_DIR") ??
            `${iso.getEnv("HOME") ?? iso.homedir!()}/.braintrust/prompt_cache`,
          max:
            Number(iso.getEnv("BRAINTRUST_PROMPT_CACHE_DISK_MAX")) ?? 1 << 20,
        })
      : undefined;
    this.promptCache = new PromptCache({ memoryCache, diskCache });
  }

  public resetLoginInfo() {
    this.appUrl = null;
    this.appPublicUrl = null;
    this.loginToken = null;
    this.orgId = null;
    this.orgName = null;
    this.apiUrl = null;
    this.proxyUrl = null;
    this.loggedIn = false;
    this.gitMetadataSettings = undefined;

    this._appConn = null;
    this._apiConn = null;
    this._proxyConn = null;
  }

  public copyLoginInfo(other: BraintrustState) {
    this.appUrl = other.appUrl;
    this.appPublicUrl = other.appPublicUrl;
    this.loginToken = other.loginToken;
    this.orgId = other.orgId;
    this.orgName = other.orgName;
    this.apiUrl = other.apiUrl;
    this.proxyUrl = other.proxyUrl;
    this.loggedIn = other.loggedIn;
    this.gitMetadataSettings = other.gitMetadataSettings;

    this._appConn = other._appConn;
    this._apiConn = other._apiConn;
    this.loginReplaceApiConn(this.apiConn());
    this._proxyConn = other._proxyConn;
  }

  public serialize(): SerializedBraintrustState {
    if (!this.loggedIn) {
      throw new Error(
        "Cannot serialize BraintrustState without being logged in",
      );
    }

    if (
      !this.appUrl ||
      !this.appPublicUrl ||
      !this.apiUrl ||
      !this.proxyUrl ||
      !this.orgName ||
      !this.loginToken ||
      !this.loggedIn
    ) {
      throw new Error(
        "Cannot serialize BraintrustState without all login attributes",
      );
    }

    return {
      appUrl: this.appUrl,
      appPublicUrl: this.appPublicUrl,
      loginToken: this.loginToken,
      orgId: this.orgId,
      orgName: this.orgName,
      apiUrl: this.apiUrl,
      proxyUrl: this.proxyUrl,
      gitMetadataSettings: this.gitMetadataSettings,
    };
  }

  static deserialize(
    serialized: unknown,
    opts?: LoginOptions,
  ): BraintrustState {
    const serializedParsed = loginSchema.safeParse(serialized);
    if (!serializedParsed.success) {
      throw new Error(
        `Cannot deserialize BraintrustState: ${serializedParsed.error.message}`,
      );
    }
    const state = new BraintrustState({ ...opts });
    for (const key of Object.keys(loginSchema.shape)) {
      (state as any)[key] = (serializedParsed.data as any)[key];
    }

    if (!state.loginToken) {
      throw new Error(
        "Cannot deserialize BraintrustState without a login token",
      );
    }

    state.apiConn().set_token(state.loginToken);
    state.apiConn().make_long_lived();
    state.appConn().set_token(state.loginToken);
    if (state.proxyUrl) {
      state.proxyConn().make_long_lived();
      state.proxyConn().set_token(state.loginToken);
    }

    state.loggedIn = true;
    state.loginReplaceApiConn(state.apiConn());

    return state;
  }

  public setFetch(fetch: typeof globalThis.fetch) {
    this.loginParams.fetch = fetch;
    this.fetch = fetch;
    this._apiConn?.setFetch(fetch);
    this._appConn?.setFetch(fetch);
  }

  public async login(loginParams: LoginOptions & { forceLogin?: boolean }) {
    if (this.apiUrl && !loginParams.forceLogin) {
      return;
    }
    const newState = await loginToState({
      ...this.loginParams,
      ...Object.fromEntries(
        Object.entries(loginParams).filter(([k, v]) => !isEmpty(v)),
      ),
    });
    this.copyLoginInfo(newState);
  }

  public appConn(): HTTPConnection {
    if (!this._appConn) {
      if (!this.appUrl) {
        throw new Error("Must initialize appUrl before requesting appConn");
      }
      this._appConn = new HTTPConnection(this.appUrl, this.fetch);
    }
    return this._appConn!;
  }

  public apiConn(): HTTPConnection {
    if (!this._apiConn) {
      if (!this.apiUrl) {
        throw new Error("Must initialize apiUrl before requesting apiConn");
      }
      this._apiConn = new HTTPConnection(this.apiUrl, this.fetch);
    }
    return this._apiConn!;
  }

  public proxyConn(): HTTPConnection {
    if (!this.proxyUrl) {
      return this.apiConn();
    }
    if (!this._proxyConn) {
      if (!this.proxyUrl) {
        throw new Error("Must initialize proxyUrl before requesting proxyConn");
      }
      this._proxyConn = new HTTPConnection(this.proxyUrl, this.fetch);
    }
    return this._proxyConn!;
  }

  public bgLogger(): BackgroundLogger {
    if (this._overrideBgLogger) {
      return this._overrideBgLogger;
    }
    return this._bgLogger.get();
  }

  public httpLogger(): HTTPBackgroundLogger {
    // this is called for configuration in some end-to-end tests so
    // expose the http bg logger here.
    return this._bgLogger.get() as HTTPBackgroundLogger;
  }

  public setOverrideBgLogger(logger: BackgroundLogger | null) {
    this._overrideBgLogger = logger;
  }

  // Should only be called by the login function.
  public loginReplaceApiConn(apiConn: HTTPConnection) {
    this._bgLogger.get().internalReplaceApiConn(apiConn);
  }

  public disable() {
    this._bgLogger.get().disable();
  }
}

let _globalState: BraintrustState;

// Return a TestBackgroundLogger that will intercept logs before they are sent to the server.
// Used for testing only.
function useTestBackgroundLogger(): TestBackgroundLogger {
  const state = _internalGetGlobalState();
  if (!state) {
    throw new Error("global state not set yet");
  }

  const logger = new TestBackgroundLogger();
  state.setOverrideBgLogger(logger);
  return logger;
}

function clearTestBackgroundLogger() {
  _internalGetGlobalState()?.setOverrideBgLogger(null);
}

/**
 * This function should be invoked exactly once after configuring the `iso`
 * object based on the platform. See js/src/node.ts for an example.
 * @internal
 */
export function _internalSetInitialState() {
  if (_globalState) {
    throw new Error("Cannot set initial state more than once");
  }
  _globalState =
    globalThis.__inherited_braintrust_state ||
    new BraintrustState({
      /*empty login options*/
    });
}
/**
 * @internal
 */
export const _internalGetGlobalState = () => _globalState;

export class FailedHTTPResponse extends Error {
  public status: number;
  public text: string;
  public data: any;

  constructor(status: number, text: string, data: any = null) {
    super(`${status}: ${text} (${data})`);
    this.status = status;
    this.text = text;
    this.data = data;
  }
}
async function checkResponse(resp: Response) {
  if (resp.ok) {
    return resp;
  } else {
    throw new FailedHTTPResponse(
      resp.status,
      resp.statusText,
      await resp.text(),
    );
  }
}

class HTTPConnection {
  base_url: string;
  token: string | null;
  headers: Record<string, string>;
  fetch: typeof globalThis.fetch;

  constructor(base_url: string, fetch: typeof globalThis.fetch) {
    this.base_url = base_url;
    this.token = null;
    this.headers = {};

    this._reset();
    this.fetch = fetch;
  }

  public setFetch(fetch: typeof globalThis.fetch) {
    this.fetch = fetch;
  }

  async ping() {
    try {
      const resp = await this.get("ping");
      return resp.status === 200;
    } catch (e) {
      return false;
    }
  }

  make_long_lived() {
    // Following a suggestion in https://stackoverflow.com/questions/23013220/max-retries-exceeded-with-url-in-requests
    this._reset();
  }

  static sanitize_token(token: string) {
    return token.trim();
  }

  set_token(token: string) {
    token = HTTPConnection.sanitize_token(token);
    this.token = token;
    this._reset();
  }

  // As far as I can tell, you cannot set the retry/backoff factor here
  _reset() {
    this.headers = {};
    if (this.token) {
      this.headers["Authorization"] = `Bearer ${this.token}`;
    }
  }

  async get(
    path: string,
    params:
      | Record<string, string | string[] | undefined>
      | undefined = undefined,
    config?: RequestInit,
  ) {
    const { headers, ...rest } = config || {};
    const url = new URL(_urljoin(this.base_url, path));
    url.search = new URLSearchParams(
      params
        ? Object.entries(params)
            .filter(([_, v]) => v !== undefined)
            .flatMap(([k, v]) =>
              v !== undefined
                ? typeof v === "string"
                  ? [[k, v]]
                  : v.map((x) => [k, x])
                : [],
            )
        : [],
    ).toString();

    // On platforms like Cloudflare, we lose "this" when we make an async call,
    // so we need to bind it again.
    const this_fetch = this.fetch;
    const this_headers = this.headers;
    return await checkResponse(
      // Using toString() here makes it work with isomorphic fetch
      await this_fetch(url.toString(), {
        headers: {
          Accept: "application/json",
          ...this_headers,
          ...headers,
        },
        keepalive: true,
        ...rest,
      }),
    );
  }

  async post(
    path: string,
    params?: Record<string, unknown> | string,
    config?: RequestInit,
  ) {
    const { headers, ...rest } = config || {};
    // On platforms like Cloudflare, we lose "this" when we make an async call,
    // so we need to bind it again.
    const this_fetch = this.fetch;
    const this_base_url = this.base_url;
    const this_headers = this.headers;

    return await checkResponse(
      await this_fetch(_urljoin(this_base_url, path), {
        method: "POST",
        headers: {
          Accept: "application/json",
          "Content-Type": "application/json",
          ...this_headers,
          ...headers,
        },
        body:
          typeof params === "string"
            ? params
            : params
              ? JSON.stringify(params)
              : undefined,
        keepalive: true,
        ...rest,
      }),
    );
  }

  async get_json(
    object_type: string,
    args: Record<string, string | string[] | undefined> | undefined = undefined,
    retries: number = 0,
  ) {
    const tries = retries + 1;
    for (let i = 0; i < tries; i++) {
      try {
        const resp = await this.get(`${object_type}`, args);
        return await resp.json();
      } catch (e) {
        if (i < tries - 1) {
          console.log(
            `Retrying API request ${object_type} ${JSON.stringify(args)} ${
              (e as any).status
            } ${(e as any).text}`,
          );
          continue;
        }
        throw e;
      }
    }
  }

  async post_json(
    object_type: string,
    args: Record<string, unknown> | string | undefined = undefined,
  ) {
    const resp = await this.post(`${object_type}`, args, {
      headers: { "Content-Type": "application/json" },
    });
    return await resp.json();
  }
}

export interface ObjectMetadata {
  id: string;
  name: string;
  fullInfo: Record<string, unknown>;
}

interface ProjectExperimentMetadata {
  project: ObjectMetadata;
  experiment: ObjectMetadata;
}

interface ProjectDatasetMetadata {
  project: ObjectMetadata;
  dataset: ObjectMetadata;
}

interface OrgProjectMetadata {
  org_id: string;
  project: ObjectMetadata;
}

export interface LogOptions<IsAsyncFlush> {
  asyncFlush?: IsAsyncFlush;
  computeMetadataArgs?: Record<string, any>;
}

export type PromiseUnless<B, R> = B extends true ? R : Promise<Awaited<R>>;

export interface AttachmentParams {
  data: string | Blob | ArrayBuffer;
  filename: string;
  contentType: string;
  state?: BraintrustState;
}

export interface ExternalAttachmentParams {
  url: string;
  filename: string;
  contentType: string;
  state?: BraintrustState;
}

export abstract class BaseAttachment {
  readonly reference!: AttachmentReference;
  abstract upload(): Promise<AttachmentStatus>;
  abstract data(): Promise<Blob>;
  abstract debugInfo(): Record<string, unknown>;
}

/**
 * Represents an attachment to be uploaded and the associated metadata.
 * `Attachment` objects can be inserted anywhere in an event, allowing you to
 * log arbitrary file data. The SDK will asynchronously upload the file to
 * object storage and replace the `Attachment` object with an
 * `AttachmentReference`.
 */
export class Attachment extends BaseAttachment {
  /**
   * The object that replaces this `Attachment` at upload time.
   */
  readonly reference: BraintrustAttachmentReference;

  private readonly uploader: LazyValue<AttachmentStatus>;
  private readonly _data: LazyValue<Blob>;
  private readonly state?: BraintrustState;
  // For debug logging only.
  private readonly dataDebugString: string;

  /**
   * Construct an attachment.
   *
   * @param param A parameter object with:
   *
   * `data`: A string representing the path of the file on disk, or a
   * `Blob`/`ArrayBuffer` with the file's contents. The caller is responsible
   * for ensuring the file/blob/buffer is not modified until upload is complete.
   *
   * `filename`: The desired name of the file in Braintrust after uploading.
   * This parameter is for visualization purposes only and has no effect on
   * attachment storage.
   *
   * `contentType`: The MIME type of the file.
   *
   * `state`: (Optional) For internal use.
   */
  constructor({ data, filename, contentType, state }: AttachmentParams) {
    super();
    this.reference = {
      type: BRAINTRUST_ATTACHMENT,
      filename,
      content_type: contentType,
      key: newId(),
    };
    this.state = state;
    this.dataDebugString = typeof data === "string" ? data : "<in-memory data>";

    this._data = this.initData(data);
    this.uploader = this.initUploader();
  }

  /**
   * On first access, (1) reads the attachment from disk if needed, (2)
   * authenticates with the data plane to request a signed URL, (3) uploads to
   * object store, and (4) updates the attachment.
   *
   * @returns The attachment status.
   */
  async upload() {
    return await this.uploader.get();
  }

  /**
   * The attachment contents. This is a lazy value that will read the attachment contents from disk or memory on first access.
   */
  async data() {
    return this._data.get();
  }

  /**
   * A human-readable description for logging and debugging.
   *
   * @returns The debug object. The return type is not stable and may change in
   * a future release.
   */
  debugInfo(): Record<string, unknown> {
    return {
      inputData: this.dataDebugString,
      reference: this.reference,
      state: this.state,
    };
  }

  private initUploader(): LazyValue<AttachmentStatus> {
    const doUpload = async (conn: HTTPConnection, orgId: string) => {
      const requestParams = {
        key: this.reference.key,
        filename: this.reference.filename,
        content_type: this.reference.content_type,
        org_id: orgId,
      };
      const [metadataPromiseResult, dataPromiseResult] =
        await Promise.allSettled([
          conn.post("/attachment", requestParams),
          this._data.get(),
        ]);
      if (metadataPromiseResult.status === "rejected") {
        const errorStr = JSON.stringify(metadataPromiseResult.reason);
        throw new Error(
          `Failed to request signed URL from API server: ${errorStr}`,
        );
      }
      if (dataPromiseResult.status === "rejected") {
        const errorStr = JSON.stringify(dataPromiseResult.reason);
        throw new Error(`Failed to read file: ${errorStr}`);
      }
      const metadataResponse = metadataPromiseResult.value;
      const data = dataPromiseResult.value;

      let signedUrl: string | undefined;
      let headers: Record<string, string>;
      try {
        ({ signedUrl, headers } = z
          .object({
            signedUrl: z.string().url(),
            headers: z.record(z.string()),
          })
          .parse(await metadataResponse.json()));
      } catch (error) {
        if (error instanceof ZodError) {
          const errorStr = JSON.stringify(error.flatten());
          throw new Error(`Invalid response from API server: ${errorStr}`);
        }
        throw error;
      }

      addAzureBlobHeaders(headers, signedUrl);

      // TODO multipart upload.
      let objectStoreResponse: Response | undefined;
      try {
        objectStoreResponse = await checkResponse(
          await fetch(signedUrl, {
            method: "PUT",
            headers,
            body: data,
          }),
        );
      } catch (error) {
        if (error instanceof FailedHTTPResponse) {
          throw new Error(
            `Failed to upload attachment to object store: ${error.status} ${error.text} ${error.data}`,
          );
        }
        throw error;
      }

      return { signedUrl, metadataResponse, objectStoreResponse };
    };

    // Catches error messages and updates the attachment status.
    const errorWrapper = async () => {
      const status: AttachmentStatus = { upload_status: "done" };

      const state = this.state ?? _globalState;
      await state.login({});

      const conn = state.apiConn();
      const orgId = state.orgId ?? "";

      try {
        await doUpload(conn, orgId);
      } catch (error) {
        status.upload_status = "error";
        status.error_message =
          error instanceof Error ? error.message : JSON.stringify(error);
      }

      const requestParams = {
        key: this.reference.key,
        org_id: orgId,
        status,
      };
      const statusResponse = await conn.post(
        "/attachment/status",
        requestParams,
      );
      if (!statusResponse.ok) {
        const errorStr = JSON.stringify(statusResponse);
        throw new Error(`Couldn't log attachment status: ${errorStr}`);
      }

      return status;
    };

    return new LazyValue(errorWrapper);
  }

  private initData(data: string | Blob | ArrayBuffer): LazyValue<Blob> {
    if (typeof data === "string") {
      const readFile = iso.readFile;
      if (!readFile) {
        throw new Error(
          `This platform does not support reading the filesystem. Construct the Attachment
with a Blob/ArrayBuffer, or run the program on Node.js.`,
        );
      }
      // This could stream the file in the future.
      return new LazyValue(async () => new Blob([await readFile(data)]));
    } else {
      return new LazyValue(async () => new Blob([data]));
    }
  }
}

/**
 * Represents an attachment that resides in an external object store and the associated metadata.
 *
 * `ExternalAttachment` objects can be inserted anywhere in an event, similar to
 * `Attachment` objects, but they reference files that already exist in an external
 * object store rather than requiring upload. The SDK will replace the `ExternalAttachment`
 * object with an `AttachmentReference` during logging.
 */
export class ExternalAttachment extends BaseAttachment {
  /**
   * The object that replaces this `ExternalAttachment` at upload time.
   */
  readonly reference: ExternalAttachmentReference;

  private readonly _data: LazyValue<Blob>;
  private readonly state?: BraintrustState;

  /**
   * Construct an external attachment.
   *
   * @param param A parameter object with:
   *
   * `url`: The fully qualified URL of the file in the external object store.
   *
   * `filename`: The desired name of the file in Braintrust after uploading.
   * This parameter is for visualization purposes only and has no effect on
   * attachment storage.
   *
   * `contentType`: The MIME type of the file.
   *
   * `state`: (Optional) For internal use.
   */
  constructor({ url, filename, contentType, state }: ExternalAttachmentParams) {
    super();
    this.reference = {
      type: EXTERNAL_ATTACHMENT,
      filename,
      content_type: contentType,
      url,
    };

    this._data = this.initData();
  }

  /**
   * For ExternalAttachment, this is a no-op since the data already resides
   * in the external object store. It marks the attachment as already uploaded.
   *
   * @returns The attachment status, which will always indicate success.
   */
  async upload() {
    return { upload_status: "done" as const };
  }

  /**
   * The attachment contents. This is a lazy value that will read the attachment contents from the external object store on first access.
   */
  async data() {
    return this._data.get();
  }

  /**
   * A human-readable description for logging and debugging.
   *
   * @returns The debug object. The return type is not stable and may change in
   * a future release.
   */
  debugInfo(): Record<string, unknown> {
    return {
      url: this.reference.url,
      reference: this.reference,
      state: this.state,
    };
  }

  private initData(): LazyValue<Blob> {
    return new LazyValue(async () => {
      const readonly = new ReadonlyAttachment(this.reference, this.state);
      return await readonly.data();
    });
  }
}

const attachmentMetadataSchema = z.object({
  downloadUrl: z.string(),
  status: attachmentStatusSchema,
});

type AttachmentMetadata = z.infer<typeof attachmentMetadataSchema>;

/**
 * A readonly alternative to `Attachment`, which can be used for fetching
 * already-uploaded Attachments.
 */
export class ReadonlyAttachment {
  /**
   * Attachment metadata.
   */
  readonly reference: AttachmentReference;

  private readonly _data: LazyValue<Blob>;
  private readonly state?: BraintrustState;

  /**
   * Construct a ReadonlyAttachment.
   *
   * @param reference The `AttachmentReference` that should be read by the
   * `ReadonlyAttachment` object.
   * @param state (Optional) For internal use.
   * @returns The new `ReadonlyAttachment` object.
   */
  constructor(reference: AttachmentReference, state?: BraintrustState) {
    this.reference = reference;
    this.state = state;
    this._data = this.initDownloader();
  }

  /**
   * The attachment contents. This is a lazy value that will read the attachment
   * contents from the object store on first access.
   */
  async data() {
    return this._data.get();
  }

  /**
   * Fetch the attachment metadata, which includes a downloadUrl and a status.
   * This will re-fetch the status each time in case it changes over time.
   */
  async metadata(): Promise<AttachmentMetadata> {
    const state = this.state ?? _globalState;
    await state.login({});

    const params: Record<string, string> = {
      filename: this.reference.filename,
      content_type: this.reference.content_type,
      org_id: state.orgId || "",
    };
    if (this.reference.type === "braintrust_attachment") {
      params.key = this.reference.key;
    } else if (this.reference.type === "external_attachment") {
      params.url = this.reference.url;
    }
    const resp = await state.apiConn().get("/attachment", params);
    if (!resp.ok) {
      const errorStr = JSON.stringify(resp);
      throw new Error(`Invalid response from API server: ${errorStr}`);
    }

    return attachmentMetadataSchema.parse(await resp.json());
  }

  /**
   * Fetch the attachment upload status. This will re-fetch the status each time
   * in case it changes over time.
   */
  async status(): Promise<AttachmentStatus> {
    return (await this.metadata()).status;
  }

  private initDownloader(): LazyValue<Blob> {
    const download = async () => {
      const { downloadUrl, status } = await this.metadata();

      if (status.upload_status !== "done") {
        throw new Error(
          `Expected attachment status "done", got "${status.upload_status}"`,
        );
      }

      const objResponse = await fetch(downloadUrl);
      if (objResponse.status !== 200) {
        const error = await objResponse.text();
        throw new Error(`Couldn't download attachment: ${error}`);
      }

      return await objResponse.blob();
    };

    return new LazyValue(download);
  }
}

function logFeedbackImpl(
  state: BraintrustState,
  parentObjectType: SpanObjectTypeV3,
  parentObjectId: LazyValue<string>,
  {
    id,
    expected,
    scores,
    metadata: inputMetadata,
    tags,
    comment,
    source: inputSource,
  }: LogFeedbackFullArgs,
) {
  const source = inputSource ?? "external";

  if (!VALID_SOURCES.includes(source)) {
    throw new Error(`source must be one of ${VALID_SOURCES}`);
  }

  if (
    isEmpty(scores) &&
    isEmpty(expected) &&
    isEmpty(tags) &&
    isEmpty(comment)
  ) {
    throw new Error(
      "At least one of scores, expected, tags, or comment must be specified",
    );
  }

  const validatedEvent = validateAndSanitizeExperimentLogPartialArgs({
    scores,
    metadata: inputMetadata,
    expected,
    tags,
  });

  let { metadata, ...updateEvent } = deepCopyEvent(validatedEvent);
  updateEvent = Object.fromEntries(
    Object.entries(updateEvent).filter(([_, v]) => !isEmpty(v)),
  );

  const parentIds = async () =>
    new SpanComponentsV3({
      object_type: parentObjectType,
      object_id: await parentObjectId.get(),
    }).objectIdFields();

  if (Object.keys(updateEvent).length > 0) {
    const record = new LazyValue(async () => {
      return {
        id,
        ...updateEvent,
        ...(await parentIds()),
        [AUDIT_SOURCE_FIELD]: source,
        [AUDIT_METADATA_FIELD]: metadata,
        [IS_MERGE_FIELD]: true,
      };
    });
    state.bgLogger().log([record]);
  }

  if (!isEmpty(comment)) {
    const record = new LazyValue(async () => {
      return {
        id: uuidv4(),
        created: new Date().toISOString(),
        origin: {
          // NOTE: We do not know (or care?) what the transaction id of the row that
          // we're commenting on is here, so we omit it.
          id,
        },
        comment: {
          text: comment,
        },
        ...(await parentIds()),
        [AUDIT_SOURCE_FIELD]: source,
        [AUDIT_METADATA_FIELD]: metadata,
      };
    });
    state.bgLogger().log([record]);
  }
}

function updateSpanImpl({
  state,
  parentObjectType,
  parentObjectId,
  id,
  event,
}: {
  state: BraintrustState;
  parentObjectType: SpanObjectTypeV3;
  parentObjectId: LazyValue<string>;
  id: string;
  event: Omit<Partial<ExperimentEvent>, "id">;
}): void {
  const updateEvent = deepCopyEvent(
    validateAndSanitizeExperimentLogPartialArgs({
      id,
      ...event,
    } as Partial<ExperimentEvent>),
  );

  const parentIds = async () =>
    new SpanComponentsV3({
      object_type: parentObjectType,
      object_id: await parentObjectId.get(),
    }).objectIdFields();

  const record = new LazyValue(async () => ({
    id,
    ...updateEvent,
    ...(await parentIds()),
    [IS_MERGE_FIELD]: true,
  }));
  state.bgLogger().log([record]);
}

/**
 * Update a span using the output of `span.export()`. It is important that you only resume updating
 * to a span once the original span has been fully written and flushed, since otherwise updates to
 * the span may conflict with the original span.
 *
 * @param exported The output of `span.export()`.
 * @param event The event data to update the span with. See {@link Experiment.log} for a full list of valid fields.
 * @param state (optional) Login state to use. If not provided, the global state will be used.
 */
export function updateSpan({
  exported,
  state,
  ...event
}: { exported: string } & Omit<Partial<ExperimentEvent>, "id"> &
  OptionalStateArg): void {
  const resolvedState = state ?? _globalState;
  const components = SpanComponentsV3.fromStr(exported);

  if (!components.data.row_id) {
    throw new Error("Exported span must have a row id");
  }

  updateSpanImpl({
    state: resolvedState,
    parentObjectType: components.data.object_type,
    parentObjectId: new LazyValue(
      spanComponentsToObjectIdLambda(resolvedState, components),
    ),
    id: components.data.row_id,
    event,
  });
}

interface ParentSpanIds {
  spanId: string;
  rootSpanId: string;
}

interface MultiParentSpanIds {
  parentSpanIds: string[];
  rootSpanId: string;
}

function spanComponentsToObjectIdLambda(
  state: BraintrustState,
  components: SpanComponentsV3,
): () => Promise<string> {
  if (components.data.object_id) {
    const ret = components.data.object_id;
    return async () => ret;
  }
  if (!components.data.compute_object_metadata_args) {
    throw new Error(
      "Impossible: must provide either objectId or computeObjectMetadataArgs",
    );
  }
  switch (components.data.object_type) {
    case SpanObjectTypeV3.EXPERIMENT:
      throw new Error(
        "Impossible: computeObjectMetadataArgs not supported for experiments",
      );
    case SpanObjectTypeV3.PLAYGROUND_LOGS:
      throw new Error(
        "Impossible: computeObjectMetadataArgs not supported for prompt sessions",
      );
    case SpanObjectTypeV3.PROJECT_LOGS:
      return async () =>
        (
          await computeLoggerMetadata(state, {
            ...components.data.compute_object_metadata_args,
          })
        ).project.id;
    default:
      const x: never = components.data.object_type;
      throw new Error(`Unknown object type: ${x}`);
  }
}

// Utility function to resolve the object ID of a SpanComponentsV3 object. This
// function may trigger a login to braintrust if the object ID is encoded
// "lazily".
export async function spanComponentsToObjectId({
  components,
  state,
}: {
  components: SpanComponentsV3;
  state?: BraintrustState;
}): Promise<string> {
  return await spanComponentsToObjectIdLambda(
    state ?? _globalState,
    components,
  )();
}

/**
 * Format a permalink to the Braintrust application for viewing the span
 * represented by the provided `slug`.
 *
 * Links can be generated at any time, but they will only become viewable after
 * the span and its root have been flushed to the server and ingested.
 *
 * If you have a `Span` object, use {@link Span.permalink} instead.
 *
 * @param slug The identifier generated from {@link Span.export}.
 * @param opts Optional arguments.
 * @param opts.state The login state to use. If not provided, the global state will be used.
 * @param opts.orgName The org name to use. If not provided, the org name will be inferred from the state.
 * @param opts.appUrl The app URL to use. If not provided, the app URL will be inferred from the state.
 * @returns A permalink to the exported span.
 */
export async function permalink(
  slug: string,
  opts?: {
    state?: BraintrustState;
    orgName?: string;
    appUrl?: string;
  },
): Promise<string> {
  // Noop spans have an empty slug, so return a dummy permalink.
  if (slug === "") {
    return NOOP_SPAN_PERMALINK;
  }

  const state = opts?.state ?? _globalState;
  const getOrgName = async () => {
    if (opts?.orgName) {
      return opts.orgName;
    }
    await state.login({});
    if (!state.orgName) {
      throw new Error(
        "Must either provide orgName explicitly or be logged in to a specific org",
      );
    }
    return state.orgName;
  };
  const getAppUrl = async () => {
    if (opts?.appUrl) {
      return opts.appUrl;
    }
    await state.login({});
    if (!state.appUrl) {
      throw new Error("Must either provide appUrl explicitly or be logged in");
    }
    return state.appUrl;
  };

  const components = SpanComponentsV3.fromStr(slug);
  const object_type = spanObjectTypeV3ToString(components.data.object_type);
  const [orgName, appUrl, object_id] = await Promise.all([
    getOrgName(),
    getAppUrl(),
    spanComponentsToObjectId({ components, state }),
  ]);
  const id = components.data.row_id;
  if (!id) {
    throw new Error("Span slug does not refer to an individual row");
  }
  const urlParams = new URLSearchParams({ object_type, object_id, id });
  return `${appUrl}/app/${orgName}/object?${urlParams}`;
}

// IMPORTANT NOTE: This function may pass arguments which override those in the
// main argument set, so if using this in a spread, like `SpanImpl({ ...args,
// ...startSpanParentArgs(...)})`, make sure to put startSpanParentArgs after
// the original argument set.
function startSpanParentArgs(args: {
  state: BraintrustState;
  parent: string | undefined;
  parentObjectType: SpanObjectTypeV3;
  parentObjectId: LazyValue<string>;
  parentComputeObjectMetadataArgs: Record<string, any> | undefined;
  parentSpanIds: ParentSpanIds | MultiParentSpanIds | undefined;
  propagatedEvent: StartSpanEventArgs | undefined;
}): {
  parentObjectType: SpanObjectTypeV3;
  parentObjectId: LazyValue<string>;
  parentComputeObjectMetadataArgs: Record<string, any> | undefined;
  parentSpanIds: ParentSpanIds | MultiParentSpanIds | undefined;
  propagatedEvent: StartSpanEventArgs | undefined;
} {
  let argParentObjectId: LazyValue<string> | undefined = undefined;
  let argParentSpanIds: ParentSpanIds | MultiParentSpanIds | undefined =
    undefined;
  let argPropagatedEvent: StartSpanEventArgs | undefined = undefined;
  if (args.parent) {
    if (args.parentSpanIds) {
      throw new Error("Cannot specify both parent and parentSpanIds");
    }
    const parentComponents = SpanComponentsV3.fromStr(args.parent);
    if (args.parentObjectType !== parentComponents.data.object_type) {
      throw new Error(
        `Mismatch between expected span parent object type ${args.parentObjectType} and provided type ${parentComponents.data.object_type}`,
      );
    }

    const parentComponentsObjectIdLambda = spanComponentsToObjectIdLambda(
      args.state,
      parentComponents,
    );
    const computeParentObjectId = async () => {
      const parentComponentsObjectId = await parentComponentsObjectIdLambda();
      if ((await args.parentObjectId.get()) !== parentComponentsObjectId) {
        throw new Error(
          `Mismatch between expected span parent object id ${await args.parentObjectId.get()} and provided id ${parentComponentsObjectId}`,
        );
      }
      return await args.parentObjectId.get();
    };
    argParentObjectId = new LazyValue(computeParentObjectId);
    if (parentComponents.data.row_id) {
      argParentSpanIds = {
        spanId: parentComponents.data.span_id,
        rootSpanId: parentComponents.data.root_span_id,
      };
    }
    argPropagatedEvent =
      args.propagatedEvent ??
      ((parentComponents.data.propagated_event ?? undefined) as
        | StartSpanEventArgs
        | undefined);
  } else {
    argParentObjectId = args.parentObjectId;
    argParentSpanIds = args.parentSpanIds;
    argPropagatedEvent = args.propagatedEvent;
  }

  return {
    parentObjectType: args.parentObjectType,
    parentObjectId: argParentObjectId,
    parentComputeObjectMetadataArgs: args.parentComputeObjectMetadataArgs,
    parentSpanIds: argParentSpanIds,
    propagatedEvent: argPropagatedEvent,
  };
}

export class Logger<IsAsyncFlush extends boolean> implements Exportable {
  private state: BraintrustState;
  private lazyMetadata: LazyValue<OrgProjectMetadata>;
  private _asyncFlush: IsAsyncFlush | undefined;
  private computeMetadataArgs: Record<string, any> | undefined;
  private lastStartTime: number;
  private lazyId: LazyValue<string>;
  private calledStartSpan: boolean;

  // For type identification.
  public kind: "logger" = "logger";

  constructor(
    state: BraintrustState,
    lazyMetadata: LazyValue<OrgProjectMetadata>,
    logOptions: LogOptions<IsAsyncFlush> = {},
  ) {
    this.lazyMetadata = lazyMetadata;
    this._asyncFlush = logOptions.asyncFlush;
    this.computeMetadataArgs = logOptions.computeMetadataArgs;
    this.lastStartTime = getCurrentUnixTimestamp();
    this.lazyId = new LazyValue(async () => await this.id);
    this.calledStartSpan = false;
    this.state = state;
  }

  public get org_id(): Promise<string> {
    return (async () => {
      return (await this.lazyMetadata.get()).org_id;
    })();
  }

  public get project(): Promise<ObjectMetadata> {
    return (async () => {
      return (await this.lazyMetadata.get()).project;
    })();
  }

  public get id(): Promise<string> {
    return (async () => (await this.project).id)();
  }

  private parentObjectType() {
    return SpanObjectTypeV3.PROJECT_LOGS;
  }

  /**
   * Log a single event. The event will be batched and uploaded behind the scenes if `logOptions.asyncFlush` is true.
   *
   * @param event The event to log.
   * @param event.input: (Optional) the arguments that uniquely define a user input (an arbitrary, JSON serializable object).
   * @param event.output: (Optional) the output of your application, including post-processing (an arbitrary, JSON serializable object), that allows you to determine whether the result is correct or not. For example, in an app that generates SQL queries, the `output` should be the _result_ of the SQL query generated by the model, not the query itself, because there may be multiple valid queries that answer a single question.
   * @param event.expected: (Optional) the ground truth value (an arbitrary, JSON serializable object) that you'd compare to `output` to determine if your `output` value is correct or not. Braintrust currently does not compare `output` to `expected` for you, since there are so many different ways to do that correctly. Instead, these values are just used to help you navigate while digging into analyses. However, we may later use these values to re-score outputs or fine-tune your models.
   * @param event.error: (Optional) The error that occurred, if any. If you use tracing to run an experiment, errors are automatically logged when your code throws an exception.
   * @param event.scores: (Optional) a dictionary of numeric values (between 0 and 1) to log. The scores should give you a variety of signals that help you determine how accurate the outputs are compared to what you expect and diagnose failures. For example, a summarization app might have one score that tells you how accurate the summary is, and another that measures the word similarity between the generated and grouth truth summary. The word similarity score could help you determine whether the summarization was covering similar concepts or not. You can use these scores to help you sort, filter, and compare logs.
   * @param event.metadata: (Optional) a dictionary with additional data about the test example, model outputs, or just about anything else that's relevant, that you can use to help find and analyze examples later. For example, you could log the `prompt`, example's `id`, or anything else that would be useful to slice/dice later. The values in `metadata` can be any JSON-serializable type, but its keys must be strings.
   * @param event.metrics: (Optional) a dictionary of metrics to log. The following keys are populated automatically: "start", "end".
   * @param event.id: (Optional) a unique identifier for the event. If you don't provide one, BrainTrust will generate one for you.
   * @param options Additional logging options
   * @param options.allowConcurrentWithSpans in rare cases where you need to log at the top level separately from spans on the logger elsewhere, set this to true.
   * @returns The `id` of the logged event.
   */
  public log(
    event: Readonly<StartSpanEventArgs>,
    options?: { allowConcurrentWithSpans?: boolean },
  ): PromiseUnless<IsAsyncFlush, string> {
    if (this.calledStartSpan && !options?.allowConcurrentWithSpans) {
      throw new Error(
        "Cannot run toplevel `log` method while using spans. To log to the span, call `logger.traced` and then log with `span.log`",
      );
    }

    const span = this.startSpanImpl({ startTime: this.lastStartTime, event });
    this.lastStartTime = span.end();
    const ret = span.id;
    type Ret = PromiseUnless<IsAsyncFlush, string>;
    if (this.asyncFlush === true) {
      return ret as Ret;
    } else {
      return (async () => {
        await this.flush();
        return ret;
      })() as Ret;
    }
  }

  /**
   * Create a new toplevel span underneath the logger. The name defaults to "root".
   *
   * See {@link Span.traced} for full details.
   */
  public traced<R>(
    callback: (span: Span) => R,
    args?: StartSpanArgs & SetCurrentArg,
  ): PromiseUnless<IsAsyncFlush, R> {
    const { setCurrent, ...argsRest } = args ?? {};
    const span = this.startSpan(argsRest);

    const ret = runCatchFinally(
      () => {
        if (setCurrent ?? true) {
          return withCurrent(span, callback);
        } else {
          return callback(span);
        }
      },
      (e) => {
        logError(span, e);
        throw e;
      },
      () => span.end(),
    );
    type Ret = PromiseUnless<IsAsyncFlush, R>;

    if (this.asyncFlush) {
      return ret as Ret;
    } else {
      return (async () => {
        const awaitedRet = await ret;
        await this.flush();
        return awaitedRet;
      })() as Ret;
    }
  }

  /**
   * Lower-level alternative to `traced`. This allows you to start a span yourself, and can be useful in situations
   * where you cannot use callbacks. However, spans started with `startSpan` will not be marked as the "current span",
   * so `currentSpan()` and `traced()` will be no-ops. If you want to mark a span as current, use `traced` instead.
   *
   * See {@link traced} for full details.
   */
  public startSpan(args?: StartSpanArgs): Span {
    this.calledStartSpan = true;
    return this.startSpanImpl(args);
  }

  private startSpanImpl(args?: StartSpanArgs): Span {
    return new SpanImpl({
      state: this.state,
      ...args,
      ...startSpanParentArgs({
        state: this.state,
        parent: args?.parent,
        parentObjectType: this.parentObjectType(),
        parentObjectId: this.lazyId,
        parentComputeObjectMetadataArgs: this.computeMetadataArgs,
        parentSpanIds: undefined,
        propagatedEvent: args?.propagatedEvent,
      }),
      defaultRootType: SpanTypeAttribute.TASK,
    });
  }

  /**
   * Log feedback to an event. Feedback is used to save feedback scores, set an expected value, or add a comment.
   *
   * @param event
   * @param event.id The id of the event to log feedback for. This is the `id` returned by `log` or accessible as the `id` field of a span.
   * @param event.scores (Optional) a dictionary of numeric values (between 0 and 1) to log. These scores will be merged into the existing scores for the event.
   * @param event.expected (Optional) the ground truth value (an arbitrary, JSON serializable object) that you'd compare to `output` to determine if your `output` value is correct or not.
   * @param event.comment (Optional) an optional comment string to log about the event.
   * @param event.metadata (Optional) a dictionary with additional data about the feedback. If you have a `user_id`, you can log it here and access it in the Braintrust UI. Note, this metadata does not correspond to the main event itself, but rather the audit log attached to the event.
   * @param event.source (Optional) the source of the feedback. Must be one of "external" (default), "app", or "api".
   */
  public logFeedback(event: LogFeedbackFullArgs): void {
    logFeedbackImpl(this.state, this.parentObjectType(), this.lazyId, event);
  }

  /**
   * Update a span in the experiment using its id. It is important that you only update a span once the original span has been fully written and flushed,
   * since otherwise updates to the span may conflict with the original span.
   *
   * @param event The event data to update the span with. Must include `id`. See {@link Experiment.log} for a full list of valid fields.
   */
  public updateSpan(
    event: Omit<Partial<ExperimentEvent>, "id"> &
      Required<Pick<ExperimentEvent, "id">>,
  ): void {
    const { id, ...eventRest } = event;
    if (!id) {
      throw new Error("Span id is required to update a span");
    }
    updateSpanImpl({
      state: this.state,
      parentObjectType: this.parentObjectType(),
      parentObjectId: this.lazyId,
      id,
      event: eventRest,
    });
  }

  /**
   * Return a serialized representation of the logger that can be used to start subspans in other places.
   *
   * See {@link Span.startSpan} for more details.
   */
  public async export(): Promise<string> {
    // Note: it is important that the object id we are checking for
    // `has_computed` is the same as the one we are passing into the span
    // logging functions. So that if the spans actually do get logged, then this
    // `_lazy_id` object specifically will also be marked as computed.
    return new SpanComponentsV3({
      object_type: this.parentObjectType(),
      ...(this.computeMetadataArgs && !this.lazyId.hasSucceeded
        ? { compute_object_metadata_args: this.computeMetadataArgs }
        : { object_id: await this.lazyId.get() }),
    }).toStr();
  }

  /*
   * Flush any pending logs to the server.
   */
  async flush(): Promise<void> {
    return await this.state.bgLogger().flush();
  }

  get asyncFlush(): IsAsyncFlush | undefined {
    return this._asyncFlush;
  }
}

function castLogger<ToB extends boolean, FromB extends boolean>(
  logger: Logger<FromB> | undefined,
  asyncFlush?: ToB,
): Logger<ToB> | undefined {
  if (logger === undefined) return undefined;
  if (asyncFlush !== undefined && !!asyncFlush !== !!logger.asyncFlush) {
    throw new Error(
      `Asserted asyncFlush setting ${asyncFlush} does not match stored logger's setting ${logger.asyncFlush}`,
    );
  }
  return logger as unknown as Logger<ToB>;
}

function constructLogs3Data(items: string[]) {
  return `{"rows": ${constructJsonArray(items)}, "api_version": 2}`;
}

function now() {
  return new Date().getTime();
}

export interface BackgroundLoggerOpts {
  noExitFlush?: boolean;
  onFlushError?: (error: unknown) => void;
}

interface BackgroundLogger {
  log(items: LazyValue<BackgroundLogEvent>[]): void;
  flush(): Promise<void>;
}

class TestBackgroundLogger implements BackgroundLogger {
  private items: LazyValue<BackgroundLogEvent>[][] = [];

  log(items: LazyValue<BackgroundLogEvent>[]): void {
    this.items.push(items);
  }

  async flush(): Promise<void> {
    return Promise.resolve();
  }

  async drain(): Promise<BackgroundLogEvent[]> {
    const items = this.items;
    this.items = [];

    // get all the values
    const events: BackgroundLogEvent[] = [];
    for (const item of items) {
      for (const event of item) {
        events.push(await event.get());
      }
    }

    const batch = mergeRowBatch(events);
    return batch.flat();
  }
}

// We should only have one instance of this object per state object in
// 'BraintrustState._bgLogger'. Be careful about spawning multiple
// instances of this class, because concurrent BackgroundLoggers will not log to
// the backend in a deterministic order.
class HTTPBackgroundLogger implements BackgroundLogger {
  private apiConn: LazyValue<HTTPConnection>;
  private items: LazyValue<BackgroundLogEvent>[] = [];
  private activeFlush: Promise<void> = Promise.resolve();
  private activeFlushResolved = true;
  private activeFlushError: unknown = undefined;
  private onFlushError?: (error: unknown) => void;

  public syncFlush: boolean = false;
  // 6 MB for the AWS lambda gateway (from our own testing).
  public maxRequestSize: number = 6 * 1024 * 1024;
  public defaultBatchSize: number = 100;
  public numTries: number = 3;
  public queueDropExceedingMaxsize: number | undefined = undefined;
  public queueDropLoggingPeriod: number = 60;
  public failedPublishPayloadsDir: string | undefined = undefined;
  public allPublishPayloadsDir: string | undefined = undefined;

  private _disabled = false;

  private queueDropLoggingState = {
    numDropped: 0,
    lastLoggedTimestamp: 0,
  };

  constructor(apiConn: LazyValue<HTTPConnection>, opts?: BackgroundLoggerOpts) {
    opts = opts ?? {};
    this.apiConn = apiConn;

    const syncFlushEnv = Number(iso.getEnv("BRAINTRUST_SYNC_FLUSH"));
    if (!isNaN(syncFlushEnv)) {
      this.syncFlush = Boolean(syncFlushEnv);
    }

    const defaultBatchSizeEnv = Number(
      iso.getEnv("BRAINTRUST_DEFAULT_BATCH_SIZE"),
    );
    if (!isNaN(defaultBatchSizeEnv)) {
      this.defaultBatchSize = defaultBatchSizeEnv;
    }

    const maxRequestSizeEnv = Number(iso.getEnv("BRAINTRUST_MAX_REQUEST_SIZE"));
    if (!isNaN(maxRequestSizeEnv)) {
      this.maxRequestSize = maxRequestSizeEnv;
    }

    const numTriesEnv = Number(iso.getEnv("BRAINTRUST_NUM_RETRIES"));
    if (!isNaN(numTriesEnv)) {
      this.numTries = numTriesEnv + 1;
    }

    const queueDropExceedingMaxsizeEnv = Number(
      iso.getEnv("BRAINTRUST_QUEUE_DROP_EXCEEDING_MAXSIZE"),
    );
    if (!isNaN(queueDropExceedingMaxsizeEnv)) {
      this.queueDropExceedingMaxsize = queueDropExceedingMaxsizeEnv;
    }

    const queueDropLoggingPeriodEnv = Number(
      iso.getEnv("BRAINTRUST_QUEUE_DROP_LOGGING_PERIOD"),
    );
    if (!isNaN(queueDropLoggingPeriodEnv)) {
      this.queueDropLoggingPeriod = queueDropLoggingPeriodEnv;
    }

    const failedPublishPayloadsDirEnv = iso.getEnv(
      "BRAINTRUST_FAILED_PUBLISH_PAYLOADS_DIR",
    );
    if (failedPublishPayloadsDirEnv) {
      this.failedPublishPayloadsDir = failedPublishPayloadsDirEnv;
    }

    const allPublishPayloadsDirEnv = iso.getEnv(
      "BRAINTRUST_ALL_PUBLISH_PAYLOADS_DIR",
    );
    if (allPublishPayloadsDirEnv) {
      this.allPublishPayloadsDir = allPublishPayloadsDirEnv;
    }

    // Note that this will not run for explicit termination events, such as
    // calls to `process.exit()` or uncaught exceptions. Thus it is a
    // "best-effort" flush.
    if (!opts.noExitFlush) {
      iso.processOn("beforeExit", async () => {
        await this.flush();
      });
    }
    this.onFlushError = opts.onFlushError;
  }

  log(items: LazyValue<BackgroundLogEvent>[]) {
    if (this._disabled) {
      return;
    }

    const [addedItems, droppedItems] = (() => {
      if (this.queueDropExceedingMaxsize === undefined) {
        return [items, []];
      }
      const numElementsToAdd = Math.min(
        Math.max(this.queueDropExceedingMaxsize - this.items.length, 0),
        items.length,
      );
      return [items.slice(0, numElementsToAdd), items.slice(numElementsToAdd)];
    })();
    this.items.push(...addedItems);
    if (!this.syncFlush) {
      this.triggerActiveFlush();
    }

    if (droppedItems.length) {
      this.registerDroppedItemCount(droppedItems.length);
      if (this.allPublishPayloadsDir || this.failedPublishPayloadsDir) {
        this.dumpDroppedEvents(droppedItems);
      }
    }
  }

  async flush(): Promise<void> {
    if (this.syncFlush) {
      this.triggerActiveFlush();
    }
    await this.activeFlush;
    if (this.activeFlushError) {
      const err = this.activeFlushError;
      this.activeFlushError = undefined;
      if (this.syncFlush) {
        throw err;
      }
    }
  }

  private async flushOnce(args?: { batchSize?: number }): Promise<void> {
    if (this._disabled) {
      this.items = [];
      return;
    }

    const batchSize = args?.batchSize ?? this.defaultBatchSize;

    // Drain the queue.
    const wrappedItems = this.items;
    this.items = [];

    const [allItems, attachments] = await this.unwrapLazyValues(wrappedItems);
    if (allItems.length === 0) {
      return;
    }

    // Construct batches of records to flush in parallel and in sequence.
    const allItemsStr = allItems.map((bucket) =>
      bucket.map((item) => JSON.stringify(item)),
    );
    const batchSets = batchItems({
      items: allItemsStr,
      batchMaxNumItems: batchSize,
      batchMaxNumBytes: this.maxRequestSize / 2,
    });

    for (const batchSet of batchSets) {
      const postPromises = batchSet.map((batch) =>
        (async () => {
          try {
            await this.submitLogsRequest(batch);
            return { type: "success" } as const;
          } catch (e) {
            return { type: "error", value: e } as const;
          }
        })(),
      );
      const results = await Promise.all(postPromises);
      const failingResultErrors = results
        .map((r) => (r.type === "success" ? undefined : r.value))
        .filter((r) => r !== undefined);
      if (failingResultErrors.length) {
        throw new AggregateError(
          failingResultErrors,
          `Encountered the following errors while logging:`,
        );
      }
    }

    const attachmentErrors: unknown[] = [];
    // For now, upload attachments serially.
    for (const attachment of attachments) {
      try {
        const result = await attachment.upload();
        if (result.upload_status === "error") {
          throw new Error(result.error_message);
        }
      } catch (error) {
        attachmentErrors.push(error);
      }
    }
    if (attachmentErrors.length === 1) {
      throw attachmentErrors[0];
    } else if (attachmentErrors.length > 1) {
      throw new AggregateError(
        attachmentErrors,
        `Encountered the following errors while uploading attachments:`,
      );
    }

    // If more items were added while we were flushing, flush again
    if (this.items.length > 0) {
      await this.flushOnce(args);
    }
  }

  private async unwrapLazyValues(
    wrappedItems: LazyValue<BackgroundLogEvent>[],
  ): Promise<[BackgroundLogEvent[][], Attachment[]]> {
    for (let i = 0; i < this.numTries; ++i) {
      try {
        const items = await Promise.all(wrappedItems.map((x) => x.get()));

        // TODO(kevin): `extractAttachments` should ideally come after
        // `mergeRowBatch`, since merge-overwriting could result in some
        // attachments that no longer need to be uploaded. This would require
        // modifying the merge logic to treat the Attachment object as a "leaf"
        // rather than attempting to merge the keys of the Attachment.
        const attachments: Attachment[] = [];
        items.forEach((item) => extractAttachments(item, attachments));

        return [mergeRowBatch(items), attachments];
      } catch (e) {
        let errmsg = "Encountered error when constructing records to flush";
        const isRetrying = i + 1 < this.numTries;
        if (isRetrying) {
          errmsg += ". Retrying";
        }

        console.warn(errmsg);
        if (!isRetrying) {
          console.warn(
            `Failed to construct log records to flush after ${this.numTries} attempts. Dropping batch`,
          );
          throw e;
        } else {
          console.warn(e);
          await new Promise((resolve) => setTimeout(resolve, 100));
        }
      }
    }
    throw new Error("Impossible");
  }

  private async submitLogsRequest(items: string[]): Promise<void> {
    const conn = await this.apiConn.get();
    const dataStr = constructLogs3Data(items);
    if (this.allPublishPayloadsDir) {
      await HTTPBackgroundLogger.writePayloadToDir({
        payloadDir: this.allPublishPayloadsDir,
        payload: dataStr,
      });
    }

    for (let i = 0; i < this.numTries; i++) {
      const startTime = now();
      let error: unknown = undefined;
      try {
        await conn.post_json("logs3", dataStr);
      } catch (e) {
        error = e;
      }
      if (error === undefined) {
        return;
      }

      const isRetrying = i + 1 < this.numTries;
      const retryingText = isRetrying ? "" : " Retrying";
      const errorText = (() => {
        if (error instanceof FailedHTTPResponse) {
          return `${error.status} (${error.text}): ${error.data}`;
        } else {
          return `${error}`;
        }
      })();
      const errMsg = `log request failed. Elapsed time: ${
        (now() - startTime) / 1000
      } seconds. Payload size: ${
        dataStr.length
      }.${retryingText}\nError: ${errorText}`;

      if (!isRetrying && this.failedPublishPayloadsDir) {
        await HTTPBackgroundLogger.writePayloadToDir({
          payloadDir: this.failedPublishPayloadsDir,
          payload: dataStr,
        });
        this.logFailedPayloadsDir();
      }

      if (!isRetrying) {
        console.warn(
          `log request failed after ${this.numTries} retries. Dropping batch`,
        );
        throw new Error(errMsg);
      } else {
        console.warn(errMsg);
        if (isRetrying) {
          await new Promise((resolve) => setTimeout(resolve, 100));
        }
      }
    }
  }

  private registerDroppedItemCount(numItems: number) {
    if (numItems <= 0) {
      return;
    }
    this.queueDropLoggingState.numDropped += numItems;
    const timeNow = getCurrentUnixTimestamp();
    if (
      timeNow - this.queueDropLoggingState.lastLoggedTimestamp >
      this.queueDropLoggingPeriod
    ) {
      console.warn(
        `Dropped ${this.queueDropLoggingState.numDropped} elements due to full queue`,
      );
      if (this.failedPublishPayloadsDir) {
        this.logFailedPayloadsDir();
      }
      this.queueDropLoggingState.numDropped = 0;
      this.queueDropLoggingState.lastLoggedTimestamp = timeNow;
    }
  }

  private async dumpDroppedEvents(
    wrappedItems: LazyValue<BackgroundLogEvent>[],
  ) {
    const publishPayloadsDir = [
      this.allPublishPayloadsDir,
      this.failedPublishPayloadsDir,
    ].reduce((acc, x) => (x ? acc.concat([x]) : acc), new Array<string>());
    if (!(wrappedItems.length && publishPayloadsDir.length)) {
      return;
    }
    try {
      const [allItems, allAttachments] =
        await this.unwrapLazyValues(wrappedItems);

      const dataStr = constructLogs3Data(
        allItems.map((x) => JSON.stringify(x)),
      );
      const attachmentStr = JSON.stringify(
        allAttachments.map((a) => a.debugInfo()),
      );

      const payload = `{"data": ${dataStr}, "attachments": ${attachmentStr}}\n`;

      for (const payloadDir of publishPayloadsDir) {
        await HTTPBackgroundLogger.writePayloadToDir({ payloadDir, payload });
      }
    } catch (e) {
      console.error(e);
    }
  }

  private static async writePayloadToDir({
    payloadDir,
    payload,
  }: {
    payloadDir: string;
    payload: string;
  }) {
    if (!(iso.pathJoin && iso.mkdir && iso.writeFile)) {
      console.warn(
        "Cannot dump payloads: filesystem-operations not supported on this platform",
      );
      return;
    }
    const payloadFile = iso.pathJoin(
      payloadDir,
      `payload_${getCurrentUnixTimestamp()}_${uuidv4().slice(0, 8)}.json`,
    );
    try {
      await iso.mkdir(payloadDir, { recursive: true });
      await iso.writeFile(payloadFile, payload);
    } catch (e) {
      console.error(
        `Failed to write failed payload to output file ${payloadFile}:\n`,
        e,
      );
    }
  }

  private triggerActiveFlush() {
    if (this.activeFlushResolved) {
      this.activeFlushResolved = false;
      this.activeFlushError = undefined;
      this.activeFlush = (async () => {
        try {
          await this.flushOnce();
        } catch (err) {
          if (err instanceof AggregateError) {
            for (const e of err.errors) {
              this.onFlushError?.(e);
            }
          } else {
            this.onFlushError?.(err);
          }

          this.activeFlushError = err;
        } finally {
          this.activeFlushResolved = true;
        }
      })();

      waitUntil(this.activeFlush);
    }
  }

  private logFailedPayloadsDir() {
    console.warn(`Logging failed payloads to ${this.failedPublishPayloadsDir}`);
  }

  // Should only be called by BraintrustState.
  public internalReplaceApiConn(apiConn: HTTPConnection) {
    this.apiConn = new LazyValue(async () => apiConn);
  }

  public disable() {
    this._disabled = true;
  }
}

type InitOpenOption<IsOpen extends boolean> = {
  open?: IsOpen;
};

export type InitOptions<IsOpen extends boolean> = FullLoginOptions & {
  experiment?: string;
  description?: string;
  dataset?: AnyDataset;
  update?: boolean;
  baseExperiment?: string;
  isPublic?: boolean;
  metadata?: Record<string, unknown>;
  gitMetadataSettings?: GitMetadataSettings;
  projectId?: string;
  baseExperimentId?: string;
  repoInfo?: RepoInfo;
  setCurrent?: boolean;
  state?: BraintrustState;
} & InitOpenOption<IsOpen>;

export type FullInitOptions<IsOpen extends boolean> = {
  project?: string;
} & InitOptions<IsOpen>;

type InitializedExperiment<IsOpen extends boolean | undefined> =
  IsOpen extends true ? ReadonlyExperiment : Experiment;

/**
 * Log in, and then initialize a new experiment in a specified project. If the project does not exist, it will be created.
 *
 * @param options Options for configuring init().
 * @param options.project The name of the project to create the experiment in. Must specify at least one of `project` or `projectId`.
 * @param options.experiment The name of the experiment to create. If not specified, a name will be generated automatically.
 * @param options.description An optional description of the experiment.
 * @param options.dataset (Optional) A dataset to associate with the experiment. You can pass in the name of the dataset (in the same project) or a dataset object (from any project).
 * @param options.update If the experiment already exists, continue logging to it. If it does not exist, creates the experiment with the specified arguments.
 * @param options.baseExperiment An optional experiment name to use as a base. If specified, the new experiment will be summarized and compared to this experiment. Otherwise, it will pick an experiment by finding the closest ancestor on the default (e.g. main) branch.
 * @param options.isPublic An optional parameter to control whether the experiment is publicly visible to anybody with the link or privately visible to only members of the organization. Defaults to private.
 * @param options.appUrl The URL of the Braintrust App. Defaults to https://www.braintrust.dev.
 * @param options.apiKey The API key to use. If the parameter is not specified, will try to use the `BRAINTRUST_API_KEY` environment variable. If no API key is specified, will prompt the user to login.
 * @param options.orgName (Optional) The name of a specific organization to connect to. This is useful if you belong to multiple.
 * @param options.metadata (Optional) A dictionary with additional data about the test example, model outputs, or just about anything else that's relevant, that you can use to help find and analyze examples later. For example, you could log the `prompt`, example's `id`, or anything else that would be useful to slice/dice later. The values in `metadata` can be any JSON-serializable type, but its keys must be strings.
 * @param options.gitMetadataSettings (Optional) Settings for collecting git metadata. By default, will collect all git metadata fields allowed in org-level settings.
 * @param setCurrent If true (the default), set the global current-experiment to the newly-created one.
 * @param options.open If the experiment already exists, open it in read-only mode. Throws an error if the experiment does not already exist.
 * @param options.projectId The id of the project to create the experiment in. This takes precedence over `project` if specified.
 * @param options.baseExperimentId An optional experiment id to use as a base. If specified, the new experiment will be summarized and compared to this. This takes precedence over `baseExperiment` if specified.
 * @param options.repoInfo (Optional) Explicitly specify the git metadata for this experiment. This takes precedence over `gitMetadataSettings` if specified.
 * @returns The newly created Experiment.
 */
export function init<IsOpen extends boolean = false>(
  options: Readonly<FullInitOptions<IsOpen>>,
): InitializedExperiment<IsOpen>;

/**
 * Legacy form of `init` which accepts the project name as the first parameter,
 * separately from the remaining options. See `init(options)` for full details.
 */
export function init<IsOpen extends boolean = false>(
  project: string,
  options?: Readonly<InitOptions<IsOpen>>,
): InitializedExperiment<IsOpen>;

/**
 * Combined overload implementation of `init`. Do not call this directly.
 * Instead, call `init(options)` or `init(project, options)`.
 */
export function init<IsOpen extends boolean = false>(
  projectOrOptions: string | Readonly<FullInitOptions<IsOpen>>,
  optionalOptions?: Readonly<InitOptions<IsOpen>>,
): InitializedExperiment<IsOpen> {
  const options = ((): Readonly<FullInitOptions<IsOpen>> => {
    if (typeof projectOrOptions === "string") {
      return { ...optionalOptions, project: projectOrOptions };
    } else {
      if (optionalOptions !== undefined) {
        throw new Error(
          "Cannot specify options struct as both parameters. Must call either init(project, options) or init(options).",
        );
      }
      return projectOrOptions;
    }
  })();

  const {
    project,
    experiment,
    description,
    dataset,
    baseExperiment,
    isPublic,
    open,
    update,
    appUrl,
    apiKey,
    orgName,
    forceLogin,
    fetch,
    metadata,
    gitMetadataSettings,
    projectId,
    baseExperimentId,
    repoInfo,
    state: stateArg,
  } = options;

  if (!project && !projectId) {
    throw new Error("Must specify at least one of project or projectId");
  }

  if (open && update) {
    throw new Error("Cannot open and update an experiment at the same time");
  }

  const state = stateArg ?? _globalState;

  if (open) {
    if (isEmpty(experiment)) {
      throw new Error(`Cannot open an experiment without specifying its name`);
    }

    const lazyMetadata: LazyValue<ProjectExperimentMetadata> = new LazyValue(
      async () => {
        await state.login({ apiKey, appUrl, orgName, fetch, forceLogin });
        const args: Record<string, unknown> = {
          project_name: project,
          project_id: projectId,
          org_name: state.orgName,
          experiment_name: experiment,
        };

        const response = await state
          .appConn()
          .post_json("api/experiment/get", args);

        if (response.length === 0) {
          throw new Error(
            `Experiment ${experiment} not found in project ${
              projectId ?? project
            }.`,
          );
        }

        const info = response[0];
        return {
          project: {
            id: info.project_id,
            name: project ?? "UNKNOWN_PROJECT",
            fullInfo: {},
          },
          experiment: {
            id: info.id,
            name: info.name,
            fullInfo: info,
          },
        };
      },
    );

    return new ReadonlyExperiment(
      stateArg ?? _globalState,
      lazyMetadata,
    ) as InitializedExperiment<IsOpen>;
  }

  const lazyMetadata: LazyValue<ProjectExperimentMetadata> = new LazyValue(
    async () => {
      await state.login({ apiKey, appUrl, orgName });
      const args: Record<string, unknown> = {
        project_name: project,
        project_id: projectId,
        org_id: state.orgId,
        update,
      };

      if (experiment) {
        args["experiment_name"] = experiment;
      }

      if (description) {
        args["description"] = description;
      }

      const repoInfoArg = await (async (): Promise<RepoInfo | undefined> => {
        if (repoInfo) {
          return repoInfo;
        }
        let mergedGitMetadataSettings = {
          ...(state.gitMetadataSettings || {
            collect: "all",
          }),
        };
        if (gitMetadataSettings) {
          mergedGitMetadataSettings = mergeGitMetadataSettings(
            mergedGitMetadataSettings,
            gitMetadataSettings,
          );
        }
        return await iso.getRepoInfo(mergedGitMetadataSettings);
      })();

      if (repoInfoArg) {
        args["repo_info"] = repoInfoArg;
      }

      if (baseExperimentId) {
        args["base_exp_id"] = baseExperimentId;
      } else if (baseExperiment) {
        args["base_experiment"] = baseExperiment;
      } else {
        args["ancestor_commits"] = await iso.getPastNAncestors();
      }

      if (dataset !== undefined) {
        args["dataset_id"] = await dataset.id;
        args["dataset_version"] = await dataset.version();
      }

      if (isPublic !== undefined) {
        args["public"] = isPublic;
      }

      if (metadata) {
        args["metadata"] = metadata;
      }

      let response = null;
      while (true) {
        try {
          response = await state
            .appConn()
            .post_json("api/experiment/register", args);
          break;
        } catch (e: any) {
          if (
            args["base_experiment"] &&
            `${"data" in e && e.data}`.includes("base experiment")
          ) {
            console.warn(
              `Base experiment ${args["base_experiment"]} not found.`,
            );
            delete args["base_experiment"];
          } else {
            throw e;
          }
        }
      }

      return {
        project: {
          id: response.project.id,
          name: response.project.name,
          fullInfo: response.project,
        },
        experiment: {
          id: response.experiment.id,
          name: response.experiment.name,
          created: response.experiment.created,
          fullInfo: response.experiment,
        },
      };
    },
  );

  const ret = new Experiment(state, lazyMetadata, dataset);
  if (options.setCurrent ?? true) {
    state.currentExperiment = ret;
  }
  return ret as InitializedExperiment<IsOpen>;
}

/**
 * Alias for init(options).
 */
export function initExperiment<IsOpen extends boolean = false>(
  options: Readonly<InitOptions<IsOpen>>,
): InitializedExperiment<IsOpen>;

/**
 * Alias for init(project, options).
 */
export function initExperiment<IsOpen extends boolean = false>(
  project: string,
  options?: Readonly<InitOptions<IsOpen>>,
): InitializedExperiment<IsOpen>;

/**
 * Combined overload implementation of `initExperiment`, which is an alias for
 * `init`. Do not call this directly. Instead, call `initExperiment(options)` or
 * `initExperiment(project, options)`.
 */
export function initExperiment<IsOpen extends boolean = false>(
  projectOrOptions: string | Readonly<InitOptions<IsOpen>>,
  optionalOptions?: Readonly<InitOptions<IsOpen>>,
): InitializedExperiment<IsOpen> {
  const options = ((): Readonly<FullInitOptions<IsOpen>> => {
    if (typeof projectOrOptions === "string") {
      return { ...optionalOptions, project: projectOrOptions };
    } else {
      if (optionalOptions !== undefined) {
        throw new Error(
          "Cannot specify options struct as both parameters. Must call either init(project, options) or init(options).",
        );
      }
      return projectOrOptions;
    }
  })();
  return init(options);
}

/**
 * @deprecated Use {@link init} instead.
 */
export function withExperiment<R>(
  project: string,
  callback: (experiment: Experiment) => R,
  options: Readonly<InitOptions<false> & SetCurrentArg> = {},
): R {
  console.warn(
    "withExperiment is deprecated and will be removed in a future version of braintrust. Simply create the experiment with `init`.",
  );
  const experiment = init(project, options);
  return callback(experiment);
}

/**
 * @deprecated Use {@link initLogger} instead.
 */
export function withLogger<IsAsyncFlush extends boolean = false, R = void>(
  callback: (logger: Logger<IsAsyncFlush>) => R,
  options: Readonly<InitLoggerOptions<IsAsyncFlush> & SetCurrentArg> = {},
): R {
  console.warn(
    "withLogger is deprecated and will be removed in a future version of braintrust. Simply create the logger with `initLogger`.",
  );
  const logger = initLogger(options);
  return callback(logger);
}

type UseOutputOption<IsLegacyDataset extends boolean> = {
  useOutput?: IsLegacyDataset;
};

type InitDatasetOptions<IsLegacyDataset extends boolean> = FullLoginOptions & {
  dataset?: string;
  description?: string;
  version?: string;
  projectId?: string;
  metadata?: Record<string, unknown>;
  state?: BraintrustState;
  _internal_btql?: Record<string, unknown>;
} & UseOutputOption<IsLegacyDataset>;

type FullInitDatasetOptions<IsLegacyDataset extends boolean> = {
  project?: string;
} & InitDatasetOptions<IsLegacyDataset>;

/**
 * Create a new dataset in a specified project. If the project does not exist, it will be created.
 *
 * @param options Options for configuring initDataset().
 * @param options.project The name of the project to create the dataset in. Must specify at least one of `project` or `projectId`.
 * @param options.dataset The name of the dataset to create. If not specified, a name will be generated automatically.
 * @param options.description An optional description of the dataset.
 * @param options.appUrl The URL of the Braintrust App. Defaults to https://www.braintrust.dev.
 * @param options.apiKey The API key to use. If the parameter is not specified, will try to use the `BRAINTRUST_API_KEY` environment variable. If no API key is specified, will prompt the user to login.
 * @param options.orgName (Optional) The name of a specific organization to connect to. This is useful if you belong to multiple.
 * @param options.projectId The id of the project to create the dataset in. This takes precedence over `project` if specified.
 * @param options.metadata A dictionary with additional data about the dataset. The values in `metadata` can be any JSON-serializable type, but its keys must be strings.
 * @param options.useOutput (Deprecated) If true, records will be fetched from this dataset in the legacy format, with the "expected" field renamed to "output". This option will be removed in a future version of Braintrust.
 * @returns The newly created Dataset.
 */
export function initDataset<
  IsLegacyDataset extends boolean = typeof DEFAULT_IS_LEGACY_DATASET,
>(
  options: Readonly<FullInitDatasetOptions<IsLegacyDataset>>,
): Dataset<IsLegacyDataset>;

/**
 * Legacy form of `initDataset` which accepts the project name as the first
 * parameter, separately from the remaining options.
 *
 * See `initDataset(options)` for full details.
 */
export function initDataset<
  IsLegacyDataset extends boolean = typeof DEFAULT_IS_LEGACY_DATASET,
>(
  project: string,
  options?: Readonly<InitDatasetOptions<IsLegacyDataset>>,
): Dataset<IsLegacyDataset>;

/**
 * Combined overload implementation of `initDataset`. Do not call this
 * directly. Instead, call `initDataset(options)` or `initDataset(project,
 * options)`.
 */
export function initDataset<
  IsLegacyDataset extends boolean = typeof DEFAULT_IS_LEGACY_DATASET,
>(
  projectOrOptions: string | Readonly<FullInitDatasetOptions<IsLegacyDataset>>,
  optionalOptions?: Readonly<InitDatasetOptions<IsLegacyDataset>>,
): Dataset<IsLegacyDataset> {
  const options = ((): Readonly<FullInitDatasetOptions<IsLegacyDataset>> => {
    if (typeof projectOrOptions === "string") {
      return { ...optionalOptions, project: projectOrOptions };
    } else {
      if (optionalOptions !== undefined) {
        throw new Error(
          "Cannot specify options struct as both parameters. Must call either initDataset(project, options) or initDataset(options).",
        );
      }
      return projectOrOptions;
    }
  })();

  const {
    project,
    dataset,
    description,
    version,
    appUrl,
    apiKey,
    orgName,
    fetch,
    forceLogin,
    projectId,
    metadata,
    useOutput: legacy,
    state: stateArg,
    _internal_btql,
  } = options;

  const state = stateArg ?? _globalState;

  const lazyMetadata: LazyValue<ProjectDatasetMetadata> = new LazyValue(
    async () => {
      await state.login({
        orgName,
        apiKey,
        appUrl,
        fetch,
        forceLogin,
      });

      const args: Record<string, unknown> = {
        org_id: state.orgId,
        project_name: project,
        project_id: projectId,
        dataset_name: dataset,
        description,
        metadata,
      };
      const response = await state
        .appConn()
        .post_json("api/dataset/register", args);

      return {
        project: {
          id: response.project.id,
          name: response.project.name,
          fullInfo: response.project,
        },
        dataset: {
          id: response.dataset.id,
          name: response.dataset.name,
          fullInfo: response.dataset,
        },
      };
    },
  );

  return new Dataset(
    stateArg ?? _globalState,
    lazyMetadata,
    version,
    legacy,
    _internal_btql,
  );
}

/**
 * @deprecated Use {@link initDataset} instead.
 */
export function withDataset<
  R,
  IsLegacyDataset extends boolean = typeof DEFAULT_IS_LEGACY_DATASET,
>(
  project: string,
  callback: (dataset: Dataset<IsLegacyDataset>) => R,
  options: Readonly<InitDatasetOptions<IsLegacyDataset>> = {},
): R {
  console.warn(
    "withDataset is deprecated and will be removed in a future version of braintrust. Simply create the dataset with `initDataset`.",
  );
  const dataset = initDataset<IsLegacyDataset>(project, options);
  return callback(dataset);
}

// Note: the argument names *must* serialize the same way as the argument names
// for the corresponding python function, because this function may be invoked
// from arguments serialized elsewhere.
async function computeLoggerMetadata(
  state: BraintrustState,
  {
    project_name,
    project_id,
  }: {
    project_name?: string;
    project_id?: string;
  },
) {
  await state.login({});
  const org_id = state.orgId!;
  if (isEmpty(project_id)) {
    const response = await state.appConn().post_json("api/project/register", {
      project_name: project_name || GLOBAL_PROJECT,
      org_id,
    });
    return {
      org_id,
      project: {
        id: response.project.id,
        name: response.project.name,
        fullInfo: response.project,
      },
    };
  } else if (isEmpty(project_name)) {
    const response = await state.appConn().get_json("api/project", {
      id: project_id,
    });
    return {
      org_id,
      project: {
        id: project_id,
        name: response.name,
        fullInfo: response.project,
      },
    };
  } else {
    return {
      org_id,
      project: { id: project_id, name: project_name, fullInfo: {} },
    };
  }
}

type AsyncFlushArg<IsAsyncFlush> = {
  asyncFlush?: IsAsyncFlush;
};

type InitLoggerOptions<IsAsyncFlush> = FullLoginOptions & {
  projectName?: string;
  projectId?: string;
  setCurrent?: boolean;
  state?: BraintrustState;
  orgProjectMetadata?: OrgProjectMetadata;
} & AsyncFlushArg<IsAsyncFlush>;

/**
 * Create a new logger in a specified project. If the project does not exist, it will be created.
 *
 * @param options Additional options for configuring init().
 * @param options.projectName The name of the project to log into. If unspecified, will default to the Global project.
 * @param options.projectId The id of the project to log into. This takes precedence over projectName if specified.
 * @param options.asyncFlush If true, will log asynchronously in the background. Otherwise, will log synchronously. (true by default)
 * @param options.appUrl The URL of the Braintrust App. Defaults to https://www.braintrust.dev.
 * @param options.apiKey The API key to use. If the parameter is not specified, will try to use the `BRAINTRUST_API_KEY` environment variable. If no API
 * key is specified, will prompt the user to login.
 * @param options.orgName (Optional) The name of a specific organization to connect to. This is useful if you belong to multiple.
 * @param options.forceLogin Login again, even if you have already logged in (by default, the logger will not login if you are already logged in)
 * @param setCurrent If true (the default), set the global current-experiment to the newly-created one.
 * @returns The newly created Logger.
 */
export function initLogger<IsAsyncFlush extends boolean = true>(
  options: Readonly<InitLoggerOptions<IsAsyncFlush>> = {},
) {
  const {
    projectName,
    projectId,
    asyncFlush: asyncFlushArg,
    appUrl,
    apiKey,
    orgName,
    forceLogin,
    fetch,
    state: stateArg,
  } = options || {};

  const asyncFlush =
    asyncFlushArg === undefined ? (true as IsAsyncFlush) : asyncFlushArg;

  const computeMetadataArgs = {
    project_name: projectName,
    project_id: projectId,
  };
  const state = stateArg ?? _globalState;
  const lazyMetadata: LazyValue<OrgProjectMetadata> = new LazyValue(
    async () => {
      // Otherwise actually log in.
      await state.login({
        orgName,
        apiKey,
        appUrl,
        forceLogin,
        fetch,
      });
      return computeLoggerMetadata(state, computeMetadataArgs);
    },
  );

  const ret = new Logger<IsAsyncFlush>(state, lazyMetadata, {
    asyncFlush,
    computeMetadataArgs,
  });
  if (options.setCurrent ?? true) {
    state.currentLogger = ret as Logger<false>;
  }
  return ret;
}

type LoadPromptOptions = FullLoginOptions & {
  projectName?: string;
  projectId?: string;
  slug?: string;
  version?: string;
  defaults?: DefaultPromptArgs;
  noTrace?: boolean;
  state?: BraintrustState;
};

/**
 * Load a prompt from the specified project.
 *
 * @param options Options for configuring loadPrompt().
 * @param options.projectName The name of the project to load the prompt from. Must specify at least one of `projectName` or `projectId`.
 * @param options.projectId The id of the project to load the prompt from. This takes precedence over `projectName` if specified.
 * @param options.slug The slug of the prompt to load.
 * @param options.version An optional version of the prompt (to read). If not specified, the latest version will be used.
 * @param options.defaults (Optional) A dictionary of default values to use when rendering the prompt. Prompt values will override these defaults.
 * @param options.noTrace If true, do not include logging metadata for this prompt when build() is called.
 * @param options.appUrl The URL of the Braintrust App. Defaults to https://www.braintrust.dev.
 * @param options.apiKey The API key to use. If the parameter is not specified, will try to use the `BRAINTRUST_API_KEY` environment variable. If no API
 * key is specified, will prompt the user to login.
 * @param options.orgName (Optional) The name of a specific organization to connect to. This is useful if you belong to multiple.
 * @returns The prompt object.
 * @throws If the prompt is not found.
 * @throws If multiple prompts are found with the same slug in the same project (this should never happen).
 *
 * @example
 * ```javascript
 * const prompt = await loadPrompt({
 *  projectName: "My Project",
 *  slug: "my-prompt",
 * });
 * ```
 */
export async function loadPrompt({
  projectName,
  projectId,
  slug,
  version,
  defaults,
  noTrace = false,
  appUrl,
  apiKey,
  orgName,
  fetch,
  forceLogin,
  state: stateArg,
}: LoadPromptOptions) {
  if (isEmpty(projectName) && isEmpty(projectId)) {
    throw new Error("Must specify either projectName or projectId");
  }

  if (isEmpty(slug)) {
    throw new Error("Must specify slug");
  }

  const state = stateArg ?? _globalState;
  let response;
  try {
    await state.login({
      orgName,
      apiKey,
      appUrl,
      fetch,
      forceLogin,
    });
    response = await state.apiConn().get_json("v1/prompt", {
      project_name: projectName,
      project_id: projectId,
      slug,
      version,
    });
  } catch (e) {
    console.warn("Failed to load prompt, attempting to fall back to cache:", e);
    const prompt = await state.promptCache.get({
      slug,
      projectId,
      projectName,
      version: version ?? "latest",
    });
    if (!prompt) {
      throw new Error(
        `Prompt ${slug} (version ${version ?? "latest"}) not found in ${[projectName ?? projectId]} (not found on server or in local cache): ${e}`,
      );
    }
    return prompt;
  }

  if (!("objects" in response) || response.objects.length === 0) {
    throw new Error(
      `Prompt ${slug} not found in ${[projectName ?? projectId]}`,
    );
  } else if (response.objects.length > 1) {
    throw new Error(
      `Multiple prompts found with slug ${slug} in project ${
        projectName ?? projectId
      }. This should never happen.`,
    );
  }

  const metadata = promptSchema.parse(response["objects"][0]);
  const prompt = new Prompt(metadata, defaults || {}, noTrace);
  try {
    await state.promptCache.set(
      { slug, projectId, projectName, version: version ?? "latest" },
      prompt,
    );
  } catch (e) {
    console.warn("Failed to set prompt in cache:", e);
  }
  return prompt;
}

/**
 * Options for logging in to Braintrust.
 */
export interface LoginOptions {
  /**
   * The URL of the Braintrust App. Defaults to https://www.braintrust.dev. You should not need
   * to change this unless you are doing the "Full" deployment.
   */
  appUrl?: string;
  /**
   * The API key to use. If the parameter is not specified, will try to use the `BRAINTRUST_API_KEY` environment variable.
   */
  apiKey?: string;
  /**
   * The name of a specific organization to connect to. Since API keys are scoped to organizations, this parameter is usually
   * unnecessary unless you are logging in with a JWT.
   */
  orgName?: string;
  /**
   * A custom fetch implementation to use.
   */
  fetch?: typeof globalThis.fetch;
  /**
   * By default, the SDK installs an event handler that flushes pending writes on the `beforeExit` event.
   * If true, this event handler will _not_ be installed.
   */
  noExitFlush?: boolean;
  /**
   * Calls this function if there's an error in the background flusher.
   */
  onFlushError?: (error: unknown) => void;
}

export type FullLoginOptions = LoginOptions & {
  forceLogin?: boolean;
};

/**
 * Log into Braintrust. This will prompt you for your API token, which you can find at
 * https://www.braintrust.dev/app/token. This method is called automatically by `init()`.
 *
 * @param options Options for configuring login().
 * @param options.appUrl The URL of the Braintrust App. Defaults to https://www.braintrust.dev.
 * @param options.apiKey The API key to use. If the parameter is not specified, will try to use the `BRAINTRUST_API_KEY` environment variable. If no API
 * key is specified, will prompt the user to login.
 * @param options.orgName (Optional) The name of a specific organization to connect to. This is useful if you belong to multiple.
 * @param options.forceLogin Login again, even if you have already logged in (by default, this function will exit quickly if you have already logged in)
 */
export async function login(
  options: LoginOptions & { forceLogin?: boolean } = {},
): Promise<BraintrustState> {
  const { forceLogin = false } = options || {};

  if (_globalState.loggedIn && !forceLogin) {
    // We have already logged in. If any provided login inputs disagree with our
    // existing settings, raise an Exception warning the user to try again with
    // `forceLogin: true`.
    function checkUpdatedParam(
      varname: string,
      arg: string | undefined,
      orig: string | null,
    ) {
      if (!isEmpty(arg) && !isEmpty(orig) && arg !== orig) {
        throw new Error(
          `Re-logging in with different ${varname} (${arg}) than original (${orig}). To force re-login, pass \`forceLogin: true\``,
        );
      }
    }
    checkUpdatedParam("appUrl", options.appUrl, _globalState.appUrl);
    checkUpdatedParam(
      "apiKey",
      options.apiKey
        ? HTTPConnection.sanitize_token(options.apiKey)
        : undefined,
      _globalState.loginToken,
    );
    checkUpdatedParam("orgName", options.orgName, _globalState.orgName);
    return _globalState;
  }

  await _globalState.login(options);
  globalThis.__inherited_braintrust_state = _globalState;
  return _globalState;
}

export async function loginToState(options: LoginOptions = {}) {
  const {
    appUrl = iso.getEnv("BRAINTRUST_APP_URL") || "https://www.braintrust.dev",
    apiKey = iso.getEnv("BRAINTRUST_API_KEY"),
    orgName = iso.getEnv("BRAINTRUST_ORG_NAME"),
    fetch = globalThis.fetch,
  } = options || {};

  const appPublicUrl = iso.getEnv("BRAINTRUST_APP_PUBLIC_URL") || appUrl;

  const state = new BraintrustState(options);
  state.resetLoginInfo();

  state.appUrl = appUrl;
  state.appPublicUrl = appPublicUrl;

  let conn = null;

  if (!apiKey) {
    throw new Error(
      "Please specify an api key (e.g. by setting BRAINTRUST_API_KEY).",
    );
  } else if (apiKey === TEST_API_KEY) {
    // This is a weird hook that lets us skip logging in and mocking out the org info.
    const testOrgInfo = [
      {
        id: "test-org-id",
        name: "test-org-name",
        api_url: "https://braintrust.dev/fake-api-url",
      },
    ];
    state.loggedIn = true;
    state.loginToken = TEST_API_KEY;
    _saveOrgInfo(state, testOrgInfo, testOrgInfo[0].name);
    return state;
  } else {
    const resp = await checkResponse(
      await fetch(_urljoin(state.appUrl, `/api/apikey/login`), {
        method: "POST",
        headers: {
          "Content-Type": "application/json",
          Authorization: `Bearer ${apiKey}`,
        },
      }),
    );
    const info = await resp.json();

    _saveOrgInfo(state, info.org_info, orgName);
    if (!state.apiUrl) {
      if (orgName) {
        throw new Error(
          `Unable to log into organization '${orgName}'. Are you sure this credential is scoped to the organization?`,
        );
      } else {
        throw new Error(
          "Unable to log into any organization with the provided credential.",
        );
      }
    }

    conn = state.apiConn();
    conn.set_token(apiKey);

    if (!conn) {
      throw new Error("Conn should be set at this point (a bug)");
    }

    conn.make_long_lived();

    // Set the same token in the API
    state.appConn().set_token(apiKey);
    if (state.proxyUrl) {
      state.proxyConn().set_token(apiKey);
    }
    state.loginToken = conn.token;
    state.loggedIn = true;

    // Replace the global logger's apiConn with this one.
    state.loginReplaceApiConn(conn);
  }

  return state;
}

// XXX We should remove these global functions now
/**
 * Log a single event to the current experiment. The event will be batched and uploaded behind the scenes.
 *
 * @param event The event to log. See {@link Experiment.log} for full details.
 * @returns The `id` of the logged event.
 */
export function log(event: ExperimentLogFullArgs): string {
  console.warn(
    "braintrust.log is deprecated and will be removed in a future version of braintrust. Use `experiment.log` instead.",
  );
  const e = currentExperiment();
  if (!e) {
    throw new Error("Not initialized. Please call init() first");
  }
  return e.log(event);
}

/**
 * Summarize the current experiment, including the scores (compared to the closest reference experiment) and metadata.
 *
 * @param options Options for summarizing the experiment.
 * @param options.summarizeScores Whether to summarize the scores. If False, only the metadata will be returned.
 * @param options.comparisonExperimentId The experiment to compare against. If None, the most recent experiment on the origin's main branch will be used.
 * @returns A summary of the experiment, including the scores (compared to the closest reference experiment) and metadata.
 */
export async function summarize(
  options: {
    readonly summarizeScores?: boolean;
    readonly comparisonExperimentId?: string;
  } = {},
): Promise<ExperimentSummary> {
  console.warn(
    "braintrust.summarize is deprecated and will be removed in a future version of braintrust. Use `experiment.summarize` instead.",
  );
  const e = currentExperiment();
  if (!e) {
    throw new Error("Not initialized. Please call init() first");
  }
  return await e.summarize(options);
}

type OptionalStateArg = {
  state?: BraintrustState;
};

/**
 * Returns the currently-active experiment (set by {@link init}). Returns undefined if no current experiment has been set.
 */
export function currentExperiment(
  options?: OptionalStateArg,
): Experiment | undefined {
  const state = options?.state ?? _globalState;
  return state.currentExperiment;
}

/**
 * Returns the currently-active logger (set by {@link initLogger}). Returns undefined if no current logger has been set.
 */
export function currentLogger<IsAsyncFlush extends boolean>(
  options?: AsyncFlushArg<IsAsyncFlush> & OptionalStateArg,
): Logger<IsAsyncFlush> | undefined {
  const state = options?.state ?? _globalState;
  return castLogger(state.currentLogger, options?.asyncFlush);
}

/**
 * Return the currently-active span for logging (set by one of the `traced` methods). If there is no active span, returns a no-op span object, which supports the same interface as spans but does no logging.
 *
 * See {@link Span} for full details.
 */
export function currentSpan(options?: OptionalStateArg): Span {
  const state = options?.state ?? _globalState;
  return state.currentSpan.getStore() ?? NOOP_SPAN;
}

/**
 * Mainly for internal use. Return the parent object for starting a span in a global context.
 */
export function getSpanParentObject<IsAsyncFlush extends boolean>(
  options?: AsyncFlushArg<IsAsyncFlush> & OptionalStateArg,
): Span | Experiment | Logger<IsAsyncFlush> {
  const state = options?.state ?? _globalState;
  const parentSpan = currentSpan({ state });
  if (!Object.is(parentSpan, NOOP_SPAN)) {
    return parentSpan;
  }
  const experiment = currentExperiment();
  if (experiment) {
    return experiment;
  }
  const logger = currentLogger<IsAsyncFlush>(options);
  if (logger) {
    return logger;
  }
  return NOOP_SPAN;
}

export function logError(span: Span, error: unknown) {
  let errorMessage = "<error>";
  let stackTrace = "";
  if (error instanceof Error) {
    errorMessage = error.message;
    stackTrace = error.stack || "";
  } else {
    errorMessage = String(error);
  }
  span.log({ error: `${errorMessage}\n\n${stackTrace}` });
}

/**
 * Toplevel function for starting a span. It checks the following (in precedence order):
 *  * Currently-active span
 *  * Currently-active experiment
 *  * Currently-active logger
 *
 * and creates a span under the first one that is active. Alternatively, if `parent` is specified, it creates a span under the specified parent row. If none of these are active, it returns a no-op span object.
 *
 * See {@link Span.traced} for full details.
 */
export function traced<IsAsyncFlush extends boolean = true, R = void>(
  callback: (span: Span) => R,
  args?: StartSpanArgs &
    SetCurrentArg &
    AsyncFlushArg<IsAsyncFlush> &
    OptionalStateArg,
): PromiseUnless<IsAsyncFlush, R> {
  const { span, isSyncFlushLogger } = startSpanAndIsLogger(args);

  const ret = runCatchFinally(
    () => {
      if (args?.setCurrent ?? true) {
        return withCurrent(span, callback);
      } else {
        return callback(span);
      }
    },
    (e) => {
      logError(span, e);
      throw e;
    },
    () => span.end(),
  );

  type Ret = PromiseUnless<IsAsyncFlush, R>;

  if (args?.asyncFlush === undefined || args?.asyncFlush) {
    return ret as Ret;
  } else {
    return (async () => {
      const awaitedRet = await ret;
      if (isSyncFlushLogger) {
        await span.flush();
      }
      return awaitedRet;
    })() as Ret;
  }
}

/**
 * Wrap a function with `traced`, using the arguments as `input` and return value as `output`.
 * Any functions wrapped this way will automatically be traced, similar to the `@traced` decorator
 * in Python. If you want to correctly propagate the function's name and define it in one go, then
 * you can do so like this:
 *
 * ```ts
 * const myFunc = wrapTraced(async function myFunc(input) {
 *  const result = await client.chat.completions.create({
 *    model: "gpt-3.5-turbo",
 *    messages: [{ role: "user", content: input }],
 *  });
 *  return result.choices[0].message.content ?? "unknown";
 * });
 * ```
 * Now, any calls to `myFunc` will be traced, and the input and output will be logged automatically.
 * If tracing is inactive, i.e. there is no active logger or experiment, it's just a no-op.
 *
 * @param fn The function to wrap.
 * @param args Span-level arguments (e.g. a custom name or type) to pass to `traced`.
 * @returns The wrapped function.
 */
export function wrapTraced<
  F extends (...args: any[]) => any,
  IsAsyncFlush extends boolean = true,
>(
  fn: F,
  args?: StartSpanArgs & SetCurrentArg & AsyncFlushArg<IsAsyncFlush>,
): IsAsyncFlush extends false
  ? (...args: Parameters<F>) => Promise<Awaited<ReturnType<F>>>
  : F {
  const spanArgs: typeof args = {
    name: fn.name,
    type: "function",
    ...args,
  };
  const hasExplicitInput =
    args &&
    args.event &&
    "input" in args.event &&
    args.event.input !== undefined;
  const hasExplicitOutput =
    args && args.event && args.event.output !== undefined;

  if (args?.asyncFlush) {
    return ((...fnArgs: Parameters<F>) =>
      traced((span) => {
        if (!hasExplicitInput) {
          span.log({ input: fnArgs });
        }

        const output = fn(...fnArgs);

        if (!hasExplicitOutput) {
          if (output instanceof Promise) {
            return (async () => {
              const result = await output;
              span.log({ output: result });
              return result;
            })();
          } else {
            span.log({ output: output });
          }
        }

        return output;
      }, spanArgs)) as IsAsyncFlush extends false ? never : F;
  } else {
    return ((...fnArgs: Parameters<F>) =>
      traced(async (span) => {
        if (!hasExplicitInput) {
          span.log({ input: fnArgs });
        }

        const outputResult = fn(...fnArgs);

        const output = await outputResult;

        if (!hasExplicitOutput) {
          span.log({ output });
        }

        return output;
      }, spanArgs)) as IsAsyncFlush extends false
      ? (...args: Parameters<F>) => Promise<Awaited<ReturnType<F>>>
      : never;
  }
}

/**
 * A synonym for `wrapTraced`. If you're porting from systems that use `traceable`, you can use this to
 * make your codebase more consistent.
 */
export const traceable = wrapTraced;

/**
 * Lower-level alternative to `traced`. This allows you to start a span yourself, and can be useful in situations
 * where you cannot use callbacks. However, spans started with `startSpan` will not be marked as the "current span",
 * so `currentSpan()` and `traced()` will be no-ops. If you want to mark a span as current, use `traced` instead.
 *
 * See {@link traced} for full details.
 */
export function startSpan<IsAsyncFlush extends boolean = true>(
  args?: StartSpanArgs & AsyncFlushArg<IsAsyncFlush> & OptionalStateArg,
): Span {
  return startSpanAndIsLogger(args).span;
}

/**
 * Flush any pending rows to the server.
 */
export async function flush(options?: OptionalStateArg): Promise<void> {
  const state = options?.state ?? _globalState;
  return await state.bgLogger().flush();
}

/**
 * Set the fetch implementation to use for requests. You can specify it here,
 * or when you call `login`.
 *
 * @param fetch The fetch implementation to use.
 */
export function setFetch(fetch: typeof globalThis.fetch): void {
  _globalState.setFetch(fetch);
}

function startSpanAndIsLogger<IsAsyncFlush extends boolean = true>(
  args?: StartSpanArgs & AsyncFlushArg<IsAsyncFlush> & OptionalStateArg,
): { span: Span; isSyncFlushLogger: boolean } {
  const state = args?.state ?? _globalState;

  const parentStr = args?.parent ?? state.currentParent.getStore();

  const components: SpanComponentsV3 | undefined = parentStr
    ? SpanComponentsV3.fromStr(parentStr)
    : undefined;

  if (components) {
    const parentSpanIds: ParentSpanIds | undefined = components.data.row_id
      ? {
          spanId: components.data.span_id,
          rootSpanId: components.data.root_span_id,
        }
      : undefined;
    const span = new SpanImpl({
      state,
      ...args,
      parentObjectType: components.data.object_type,
      parentObjectId: new LazyValue(
        spanComponentsToObjectIdLambda(state, components),
      ),
      parentComputeObjectMetadataArgs:
        components.data.compute_object_metadata_args ?? undefined,
      parentSpanIds,
      propagatedEvent:
        args?.propagatedEvent ??
        // eslint-disable-next-line @typescript-eslint/consistent-type-assertions
        ((components.data.propagated_event ?? undefined) as
          | StartSpanEventArgs
          | undefined),
    });
    return {
      span,
      isSyncFlushLogger:
        components.data.object_type === SpanObjectTypeV3.PROJECT_LOGS &&
        // Since there's no parent logger here, we're free to choose the async flush
        // behavior, and therefore propagate along whatever we get from the arguments
        args?.asyncFlush === false,
    };
  } else {
    const parentObject = getSpanParentObject<IsAsyncFlush>({
      asyncFlush: args?.asyncFlush,
    });
    const span = parentObject.startSpan(args);
    return {
      span,
      isSyncFlushLogger:
        parentObject.kind === "logger" && parentObject.asyncFlush === false,
    };
  }
}

/**
 * Runs the provided callback with the span as the current span.
 */
export function withCurrent<R>(
  span: Span,
  callback: (span: Span) => R,
  state: BraintrustState | undefined = undefined,
): R {
  return (state ?? _globalState).currentSpan.run(span, () => callback(span));
}

export function withParent<R>(
  parent: string,
  callback: () => R,
  state: BraintrustState | undefined = undefined,
): R {
  return (state ?? _globalState).currentParent.run(parent, () => callback());
}

function _saveOrgInfo(
  state: BraintrustState,
  org_info: any,
  org_name: string | undefined,
) {
  if (org_info.length === 0) {
    throw new Error("This user is not part of any organizations.");
  }

  for (const org of org_info) {
    if (org_name === undefined || org.name === org_name) {
      state.orgId = org.id;
      state.orgName = org.name;
      state.apiUrl = iso.getEnv("BRAINTRUST_API_URL") ?? org.api_url;
      state.proxyUrl = iso.getEnv("BRAINTRUST_PROXY_URL") ?? org.proxy_url;
      state.gitMetadataSettings = org.git_metadata || undefined;
      break;
    }
  }

  if (state.orgId === undefined) {
    throw new Error(
      `Organization ${org_name} not found. Must be one of ${org_info
        .map((x: any) => x.name)
        .join(", ")}`,
    );
  }
}

function validateTags(tags: readonly string[]) {
  const seen = new Set<string>();
  for (const tag of tags) {
    if (typeof tag !== "string") {
      throw new Error("tags must be strings");
    }

    if (seen.has(tag)) {
      throw new Error(`duplicate tag: ${tag}`);
    }
  }
}

function validateAndSanitizeExperimentLogPartialArgs(
  event: ExperimentLogPartialArgs,
): SanitizedExperimentLogPartialArgs {
  if (event.scores) {
    if (Array.isArray(event.scores)) {
      throw new Error("scores must be an object, not an array");
    }
    for (let [name, score] of Object.entries(event.scores)) {
      if (typeof name !== "string") {
        throw new Error("score names must be strings");
      }

      if (score === null || score === undefined) {
        continue;
      }

      if (typeof score === "boolean") {
        score = score ? 1 : 0;
        event.scores[name] = score;
      }

      if (typeof score !== "number") {
        throw new Error("score values must be numbers");
      }
      if (score < 0 || score > 1) {
        throw new Error("score values must be between 0 and 1");
      }
    }
  }

  if (event.metadata) {
    for (const key of Object.keys(event.metadata)) {
      if (typeof key !== "string") {
        throw new Error("metadata keys must be strings");
      }
    }
  }

  if (event.metrics) {
    for (const [key, value] of Object.entries(event.metrics)) {
      if (typeof key !== "string") {
        throw new Error("metric keys must be strings");
      }

      if (value !== undefined && typeof value !== "number") {
        throw new Error("metric values must be numbers");
      }
    }
  }

  if ("input" in event && event.input && "inputs" in event && event.inputs) {
    throw new Error(
      "Only one of input or inputs (deprecated) can be specified. Prefer input.",
    );
  }

  if ("tags" in event && event.tags) {
    validateTags(event.tags);
  }

  if ("inputs" in event) {
    const { inputs, ...rest } = event;
    return { input: inputs, ...rest };
  } else {
    return { ...event };
  }
}

/**
 * Creates a deep copy of the given event. Replaces references to user objects
 * with placeholder strings to ensure serializability, except for
 * {@link Attachment} and {@link ExternalAttachment} objects, which are preserved
 * and not deep-copied.
 */
function deepCopyEvent<T extends Partial<BackgroundLogEvent>>(event: T): T {
  const attachments: BaseAttachment[] = [];
  const IDENTIFIER = "_bt_internal_saved_attachment";
  const savedAttachmentSchema = z.strictObject({ [IDENTIFIER]: z.number() });

  // We both check for serializability and round-trip `event` through JSON in
  // order to create a "deep copy". This has the benefit of cutting out any
  // reference to user objects when the object is logged asynchronously, so that
  // in case the objects are modified, the logging is unaffected. In the future,
  // this could be changed to a "real" deep copy so that immutable types (long
  // strings) do not have to be copied.
  const serialized = JSON.stringify(event, (_k, v) => {
    if (v instanceof SpanImpl || v instanceof NoopSpan) {
      return `<span>`;
    } else if (v instanceof Experiment) {
      return `<experiment>`;
    } else if (v instanceof Dataset) {
      return `<dataset>`;
    } else if (v instanceof Logger) {
      return `<logger>`;
    } else if (v instanceof BaseAttachment) {
      const idx = attachments.push(v);
      return { [IDENTIFIER]: idx - 1 };
    } else if (v instanceof ReadonlyAttachment) {
      return v.reference;
    }
    return v;
  });
  const x = JSON.parse(serialized, (_k, v) => {
    const parsedAttachment = savedAttachmentSchema.safeParse(v);
    if (parsedAttachment.success) {
      return attachments[parsedAttachment.data[IDENTIFIER]];
    }
    return v;
  });
  return x;
}

/**
 * Helper function for uploading attachments. Recursively extracts `Attachment`
 * and `ExternalAttachment` objects and replaces them with their associated
 * `AttachmentReference` objects.
 *
 * @param event The event to filter. Will be modified in-place.
 * @param attachments Flat array of extracted attachments (output parameter).
 */
function extractAttachments(
  event: Record<string, any>,
  attachments: BaseAttachment[],
): void {
  for (const [key, value] of Object.entries(event)) {
    // Base case: Attachment or ExternalAttachment.
    if (value instanceof BaseAttachment) {
      attachments.push(value);
      event[key] = value.reference;
      continue; // Attachment cannot be nested.
    }

    // Base case: non-object.
    if (!(value instanceof Object)) {
      continue; // Nothing to explore recursively.
    }

    // Recursive case: object or array.
    extractAttachments(value, attachments);
  }
}

/**
 * Recursively hydrates any `AttachmentReference` into `Attachment` by modifying
 * the input in-place.
 *
 * @returns The same event instance as the input.
 */
function enrichAttachments<T extends Record<string, any>>(
  event: T,
  state: BraintrustState | undefined,
): T {
  for (const [key, value] of Object.entries(event)) {
    // Base case: AttachmentReference.
    const parsedValue = attachmentReferenceSchema.safeParse(value);
    if (parsedValue.success) {
      (event as any)[key] = new ReadonlyAttachment(parsedValue.data, state);
      continue;
    }

    // Base case: non-object.
    if (!(value instanceof Object)) {
      continue;
    }

    // Recursive case: object or array:
    enrichAttachments(value, state);
  }

  return event;
}

// Note that this only checks properties that are expected of a complete event.
// validateAndSanitizeExperimentLogPartialArgs should still be invoked (after
// handling special fields like 'id').
function validateAndSanitizeExperimentLogFullArgs(
  event: ExperimentLogFullArgs,
  hasDataset: boolean,
): ExperimentLogFullArgs {
  if (
    ("input" in event &&
      !isEmpty(event.input) &&
      "inputs" in event &&
      !isEmpty(event.inputs)) ||
    (!("input" in event) && !("inputs" in event))
  ) {
    throw new Error(
      "Exactly one of input or inputs (deprecated) must be specified. Prefer input.",
    );
  }

  if (isEmpty(event.output)) {
    throw new Error("output must be specified");
  }
  if (isEmpty(event.scores)) {
    throw new Error("scores must be specified");
  }

  if (hasDataset && event.datasetRecordId === undefined) {
    throw new Error("datasetRecordId must be specified when using a dataset");
  } else if (!hasDataset && event.datasetRecordId !== undefined) {
    throw new Error(
      "datasetRecordId cannot be specified when not using a dataset",
    );
  }

  return event;
}

export type WithTransactionId<R> = R & {
  [TRANSACTION_ID_FIELD]: TransactionId;
};

export const INTERNAL_BTQL_LIMIT = 1000;
const MAX_BTQL_ITERATIONS = 10000;

class ObjectFetcher<RecordType>
  implements AsyncIterable<WithTransactionId<RecordType>>
{
  private _fetchedData: WithTransactionId<RecordType>[] | undefined = undefined;

  constructor(
    private objectType: "dataset" | "experiment",
    private pinnedVersion: string | undefined,
    // eslint-disable-next-line @typescript-eslint/no-explicit-any
    private mutateRecord?: (r: any) => WithTransactionId<RecordType>,
    private _internal_btql?: Record<string, unknown>,
  ) {}

  public get id(): Promise<string> {
    throw new Error("ObjectFetcher subclasses must have an 'id' attribute");
  }

  protected async getState(): Promise<BraintrustState> {
    throw new Error("ObjectFetcher subclasses must have a 'getState' method");
  }

  async *fetch(): AsyncGenerator<WithTransactionId<RecordType>> {
    const records = await this.fetchedData();
    for (const record of records) {
      yield record;
    }
  }

  [Symbol.asyncIterator](): AsyncIterator<WithTransactionId<RecordType>> {
    return this.fetch();
  }

  async fetchedData() {
    if (this._fetchedData === undefined) {
      const state = await this.getState();
      let data: WithTransactionId<RecordType>[] | undefined = undefined;
      let cursor = undefined;
      let iterations = 0;
      while (true) {
        const resp = await state.apiConn().post(
          `btql`,
          {
            query: {
              ...this._internal_btql,
              select: [
                {
                  op: "star",
                },
              ],
              from: {
                op: "function",
                name: {
                  op: "ident",
                  name: [this.objectType],
                },
                args: [
                  {
                    op: "literal",
                    value: await this.id,
                  },
                ],
              },
              cursor,
              limit: INTERNAL_BTQL_LIMIT,
            },
            use_columnstore: false,
            brainstore_realtime: true,
          },
          { headers: { "Accept-Encoding": "gzip" } },
        );
        const respJson = await resp.json();
        data = (data ?? []).concat(respJson.data);
        if (!respJson.cursor) {
          break;
        }
        cursor = respJson.cursor;
        iterations++;
        if (iterations > MAX_BTQL_ITERATIONS) {
          throw new Error("Too many BTQL iterations");
        }
      }
      this._fetchedData = this.mutateRecord
        ? data?.map(this.mutateRecord)
        : data;
    }
    return this._fetchedData || [];
  }

  clearCache() {
    this._fetchedData = undefined;
  }

  public async version() {
    if (this.pinnedVersion !== undefined) {
      return this.pinnedVersion;
    } else {
      const fetchedData = await this.fetchedData();
      let maxVersion: string | undefined = undefined;
      for (const record of fetchedData) {
        const xactId = String(record[TRANSACTION_ID_FIELD] ?? "0");
        if (maxVersion === undefined || xactId > maxVersion) {
          maxVersion = xactId;
        }
      }
      return maxVersion;
    }
  }
}

export type BaseMetadata = Record<string, unknown> | void;
export type DefaultMetadataType = void;
export type EvalCase<Input, Expected, Metadata> = {
  input: Input;
  tags?: string[];
  // These fields are only set if the EvalCase is part of a Dataset.
  id?: string;
  _xact_id?: TransactionId;
  created?: string | null;
  // This field is used to help re-run a particular experiment row.
  upsert_id?: string;
} & (Expected extends void ? object : { expected: Expected }) &
  (Metadata extends void ? object : { metadata: Metadata });

/**
 * An experiment is a collection of logged events, such as model inputs and outputs, which represent
 * a snapshot of your application at a particular point in time. An experiment is meant to capture more
 * than just the model you use, and includes the data you use to test, pre- and post- processing code,
 * comparison metrics (scores), and any other metadata you want to include.
 *
 * Experiments are associated with a project, and two experiments are meant to be easily comparable via
 * their `inputs`. You can change the attributes of the experiments in a project (e.g. scoring functions)
 * over time, simply by changing what you log.
 *
 * You should not create `Experiment` objects directly. Instead, use the `braintrust.init()` method.
 */
export class Experiment
  extends ObjectFetcher<ExperimentEvent>
  implements Exportable
{
  private readonly lazyMetadata: LazyValue<ProjectExperimentMetadata>;
  public readonly dataset?: AnyDataset;
  private lastStartTime: number;
  private lazyId: LazyValue<string>;
  private calledStartSpan: boolean;
  private state: BraintrustState;

  // For type identification.
  public kind = "experiment" as const;

  constructor(
    state: BraintrustState,
    lazyMetadata: LazyValue<ProjectExperimentMetadata>,
    dataset?: AnyDataset,
  ) {
    super("experiment", undefined, (r) => enrichAttachments(r, state));
    this.lazyMetadata = lazyMetadata;
    this.dataset = dataset;
    this.lastStartTime = getCurrentUnixTimestamp();
    this.lazyId = new LazyValue(async () => await this.id);
    this.calledStartSpan = false;
    this.state = state;
  }

  public get id(): Promise<string> {
    return (async () => {
      return (await this.lazyMetadata.get()).experiment.id;
    })();
  }

  public get name(): Promise<string> {
    return (async () => {
      return (await this.lazyMetadata.get()).experiment.name;
    })();
  }

  public get project(): Promise<ObjectMetadata> {
    return (async () => {
      return (await this.lazyMetadata.get()).project;
    })();
  }

  private parentObjectType() {
    return SpanObjectTypeV3.EXPERIMENT;
  }

  protected async getState(): Promise<BraintrustState> {
    // Ensure the login state is populated by awaiting lazyMetadata.
    await this.lazyMetadata.get();
    return this.state;
  }

  /**
   * Log a single event to the experiment. The event will be batched and uploaded behind the scenes.
   *
   * @param event The event to log.
   * @param event.input: The arguments that uniquely define a test case (an arbitrary, JSON serializable object). Later on, Braintrust will use the `input` to know whether two test cases are the same between experiments, so they should not contain experiment-specific state. A simple rule of thumb is that if you run the same experiment twice, the `input` should be identical.
   * @param event.output: The output of your application, including post-processing (an arbitrary, JSON serializable object), that allows you to determine whether the result is correct or not. For example, in an app that generates SQL queries, the `output` should be the _result_ of the SQL query generated by the model, not the query itself, because there may be multiple valid queries that answer a single question.
   * @param event.expected: (Optional) The ground truth value (an arbitrary, JSON serializable object) that you'd compare to `output` to determine if your `output` value is correct or not. Braintrust currently does not compare `output` to `expected` for you, since there are so many different ways to do that correctly. Instead, these values are just used to help you navigate your experiments while digging into analyses. However, we may later use these values to re-score outputs or fine-tune your models.
   * @param event.error: (Optional) The error that occurred, if any. If you use tracing to run an experiment, errors are automatically logged when your code throws an exception.
   * @param event.scores: A dictionary of numeric values (between 0 and 1) to log. The scores should give you a variety of signals that help you determine how accurate the outputs are compared to what you expect and diagnose failures. For example, a summarization app might have one score that tells you how accurate the summary is, and another that measures the word similarity between the generated and grouth truth summary. The word similarity score could help you determine whether the summarization was covering similar concepts or not. You can use these scores to help you sort, filter, and compare experiments.
   * @param event.metadata: (Optional) a dictionary with additional data about the test example, model outputs, or just about anything else that's relevant, that you can use to help find and analyze examples later. For example, you could log the `prompt`, example's `id`, or anything else that would be useful to slice/dice later. The values in `metadata` can be any JSON-serializable type, but its keys must be strings.
   * @param event.metrics: (Optional) a dictionary of metrics to log. The following keys are populated automatically: "start", "end".
   * @param event.id: (Optional) a unique identifier for the event. If you don't provide one, BrainTrust will generate one for you.
   * @param event.dataset_record_id: (Optional) the id of the dataset record that this event is associated with. This field is required if and only if the experiment is associated with a dataset. This field is unused and will be removed in a future version.
   * @param options Additional logging options
   * @param options.allowConcurrentWithSpans in rare cases where you need to log at the top level separately from spans on the experiment elsewhere, set this to true.
   * @returns The `id` of the logged event.
   */
  public log(
    event: Readonly<ExperimentLogFullArgs>,
    options?: { allowConcurrentWithSpans?: boolean },
  ): string {
    if (this.calledStartSpan && !options?.allowConcurrentWithSpans) {
      throw new Error(
        "Cannot run toplevel `log` method while using spans. To log to the span, call `experiment.traced` and then log with `span.log`",
      );
    }

    event = validateAndSanitizeExperimentLogFullArgs(event, !!this.dataset);
    const span = this.startSpanImpl({ startTime: this.lastStartTime, event });
    this.lastStartTime = span.end();
    return span.id;
  }

  /**
   * Create a new toplevel span underneath the experiment. The name defaults to "root".
   *
   * See {@link Span.traced} for full details.
   */
  public traced<R>(
    callback: (span: Span) => R,
    args?: StartSpanArgs & SetCurrentArg,
  ): R {
    const { setCurrent, ...argsRest } = args ?? {};
    const span = this.startSpan(argsRest);

    const ret = runCatchFinally(
      () => {
        if (setCurrent ?? true) {
          return withCurrent(span, callback);
        } else {
          return callback(span);
        }
      },
      (e) => {
        logError(span, e);
        throw e;
      },
      () => span.end(),
    );

    return ret as R;
  }

  /**
   * Lower-level alternative to `traced`. This allows you to start a span yourself, and can be useful in situations
   * where you cannot use callbacks. However, spans started with `startSpan` will not be marked as the "current span",
   * so `currentSpan()` and `traced()` will be no-ops. If you want to mark a span as current, use `traced` instead.
   *
   * See {@link traced} for full details.
   */
  public startSpan(args?: StartSpanArgs): Span {
    this.calledStartSpan = true;
    return this.startSpanImpl(args);
  }

  private startSpanImpl(args?: StartSpanArgs): Span {
    return new SpanImpl({
      state: this.state,
      ...args,
      ...startSpanParentArgs({
        state: this.state,
        parent: args?.parent,
        parentObjectType: this.parentObjectType(),
        parentObjectId: this.lazyId,
        parentComputeObjectMetadataArgs: undefined,
        parentSpanIds: undefined,
        propagatedEvent: args?.propagatedEvent,
      }),
      defaultRootType: SpanTypeAttribute.EVAL,
    });
  }

  public async fetchBaseExperiment() {
    const state = await this.getState();
    const conn = state.appConn();

    try {
      const resp = await conn.post("/api/base_experiment/get_id", {
        id: await this.id,
      });

      const base = await resp.json();
      return {
        id: base["base_exp_id"],
        name: base["base_exp_name"],
      };
    } catch (e) {
      if (e instanceof FailedHTTPResponse && e.status === 400) {
        // No base experiment
        return null;
      } else {
        throw e;
      }
    }
  }

  /**
   * Summarize the experiment, including the scores (compared to the closest reference experiment) and metadata.
   *
   * @param options Options for summarizing the experiment.
   * @param options.summarizeScores Whether to summarize the scores. If False, only the metadata will be returned.
   * @param options.comparisonExperimentId The experiment to compare against. If None, the most recent experiment on the origin's main branch will be used.
   * @returns A summary of the experiment, including the scores (compared to the closest reference experiment) and metadata.
   */
  public async summarize(
    options: {
      readonly summarizeScores?: boolean;
      readonly comparisonExperimentId?: string;
    } = {},
  ): Promise<ExperimentSummary> {
    let { summarizeScores = true, comparisonExperimentId = undefined } =
      options || {};

    const state = await this.getState();
    const projectUrl = `${state.appPublicUrl}/app/${encodeURIComponent(
      state.orgName!,
    )}/p/${encodeURIComponent((await this.project).name)}`;
    const experimentUrl = `${projectUrl}/experiments/${encodeURIComponent(
      await this.name,
    )}`;

    let scores: Record<string, ScoreSummary> | undefined = undefined;
    let metrics: Record<string, MetricSummary> | undefined = undefined;
    let comparisonExperimentName = undefined;
    if (summarizeScores) {
      await this.flush();
      if (comparisonExperimentId === undefined) {
        const baseExperiment = await this.fetchBaseExperiment();
        if (baseExperiment !== null) {
          comparisonExperimentId = baseExperiment.id;
          comparisonExperimentName = baseExperiment.name;
        }
      }

      const results = await state.apiConn().get_json(
        "/experiment-comparison2",
        {
          experiment_id: await this.id,
          base_experiment_id: comparisonExperimentId,
        },
        3,
      );

      scores = results["scores"];
      metrics = results["metrics"];
    }

    return {
      projectName: (await this.project).name,
      experimentName: await this.name,
      projectId: (await this.project).id,
      experimentId: await this.id,
      projectUrl: projectUrl,
      experimentUrl: experimentUrl,
      comparisonExperimentName: comparisonExperimentName,
      scores: scores ?? {},
      metrics: metrics,
    };
  }

  /**
   * Log feedback to an event in the experiment. Feedback is used to save feedback scores, set an expected value, or add a comment.
   *
   * @param event
   * @param event.id The id of the event to log feedback for. This is the `id` returned by `log` or accessible as the `id` field of a span.
   * @param event.scores (Optional) a dictionary of numeric values (between 0 and 1) to log. These scores will be merged into the existing scores for the event.
   * @param event.expected (Optional) the ground truth value (an arbitrary, JSON serializable object) that you'd compare to `output` to determine if your `output` value is correct or not.
   * @param event.comment (Optional) an optional comment string to log about the event.
   * @param event.metadata (Optional) a dictionary with additional data about the feedback. If you have a `user_id`, you can log it here and access it in the Braintrust UI. Note, this metadata does not correspond to the main event itself, but rather the audit log attached to the event.
   * @param event.source (Optional) the source of the feedback. Must be one of "external" (default), "app", or "api".
   */
  public logFeedback(event: LogFeedbackFullArgs): void {
    logFeedbackImpl(this.state, this.parentObjectType(), this.lazyId, event);
  }

  /**
   * Update a span in the experiment using its id. It is important that you only update a span once the original span has been fully written and flushed,
   * since otherwise updates to the span may conflict with the original span.
   *
   * @param event The event data to update the span with. Must include `id`. See {@link Experiment.log} for a full list of valid fields.
   */
  public updateSpan(
    event: Omit<Partial<ExperimentEvent>, "id"> &
      Required<Pick<ExperimentEvent, "id">>,
  ): void {
    const { id, ...eventRest } = event;
    if (!id) {
      throw new Error("Span id is required to update a span");
    }
    updateSpanImpl({
      state: this.state,
      parentObjectType: this.parentObjectType(),
      parentObjectId: this.lazyId,
      id,
      event: eventRest,
    });
  }

  /**
   * Return a serialized representation of the experiment that can be used to start subspans in other places.
   *
   * See {@link Span.startSpan} for more details.
   */
  public async export(): Promise<string> {
    return new SpanComponentsV3({
      object_type: this.parentObjectType(),
      object_id: await this.id,
    }).toStr();
  }

  /**
   * Flush any pending rows to the server.
   */
  async flush(): Promise<void> {
    return await this.state.bgLogger().flush();
  }

  /**
   * @deprecated This function is deprecated. You can simply remove it from your code.
   */
  public async close(): Promise<string> {
    console.warn(
      "close is deprecated and will be removed in a future version of braintrust. It is now a no-op and can be removed",
    );
    return this.id;
  }
}

/**
 * A read-only view of an experiment, initialized by passing `open: true` to `init()`.
 */
export class ReadonlyExperiment extends ObjectFetcher<ExperimentEvent> {
  constructor(
    private state: BraintrustState,
    private readonly lazyMetadata: LazyValue<ProjectExperimentMetadata>,
  ) {
    super("experiment", undefined, (r) => enrichAttachments(r, state));
  }

  public get id(): Promise<string> {
    return (async () => {
      return (await this.lazyMetadata.get()).experiment.id;
    })();
  }

  public get name(): Promise<string> {
    return (async () => {
      return (await this.lazyMetadata.get()).experiment.name;
    })();
  }

  protected async getState(): Promise<BraintrustState> {
    // Ensure the login state is populated by awaiting lazyMetadata.
    await this.lazyMetadata.get();
    return this.state;
  }

  public async *asDataset<Input, Expected>(): AsyncGenerator<
    EvalCase<Input, Expected, void>
  > {
    const records = this.fetch();

    for await (const record of records) {
      if (record.root_span_id !== record.span_id) {
        continue;
      }

      const { output, expected: expectedRecord } = record;
      const expected = (expectedRecord ?? output) as Expected;

      if (isEmpty(expected)) {
        yield {
          input: record.input as Input,
          tags: record.tags,
        } as EvalCase<Input, Expected, void>;
      } else {
        yield {
          input: record.input as Input,
          expected: expected,
          tags: record.tags,
        } as unknown as EvalCase<Input, Expected, void>;
      }
    }
  }
}

let executionCounter = 0;

export function newId() {
  return uuidv4();
}

/**
 * Primary implementation of the `Span` interface. See {@link Span} for full details on each method.
 *
 * We suggest using one of the various `traced` methods, instead of creating Spans directly. See {@link Span.startSpan} for full details.
 */
export class SpanImpl implements Span {
  private _state: BraintrustState;

  private isMerge: boolean;
  private loggedEndTime: number | undefined;
  private propagatedEvent: StartSpanEventArgs | undefined;

  // For internal use only.
  private parentObjectType: SpanObjectTypeV3;
  private parentObjectId: LazyValue<string>;
  private parentComputeObjectMetadataArgs: Record<string, any> | undefined;
  private _id: string;
  private _spanId: string;
  private _rootSpanId: string;
  private _spanParents: string[] | undefined;

  public kind: "span" = "span";

  constructor(
    args: {
      state: BraintrustState;
      parentObjectType: SpanObjectTypeV3;
      parentObjectId: LazyValue<string>;
      parentComputeObjectMetadataArgs: Record<string, any> | undefined;
      parentSpanIds: ParentSpanIds | MultiParentSpanIds | undefined;
      defaultRootType?: SpanType;
      spanId?: string;
    } & Omit<StartSpanArgs, "parent">,
  ) {
    this._state = args.state;

    const spanAttributes = args.spanAttributes ?? {};
    const rawEvent = args.event ?? {};
    const type =
      args.type ?? (args.parentSpanIds ? undefined : args.defaultRootType);

    this.loggedEndTime = undefined;
    this.parentObjectType = args.parentObjectType;
    this.parentObjectId = args.parentObjectId;
    this.parentComputeObjectMetadataArgs = args.parentComputeObjectMetadataArgs;

    // Merge propagatedEvent into event. The propagatedEvent data will get
    // propagated-and-merged into every subspan.
    this.propagatedEvent = args.propagatedEvent;
    if (this.propagatedEvent) {
      mergeDicts(rawEvent, this.propagatedEvent);
    }
    const { id: eventId, ...event } = rawEvent;

    const callerLocation = iso.getCallerLocation();
    const name = (() => {
      if (args.name) return args.name;
      if (!args.parentSpanIds) return "root";
      if (callerLocation) {
        const pathComponents = callerLocation.caller_filename.split("/");
        const filename = pathComponents[pathComponents.length - 1];
        return [callerLocation.caller_functionname]
          .concat(
            filename ? [`${filename}:${callerLocation.caller_lineno}`] : [],
          )
          .join(":");
      }
      return "subspan";
    })();

    const internalData = {
      metrics: {
        start: args.startTime ?? getCurrentUnixTimestamp(),
      },
      context: { ...callerLocation },
      span_attributes: {
        name,
        type,
        ...spanAttributes,
        exec_counter: executionCounter++,
      },
      created: new Date().toISOString(),
    };

    this._id = eventId ?? uuidv4();
    this._spanId = args.spanId ?? uuidv4();
    if (args.parentSpanIds) {
      this._rootSpanId = args.parentSpanIds.rootSpanId;
      this._spanParents =
        "parentSpanIds" in args.parentSpanIds
          ? args.parentSpanIds.parentSpanIds
          : [args.parentSpanIds.spanId];
    } else {
      this._rootSpanId = this._spanId;
      this._spanParents = undefined;
    }

    // The first log is a replacement, but subsequent logs to the same span
    // object will be merges.
    this.isMerge = false;
    this.logInternal({ event, internalData });
    this.isMerge = true;
  }

  public get id(): string {
    return this._id;
  }

  public get spanId(): string {
    return this._spanId;
  }

  public get rootSpanId(): string {
    return this._rootSpanId;
  }

  public get spanParents(): string[] {
    return this._spanParents ?? [];
  }

  public setAttributes(args: Omit<StartSpanArgs, "event">): void {
    this.logInternal({ internalData: { span_attributes: args } });
  }

  public setSpanParents(parents: string[]): void {
    this.logInternal({ internalData: { span_parents: parents } });
  }

  public log(event: ExperimentLogPartialArgs): void {
    this.logInternal({ event });
  }

  private logInternal({
    event,
    internalData,
  }: {
    event?: ExperimentLogPartialArgs;
    // `internalData` contains fields that are not part of the "user-sanitized"
    // set of fields which we want to log in just one of the span rows.
    internalData?: Partial<ExperimentEvent>;
  }): void {
    const [serializableInternalData, lazyInternalData] = splitLoggingData({
      event,
      internalData,
    });

    // Deep copy mutable user data.
    const partialRecord = deepCopyEvent({
      id: this.id,
      span_id: this._spanId,
      root_span_id: this._rootSpanId,
      span_parents: this._spanParents,
      ...serializableInternalData,
      [IS_MERGE_FIELD]: this.isMerge,
    });

    if (partialRecord.metrics?.end) {
      this.loggedEndTime = partialRecord.metrics?.end as number;
    }

    if ((partialRecord.tags ?? []).length > 0 && this._spanParents?.length) {
      throw new Error("Tags can only be logged to the root span");
    }

    const computeRecord = async () => ({
      ...partialRecord,
      ...Object.fromEntries(
        await Promise.all(
          Object.entries(lazyInternalData).map(async ([key, value]) => [
            key,
            await value.get(),
          ]),
        ),
      ),
      ...new SpanComponentsV3({
        object_type: this.parentObjectType,
        object_id: await this.parentObjectId.get(),
      }).objectIdFields(),
    });
    this._state.bgLogger().log([new LazyValue(computeRecord)]);
  }

  public logFeedback(event: Omit<LogFeedbackFullArgs, "id">): void {
    logFeedbackImpl(this._state, this.parentObjectType, this.parentObjectId, {
      ...event,
      id: this.id,
    });
  }

  public traced<R>(
    callback: (span: Span) => R,
    args?: StartSpanArgs & SetCurrentArg,
  ): R {
    const { setCurrent, ...argsRest } = args ?? {};
    const span = this.startSpan(argsRest);
    return runCatchFinally(
      () => {
        if (setCurrent ?? true) {
          return withCurrent(span, callback);
        } else {
          return callback(span);
        }
      },
      (e) => {
        logError(span, e);
        throw e;
      },
      () => span.end(),
    );
  }

  public startSpan(args?: StartSpanArgs): Span {
    const parentSpanIds: ParentSpanIds | undefined = args?.parent
      ? undefined
      : { spanId: this._spanId, rootSpanId: this._rootSpanId };
    return new SpanImpl({
      state: this._state,
      ...args,
      ...startSpanParentArgs({
        state: this._state,
        parent: args?.parent,
        parentObjectType: this.parentObjectType,
        parentObjectId: this.parentObjectId,
        parentComputeObjectMetadataArgs: this.parentComputeObjectMetadataArgs,
        parentSpanIds,
        propagatedEvent: args?.propagatedEvent ?? this.propagatedEvent,
      }),
    });
  }

  public startSpanWithParents(
    spanId: string,
    spanParents: string[],
    args?: StartSpanArgs,
  ): Span {
    const parentSpanIds: MultiParentSpanIds = {
      parentSpanIds: spanParents,
      rootSpanId: this._rootSpanId,
    };
    return new SpanImpl({
      state: this._state,
      ...args,
      ...startSpanParentArgs({
        state: this._state,
        parent: args?.parent,
        parentObjectType: this.parentObjectType,
        parentObjectId: this.parentObjectId,
        parentComputeObjectMetadataArgs: this.parentComputeObjectMetadataArgs,
        parentSpanIds,
        propagatedEvent: args?.propagatedEvent ?? this.propagatedEvent,
      }),
      spanId,
    });
  }

  public end(args?: EndSpanArgs): number {
    let endTime: number;
    let internalData: Partial<ExperimentEvent> = {};
    if (!this.loggedEndTime) {
      endTime = args?.endTime ?? getCurrentUnixTimestamp();
      internalData = { metrics: { end: endTime } };
    } else {
      endTime = this.loggedEndTime;
    }
    this.logInternal({ internalData });
    return endTime;
  }

  public async export(): Promise<string> {
    return new SpanComponentsV3({
      object_type: this.parentObjectType,
      ...(this.parentComputeObjectMetadataArgs &&
      !this.parentObjectId.hasSucceeded
        ? { compute_object_metadata_args: this.parentComputeObjectMetadataArgs }
        : { object_id: await this.parentObjectId.get() }),
      row_id: this.id,
      span_id: this._spanId,
      root_span_id: this._rootSpanId,
      propagated_event: this.propagatedEvent,
    }).toStr();
  }

  public async permalink(): Promise<string> {
    return await permalink(await this.export(), {
      state: this._state,
    });
  }

  async flush(): Promise<void> {
    return await this._state.bgLogger().flush();
  }

  public close(args?: EndSpanArgs): number {
    return this.end(args);
  }

  public state(): BraintrustState {
    return this._state;
  }
}

function splitLoggingData({
  event,
  internalData,
}: {
  event?: ExperimentLogPartialArgs;
  // `internalData` contains fields that are not part of the "user-sanitized"
  // set of fields which we want to log in just one of the span rows.
  internalData?: Partial<ExperimentEvent>;
}): [Partial<typeof internalData>, Record<string, LazyValue<unknown>>] {
  // There should be no overlap between the dictionaries being merged,
  // except for `sanitized` and `internalData`, where the former overrides
  // the latter.
  const sanitized = validateAndSanitizeExperimentLogPartialArgs(event ?? {});

  const sanitizedAndInternalData: Partial<typeof internalData> &
    Partial<typeof sanitized> = {};
  mergeDicts(sanitizedAndInternalData, internalData || {});
  mergeDicts(sanitizedAndInternalData, sanitized);

  const serializableInternalData: typeof sanitizedAndInternalData = {};
  const lazyInternalData: Record<string, LazyValue<unknown>> = {};

  for (const [key, value] of Object.entries(sanitizedAndInternalData) as [
    keyof typeof sanitizedAndInternalData,
    any,
  ][]) {
    if (value instanceof BraintrustStream) {
      const streamCopy = value.copy();
      lazyInternalData[key] = new LazyValue(async () => {
        return await new Promise((resolve, reject) => {
          streamCopy
            .toReadableStream()
            .pipeThrough(createFinalValuePassThroughStream(resolve, reject))
            .pipeTo(devNullWritableStream());
        });
      });
    } else if (value instanceof ReadableStream) {
      lazyInternalData[key] = new LazyValue(async () => {
        return await new Promise((resolve, reject) => {
          value
            .pipeThrough(createFinalValuePassThroughStream(resolve, reject))
            .pipeTo(devNullWritableStream());
        });
      });
    } else {
      serializableInternalData[key] = value;
    }
  }

  return [serializableInternalData, lazyInternalData];
}

/**
 * A dataset is a collection of records, such as model inputs and expected outputs, which represent
 * data you can use to evaluate and fine-tune models. You can log production data to datasets,
 * curate them with interesting examples, edit/delete records, and run evaluations against them.
 *
 * You should not create `Dataset` objects directly. Instead, use the `braintrust.initDataset()` method.
 */
export class Dataset<
  IsLegacyDataset extends boolean = typeof DEFAULT_IS_LEGACY_DATASET,
> extends ObjectFetcher<DatasetRecord<IsLegacyDataset>> {
  private readonly lazyMetadata: LazyValue<ProjectDatasetMetadata>;
  private readonly __braintrust_dataset_marker = true;
  private newRecords = 0;

  constructor(
    private state: BraintrustState,
    lazyMetadata: LazyValue<ProjectDatasetMetadata>,
    pinnedVersion?: string,
    legacy?: IsLegacyDataset,
    _internal_btql?: Record<string, unknown>,
  ) {
    // eslint-disable-next-line @typescript-eslint/consistent-type-assertions
    const isLegacyDataset = (legacy ??
      DEFAULT_IS_LEGACY_DATASET) as IsLegacyDataset;
    if (isLegacyDataset) {
      console.warn(
        `Records will be fetched from this dataset in the legacy format, with the "expected" field renamed to "output". Please update your code to use "expected", and use \`braintrust.initDataset()\` with \`{ useOutput: false }\`, which will become the default in a future version of Braintrust.`,
      );
    }
    super(
      "dataset",
      pinnedVersion,
      (r: AnyDatasetRecord) =>
        // eslint-disable-next-line @typescript-eslint/consistent-type-assertions
        ensureDatasetRecord(
          enrichAttachments(r, this.state),
          isLegacyDataset,
        ) as WithTransactionId<DatasetRecord<IsLegacyDataset>>,
      _internal_btql,
    );
    this.lazyMetadata = lazyMetadata;
  }

  public get id(): Promise<string> {
    return (async () => {
      return (await this.lazyMetadata.get()).dataset.id;
    })();
  }

  public get name(): Promise<string> {
    return (async () => {
      return (await this.lazyMetadata.get()).dataset.name;
    })();
  }

  public get project(): Promise<ObjectMetadata> {
    return (async () => {
      return (await this.lazyMetadata.get()).project;
    })();
  }

  protected async getState(): Promise<BraintrustState> {
    // Ensure the login state is populated by awaiting lazyMetadata.
    await this.lazyMetadata.get();
    return this.state;
  }

  private validateEvent({
    metadata,
    expected,
    output,
    tags,
  }: {
    metadata?: Record<string, unknown>;
    expected?: unknown;
    output?: unknown;
    tags?: string[];
  }) {
    if (metadata !== undefined) {
      for (const key of Object.keys(metadata)) {
        if (typeof key !== "string") {
          throw new Error("metadata keys must be strings");
        }
      }
    }

    if (expected !== undefined && output !== undefined) {
      throw new Error(
        "Only one of expected or output (deprecated) can be specified. Prefer expected.",
      );
    }

    if (tags) {
      validateTags(tags);
    }
  }

  private createArgs({
    id,
    input,
    expected,
    metadata,
    tags,
    output,
    isMerge,
  }: {
    id: string;
    input?: unknown;
    expected?: unknown;
    metadata?: Record<string, unknown>;
    tags?: string[];
    output?: unknown;
    isMerge?: boolean;
  }): LazyValue<BackgroundLogEvent> {
    return new LazyValue(async () => {
      const dataset_id = await this.id;
      const expectedValue = expected === undefined ? output : expected;

      const args: BackgroundLogEvent = {
        id,
        input,
        expected: expectedValue,
        tags,
        dataset_id,
        created: !isMerge ? new Date().toISOString() : undefined, //if we're merging/updating an event we will not add this ts
        metadata,
        ...(!!isMerge
          ? {
              [IS_MERGE_FIELD]: true,
            }
          : {}),
      };

      return args;
    });
  }

  /**
   * Insert a single record to the dataset. The record will be batched and uploaded behind the scenes. If you pass in an `id`,
   * and a record with that `id` already exists, it will be overwritten (upsert).
   *
   * @param event The event to log.
   * @param event.input The argument that uniquely define an input case (an arbitrary, JSON serializable object).
   * @param event.expected The output of your application, including post-processing (an arbitrary, JSON serializable object).
   * @param event.tags (Optional) a list of strings that you can use to filter and group records later.
   * @param event.metadata (Optional) a dictionary with additional data about the test example, model outputs, or just
   * about anything else that's relevant, that you can use to help find and analyze examples later. For example, you could log the
   * `prompt`, example's `id`, or anything else that would be useful to slice/dice later. The values in `metadata` can be any
   * JSON-serializable type, but its keys must be strings.
   * @param event.id (Optional) a unique identifier for the event. If you don't provide one, Braintrust will generate one for you.
   * @param event.output: (Deprecated) The output of your application. Use `expected` instead.
   * @returns The `id` of the logged record.
   */
  public insert({
    input,
    expected,
    metadata,
    tags,
    id,
    output,
  }: {
    readonly input?: unknown;
    readonly expected?: unknown;
    readonly tags?: string[];
    readonly metadata?: Record<string, unknown>;
    readonly id?: string;
    readonly output?: unknown;
  }): string {
    this.validateEvent({ metadata, expected, output, tags });

    const rowId = id || uuidv4();
    const args = this.createArgs(
      deepCopyEvent({
        id: rowId,
        input,
        expected,
        metadata,
        tags,
        output,
        isMerge: false,
      }),
    );

    this.state.bgLogger().log([args]);
    this.newRecords++;
    return rowId;
  }

  /**
   * Update fields of a single record in the dataset. The updated fields will be batched and uploaded behind the scenes.
   * You must pass in an `id` of the record to update. Only the fields provided will be updated; other fields will remain unchanged.
   *
   * @param event The fields to update in the record.
   * @param event.id The unique identifier of the record to update.
   * @param event.input (Optional) The new input value for the record (an arbitrary, JSON serializable object).
   * @param event.expected (Optional) The new expected output value for the record (an arbitrary, JSON serializable object).
   * @param event.tags (Optional) A list of strings to update the tags of the record.
   * @param event.metadata (Optional) A dictionary to update the metadata of the record. The values in `metadata` can be any
   * JSON-serializable type, but its keys must be strings.
   * @returns The `id` of the updated record.
   */
  public update({
    input,
    expected,
    metadata,
    tags,
    id,
  }: {
    readonly id: string;
    readonly input?: unknown;
    readonly expected?: unknown;
    readonly tags?: string[];
    readonly metadata?: Record<string, unknown>;
  }): string {
    this.validateEvent({ metadata, expected, tags });

    const args = this.createArgs(
      deepCopyEvent({
        id,
        input,
        expected,
        metadata,
        tags,
        isMerge: true,
      }),
    );

    this.state.bgLogger().log([args]);
    return id;
  }

  public delete(id: string): string {
    const args = new LazyValue(async () => ({
      id,
      dataset_id: await this.id,
      created: new Date().toISOString(),
      _object_delete: true,
    }));

    this.state.bgLogger().log([args]);
    return id;
  }

  /**
   * Summarize the dataset, including high level metrics about its size and other metadata.
   * @param summarizeData Whether to summarize the data. If false, only the metadata will be returned.
   * @returns `DatasetSummary`
   * @returns A summary of the dataset.
   */
  public async summarize(
    options: { readonly summarizeData?: boolean } = {},
  ): Promise<DatasetSummary> {
    const { summarizeData = true } = options || {};

    await this.flush();
    const state = await this.getState();
    const projectUrl = `${state.appPublicUrl}/app/${encodeURIComponent(
      state.orgName!,
    )}/p/${encodeURIComponent((await this.project).name)}`;
    const datasetUrl = `${projectUrl}/datasets/${encodeURIComponent(
      await this.name,
    )}`;

    let dataSummary: DataSummary | undefined;
    if (summarizeData) {
      const rawDataSummary = z
        .object({
          total_records: z.number(),
        })
        .parse(
          await state.apiConn().get_json(
            "dataset-summary",
            {
              dataset_id: await this.id,
            },
            3,
          ),
        );
      dataSummary = {
        newRecords: this.newRecords,
        totalRecords: rawDataSummary.total_records,
      };
    }

    return {
      projectName: (await this.project).name,
      datasetName: await this.name,
      projectUrl,
      datasetUrl,
      dataSummary,
    };
  }

  /**
   * Flush any pending rows to the server.
   */
  async flush(): Promise<void> {
    return await this.state.bgLogger().flush();
  }

  /**
   * @deprecated This function is deprecated. You can simply remove it from your code.
   */
  public async close(): Promise<string> {
    console.warn(
      "close is deprecated and will be removed in a future version of braintrust. It is now a no-op and can be removed",
    );
    return this.id;
  }

  public static isDataset(data: unknown): data is Dataset {
    return (
      typeof data === "object" &&
      data !== null &&
      "__braintrust_dataset_marker" in data
    );
  }
}

export type CompiledPromptParams = Omit<
  NonNullable<PromptData["options"]>["params"],
  "use_cache"
> & { model: NonNullable<NonNullable<PromptData["options"]>["model"]> };

export type ChatPrompt = {
  messages: OpenAIMessage[];
  tools?: Tools;
};
export type CompletionPrompt = {
  prompt: string;
};

export type CompiledPrompt<Flavor extends "chat" | "completion"> =
  CompiledPromptParams & {
    span_info?: {
      name?: string;
      spanAttributes?: Record<any, any>;
      metadata: {
        prompt: {
          variables: Record<string, unknown>;
          id: string;
          project_id: string;
          version: string;
        };
      };
    };
  } & (Flavor extends "chat"
      ? ChatPrompt
      : Flavor extends "completion"
        ? CompletionPrompt
        : {});

export type DefaultPromptArgs = Partial<
  CompiledPromptParams & AnyModelParam & ChatPrompt & CompletionPrompt
>;

export function renderMessage<T extends Message>(
  render: (template: string) => string,
  message: T,
): T {
  return {
    ...message,
    ...("content" in message
      ? {
          content: isEmpty(message.content)
            ? undefined
            : typeof message.content === "string"
              ? render(message.content)
              : message.content.map((c) => {
                  switch (c.type) {
                    case "text":
                      return { ...c, text: render(c.text) };
                    case "image_url":
                      return {
                        ...c,
                        image_url: {
                          ...c.image_url,
                          url: render(c.image_url.url),
                        },
                      };
                    default:
                      const _exhaustiveCheck: never = c;
                      return _exhaustiveCheck;
                  }
                }),
        }
      : {}),
    ...("tool_calls" in message
      ? {
          tool_calls: isEmpty(message.tool_calls)
            ? undefined
            : message.tool_calls.map((t) => {
                return {
                  type: t.type,
                  id: render(t.id),
                  function: {
                    name: render(t.function.name),
                    arguments: render(t.function.arguments),
                  },
                };
              }),
        }
      : {}),
    ...("tool_call_id" in message
      ? {
          tool_call_id: render(message.tool_call_id),
        }
      : {}),
  };
}

export type PromptRowWithId<
  HasId extends boolean = true,
  HasVersion extends boolean = true,
> = Omit<PromptRow, "log_id" | "org_id" | "project_id" | "id" | "_xact_id"> &
  Partial<Pick<PromptRow, "project_id">> &
  (HasId extends true
    ? Pick<PromptRow, "id">
    : Partial<Pick<PromptRow, "id">>) &
  (HasVersion extends true
    ? Pick<PromptRow, "_xact_id">
    : Partial<Pick<PromptRow, "_xact_id">>);

export function deserializePlainStringAsJSON(s: string) {
  if (s.trim() === "") {
    return { value: null, error: undefined };
  }

  try {
    return { value: JSON.parse(s), error: undefined };
  } catch (e) {
    return { value: s, error: e };
  }
}

function renderTemplatedObject(
  obj: unknown,
  args: Record<string, unknown>,
  options: { strict?: boolean },
): unknown {
  if (typeof obj === "string") {
    if (options.strict) {
      lintTemplate(obj, args);
    }
    return Mustache.render(obj, args, undefined, {
      escape: (value) => {
        if (typeof value === "string") {
          return value;
        } else {
          return JSON.stringify(value);
        }
      },
    });
  } else if (isArray(obj)) {
    return obj.map((item) => renderTemplatedObject(item, args, options));
  } else if (isObject(obj)) {
    return Object.fromEntries(
      Object.entries(obj).map(([key, value]) => [
        key,
        renderTemplatedObject(value, args, options),
      ]),
    );
  }
  return obj;
}

export function renderPromptParams(
  params: ModelParams | undefined,
  args: Record<string, unknown>,
  options: { strict?: boolean },
): ModelParams | undefined {
  const schemaParsed = z
    .object({
      response_format: z.object({
        type: z.literal("json_schema"),
        json_schema: responseFormatJsonSchemaSchema
          .omit({ schema: true })
          .extend({
            schema: z.unknown(),
          }),
      }),
    })
    .safeParse(params);
  if (schemaParsed.success) {
    const rawSchema = schemaParsed.data.response_format.json_schema.schema;
    const templatedSchema = renderTemplatedObject(rawSchema, args, options);
    const parsedSchema =
      typeof templatedSchema === "string"
        ? deserializePlainStringAsJSON(templatedSchema).value
        : templatedSchema;

    return {
      ...params,
      response_format: {
        ...schemaParsed.data.response_format,
        json_schema: {
          ...schemaParsed.data.response_format.json_schema,
          schema: parsedSchema,
        },
      },
    };
  }
  return params;
}

export class Prompt<
  HasId extends boolean = true,
  HasVersion extends boolean = true,
> {
  private parsedPromptData: PromptData | undefined;
  private hasParsedPromptData = false;
  private readonly __braintrust_prompt_marker = true;

  constructor(
    private metadata: PromptRowWithId<HasId, HasVersion> | PromptSessionEvent,
    private defaults: DefaultPromptArgs,
    private noTrace: boolean,
  ) {}

  public get id(): HasId extends true ? string : string | undefined {
    // eslint-disable-next-line @typescript-eslint/consistent-type-assertions
    return this.metadata.id as HasId extends true ? string : string | undefined;
  }

  public get projectId(): string | undefined {
    return this.metadata.project_id;
  }

  public get name(): string {
    return "name" in this.metadata
      ? this.metadata.name
      : `Playground function ${this.metadata.id}`;
  }

  public get slug(): string {
    return "slug" in this.metadata ? this.metadata.slug : this.metadata.id;
  }

  public get prompt(): PromptData["prompt"] {
    return this.getParsedPromptData()?.prompt;
  }

  public get version(): HasId extends true
    ? TransactionId
    : TransactionId | undefined {
    // eslint-disable-next-line @typescript-eslint/consistent-type-assertions
    return this.metadata[TRANSACTION_ID_FIELD] as HasId extends true
      ? TransactionId
      : TransactionId | undefined;
  }

  public get options(): NonNullable<PromptData["options"]> {
    return this.getParsedPromptData()?.options || {};
  }

  public get promptData(): PromptData {
    return this.getParsedPromptData()!;
  }

  /**
   * Build the prompt with the given formatting options. The args you pass in will
   * be forwarded to the mustache template that defines the prompt and rendered with
   * the `mustache-js` library.
   *
   * @param buildArgs Args to forward along to the prompt template.
   */
  public build<Flavor extends "chat" | "completion" = "chat">(
    buildArgs: unknown,
    options: {
      flavor?: Flavor;
      messages?: Message[];
      strict?: boolean;
    } = {},
  ): CompiledPrompt<Flavor> {
    // eslint-disable-next-line @typescript-eslint/consistent-type-assertions
    return this.runBuild(buildArgs, {
      flavor: options.flavor ?? "chat",
      messages: options.messages,
      strict: options.strict,
    }) as CompiledPrompt<Flavor>;
  }

  private runBuild<Flavor extends "chat" | "completion">(
    buildArgs: unknown,
    options: {
      flavor: Flavor;
      messages?: Message[];
      strict?: boolean;
    },
  ): CompiledPrompt<Flavor> {
    const { flavor } = options;

    const params = {
      ...this.defaults,
      ...Object.fromEntries(
        Object.entries(this.options.params || {}).filter(
          ([k, _v]) => !BRAINTRUST_PARAMS.includes(k),
        ),
      ),
      ...(!isEmpty(this.options.model)
        ? {
            model: this.options.model,
          }
        : {}),
    };

    if (!("model" in params) || isEmpty(params.model)) {
      throw new Error(
        "No model specified. Either specify it in the prompt or as a default",
      );
    }

    const spanInfo = this.noTrace
      ? {}
      : {
          span_info: {
            metadata: {
              prompt: this.id
                ? {
                    variables: buildArgs,
                    id: this.id,
                    project_id: this.projectId,
                    version: this.version,
                    ...("prompt_session_id" in this.metadata
                      ? { prompt_session_id: this.metadata.prompt_session_id }
                      : {}),
                  }
                : undefined,
            },
          },
        };

    const prompt = this.prompt;

    if (!prompt) {
      throw new Error("Empty prompt");
    }

    const escape = (v: unknown) => {
      if (v === undefined) {
        throw new Error("Missing!");
      } else if (typeof v === "string") {
        return v;
      } else {
        return JSON.stringify(v);
      }
    };

    const dictArgParsed = z.record(z.unknown()).safeParse(buildArgs);
    const variables: Record<string, unknown> = {
      input: buildArgs,
      ...(dictArgParsed.success ? dictArgParsed.data : {}),
    };

    const renderedPrompt = Prompt.renderPrompt({
      prompt,
      buildArgs,
      options,
    });

    if (flavor === "chat") {
      if (renderedPrompt.type !== "chat") {
        throw new Error(
          "Prompt is a completion prompt. Use buildCompletion() instead",
        );
      }

      // eslint-disable-next-line @typescript-eslint/consistent-type-assertions
      return {
        ...renderPromptParams(params, variables, { strict: options.strict }),
        ...spanInfo,
        messages: renderedPrompt.messages,
        ...(renderedPrompt.tools
          ? {
              tools: toolsSchema.parse(JSON.parse(renderedPrompt.tools)),
            }
          : undefined),
      } as CompiledPrompt<Flavor>;
    } else if (flavor === "completion") {
      if (renderedPrompt.type !== "completion") {
        throw new Error(`Prompt is a chat prompt. Use flavor: 'chat' instead`);
      }

      // eslint-disable-next-line @typescript-eslint/consistent-type-assertions
      return {
        ...renderPromptParams(params, variables, { strict: options.strict }),
        ...spanInfo,
        prompt: renderedPrompt.content,
      } as CompiledPrompt<Flavor>;
    } else {
      throw new Error("never!");
    }
  }

  static renderPrompt({
    prompt,
    buildArgs,
    options,
  }: {
    prompt: PromptBlockData;
    buildArgs: unknown;
    options: {
      strict?: boolean;
      messages?: Message[];
    };
  }): PromptBlockData {
    const escape = (v: unknown) => {
      if (v === undefined) {
        throw new Error("Missing!");
      } else if (typeof v === "string") {
        return v;
      } else {
        return JSON.stringify(v);
      }
    };

    const dictArgParsed = z.record(z.unknown()).safeParse(buildArgs);
    const variables: Record<string, unknown> = {
      input: buildArgs,
      ...(dictArgParsed.success ? dictArgParsed.data : {}),
    };

    if (prompt.type === "chat") {
      const render = (template: string) => {
        if (options.strict) {
          lintTemplate(template, variables);
        }

        return Mustache.render(template, variables, undefined, {
          escape,
        });
      };

      const baseMessages = (prompt.messages || []).map((m) =>
        renderMessage(render, m),
      );
      const hasSystemPrompt = baseMessages.some((m) => m.role === "system");

      const messages: Message[] = [
        ...baseMessages,
        ...(options.messages ?? []).filter(
          (m) => !(hasSystemPrompt && m.role === "system"),
        ),
      ];

      // eslint-disable-next-line @typescript-eslint/consistent-type-assertions
      return {
        type: "chat",
        messages: messages,
        ...(prompt.tools?.trim()
          ? {
              tools: render(prompt.tools),
            }
          : undefined),
      };
    } else if (prompt.type === "completion") {
      if (options.messages) {
        throw new Error(
          "extra messages are not supported for completion prompts",
        );
      }

<<<<<<< HEAD
      // eslint-disable-next-line @typescript-eslint/consistent-type-assertions
=======
      if (options.strict) {
        lintTemplate(prompt.content, variables);
      }

>>>>>>> ee726a3b
      return {
        type: "completion",
        content: Mustache.render(prompt.content, variables, undefined, {
          escape,
        }),
      };
    } else {
      const _: never = prompt;
      throw new Error("never!");
    }
  }

  private getParsedPromptData(): PromptData | undefined {
    if (!this.hasParsedPromptData) {
      this.parsedPromptData = promptDataSchema.parse(this.metadata.prompt_data);
      this.hasParsedPromptData = true;
    }
    return this.parsedPromptData!;
  }

  public static isPrompt(data: unknown): data is Prompt<boolean, boolean> {
    return (
      typeof data === "object" &&
      data !== null &&
      "__braintrust_prompt_marker" in data
    );
  }
  public static fromPromptData(
    name: string,
    promptData: PromptData,
  ): Prompt<false, false> {
    return new Prompt(
      {
        name: name,
        slug: name,
        prompt_data: promptData,
      },
      {},
      false,
    );
  }
}

export type AnyDataset = Dataset<boolean>;

/**
 * Summary of a score's performance.
 * @property name Name of the score.
 * @property score Average score across all examples.
 * @property diff Difference in score between the current and reference experiment.
 * @property improvements Number of improvements in the score.
 * @property regressions Number of regressions in the score.
 */
export interface ScoreSummary {
  name: string;
  score: number;
  diff?: number;
  improvements: number;
  regressions: number;
}

/**
 * Summary of a metric's performance.
 * @property name Name of the metric.
 * @property metric Average metric across all examples.
 * @property unit Unit label for the metric.
 * @property diff Difference in metric between the current and reference experiment.
 * @property improvements Number of improvements in the metric.
 * @property regressions Number of regressions in the metric.
 */
export interface MetricSummary {
  name: string;
  metric: number;
  unit: string;
  diff?: number;
  improvements: number;
  regressions: number;
}

/**
 * Summary of an experiment's scores and metadata.
 * @property projectName Name of the project that the experiment belongs to.
 * @property experimentName Name of the experiment.
 * @property experimentId ID of the experiment. May be `undefined` if the eval was run locally.
 * @property projectUrl URL to the project's page in the Braintrust app.
 * @property experimentUrl URL to the experiment's page in the Braintrust app.
 * @property comparisonExperimentName The experiment scores are baselined against.
 * @property scores Summary of the experiment's scores.
 */
export interface ExperimentSummary {
  projectName: string;
  experimentName: string;
  projectId?: string;
  experimentId?: string;
  projectUrl?: string;
  experimentUrl?: string;
  comparisonExperimentName?: string;
  scores: Record<string, ScoreSummary>;
  metrics?: Record<string, MetricSummary>;
}

/**
 * Summary of a dataset's data.
 *
 * @property totalRecords Total records in the dataset.
 */
export interface DataSummary {
  /**
   * New or updated records added in this session.
   */
  newRecords: number;
  /**
   * Total records in the dataset.
   */
  totalRecords: number;
}

/**
 * Summary of a dataset's scores and metadata.
 *
 * @property projectName Name of the project that the dataset belongs to.
 * @property datasetName Name of the dataset.
 * @property projectUrl URL to the project's page in the Braintrust app.
 * @property datasetUrl URL to the experiment's page in the Braintrust app.
 * @property dataSummary Summary of the dataset's data.
 */
export interface DatasetSummary {
  projectName: string;
  datasetName: string;
  projectUrl: string;
  datasetUrl: string;
  dataSummary: DataSummary | undefined;
}

/**
 * Allows accessing helper functions for testing.
 * @internal
 */

// it's used to circumvent login for testing, but won't actually work
// on the server side.
const TEST_API_KEY = "___TEST_API_KEY__THIS_IS_NOT_REAL___";

// This is a helper function to simulate a login for testing.
function simulateLoginForTests() {
  return login({ apiKey: TEST_API_KEY });
}

export const _exportsForTestingOnly = {
  extractAttachments,
  deepCopyEvent,
  useTestBackgroundLogger,
  clearTestBackgroundLogger,
  simulateLoginForTests,
};<|MERGE_RESOLUTION|>--- conflicted
+++ resolved
@@ -5440,7 +5440,6 @@
         ),
       ];
 
-      // eslint-disable-next-line @typescript-eslint/consistent-type-assertions
       return {
         type: "chat",
         messages: messages,
@@ -5457,14 +5456,10 @@
         );
       }
 
-<<<<<<< HEAD
-      // eslint-disable-next-line @typescript-eslint/consistent-type-assertions
-=======
       if (options.strict) {
         lintTemplate(prompt.content, variables);
       }
 
->>>>>>> ee726a3b
       return {
         type: "completion",
         content: Mustache.render(prompt.content, variables, undefined, {
