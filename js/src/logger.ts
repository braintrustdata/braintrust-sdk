--- conflicted
+++ resolved
@@ -27,22 +27,20 @@
   SpanComponentsV3,
   SpanObjectTypeV3,
   spanObjectTypeV3ToString,
-<<<<<<< HEAD
-  _urljoin,
-  isObject,
-  isArray,
-=======
   SpanType,
   SpanTypeAttribute,
   TRANSACTION_ID_FIELD,
   TransactionId,
   VALID_SOURCES,
->>>>>>> 7c0cb0bf
+  isArray,
+  isObject,
 } from "@braintrust/core";
 import {
   AnyModelParam,
   AttachmentReference,
   attachmentReferenceSchema,
+  ModelParams,
+  responseFormatJsonSchemaSchema,
   AttachmentStatus,
   attachmentStatusSchema,
   BRAINTRUST_ATTACHMENT,
@@ -57,19 +55,8 @@
   promptSchema,
   PromptSessionEvent,
   RepoInfo,
-<<<<<<< HEAD
-  gitMetadataSettingsSchema,
-  AttachmentReference,
-  AttachmentStatus,
-  BRAINTRUST_ATTACHMENT,
-  attachmentStatusSchema,
-  attachmentReferenceSchema,
-  ModelParams,
-  responseFormatJsonSchemaSchema,
-=======
   Tools,
   toolsSchema,
->>>>>>> 7c0cb0bf
 } from "@braintrust/core/typespecs";
 import { waitUntil } from "@vercel/functions";
 import Mustache from "mustache";
