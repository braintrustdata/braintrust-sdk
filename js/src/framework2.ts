import path from "path";
import slugifyLib from "slugify";
import { _initializeSpanContext } from "./framework";
import { z } from "zod";
import {
  FunctionType,
  IfExists,
  Message,
  ModelParams,
  SavedFunctionId,
  PromptBlockData,
  PromptData,
} from "@braintrust/core/typespecs";
import { TransactionId } from "@braintrust/core";
import { Prompt, PromptRowWithId } from "./logger";
import { GenericFunction } from "./framework-types";

type NameOrId = { name: string } | { id: string };

export type CreateProjectOpts = NameOrId;
class ProjectBuilder {
  create(opts: CreateProjectOpts) {
    return new Project(opts);
  }
}
export const projects = new ProjectBuilder();

export class Project {
  public readonly name?: string;
  public readonly id?: string;
<<<<<<< HEAD
  public tool: ToolBuilder;
  public prompt: PromptBuilder;
=======
  public tools: ToolBuilder;
>>>>>>> 74d1c443

  constructor(args: CreateProjectOpts) {
    _initializeSpanContext();
    this.name = "name" in args ? args.name : undefined;
    this.id = "id" in args ? args.id : undefined;
<<<<<<< HEAD
    this.tool = new ToolBuilder(this);
    this.prompt = new PromptBuilder(this);
=======
    this.tools = new ToolBuilder(this);
>>>>>>> 74d1c443
  }
}

export class ToolBuilder {
  private taskCounter = 0;
  constructor(private readonly project: Project) {}

  public create<Input, Output, Fn extends GenericFunction<Input, Output>>(
    opts: ToolOpts<Input, Output, Fn>,
  ): CodeFunction<Input, Output, Fn> {
    this.taskCounter++;
    opts = opts ?? {};

    const { handler, name, slug, ...rest } = opts;
    let resolvedName = name ?? handler.name;

    if (resolvedName.trim().length === 0) {
      resolvedName = `Tool ${path.basename(__filename)} ${this.taskCounter}`;
    }

    const tool: CodeFunction<Input, Output, Fn> = new CodeFunction(
      this.project,
      {
        handler,
        name: resolvedName,
        slug: slug ?? slugifyLib(resolvedName, { lower: true, strict: true }),
        type: "tool",
        ...rest,
      },
    );

    if (globalThis._lazy_load) {
      globalThis._evals.functions.push(
        tool as CodeFunction<
          unknown,
          unknown,
          GenericFunction<unknown, unknown>
        >,
      );
    }

    return tool;
  }
}

type Schema<Input, Output> = Partial<{
  parameters: z.ZodSchema<Input>;
  returns: z.ZodSchema<Output>;
}>;

interface BaseFnOpts {
  name: string;
  slug: string;
  description: string;
  ifExists: IfExists;
}

export type ToolOpts<
  Params,
  Returns,
  Fn extends GenericFunction<Params, Returns>,
> = Partial<BaseFnOpts> & {
  handler: Fn;
} & Schema<Params, Returns>;

export class CodeFunction<
  Input,
  Output,
  Fn extends GenericFunction<Input, Output>,
> {
  public readonly handler: Fn;
  public readonly name: string;
  public readonly slug: string;
  public readonly type: FunctionType;
  public readonly description?: string;
  public readonly parameters?: z.ZodSchema<Input>;
  public readonly returns?: z.ZodSchema<Output>;
  public readonly ifExists?: IfExists;

  constructor(
    public readonly project: Project,
    opts: Omit<ToolOpts<Input, Output, Fn>, "name" | "slug"> & {
      name: string;
      slug: string;
      type: FunctionType;
    },
  ) {
    this.handler = opts.handler;

    this.name = opts.name;
    this.slug = opts.slug;
    this.description = opts.description;
    this.type = opts.type;

    this.ifExists = opts.ifExists;

    this.parameters = opts.parameters;
    this.returns = opts.returns;

    if (this.returns && !this.parameters) {
      throw new Error("parameters are required if return type is defined");
    }
  }

  public key(): string {
    return JSON.stringify([
      this.project.id ?? "",
      this.project.name ?? "",
      this.slug,
    ]);
  }
}

type GenericCodeFunction = CodeFunction<
  unknown,
  unknown,
  GenericFunction<unknown, unknown>
>;

export class CodePrompt {
  public readonly project: Project;
  public readonly name: string;
  public readonly slug: string;
  public readonly prompt: PromptData;
  public readonly ifExists?: IfExists;
  public readonly description?: string;
  public readonly id?: string;

  public readonly toolFunctions: (SavedFunctionId | GenericCodeFunction)[];

  constructor(
    project: Project,
    prompt: PromptData,
    toolFunctions: (SavedFunctionId | GenericCodeFunction)[],
    opts: Omit<PromptOpts<false, false>, "name" | "slug"> & {
      name: string;
      slug: string;
    },
  ) {
    this.project = project;
    this.name = opts.name;
    this.slug = opts.slug;
    this.prompt = prompt;
    this.toolFunctions = toolFunctions;
    this.ifExists = opts.ifExists;
    this.description = opts.description;
    this.id = opts.id;
  }
}

export const toolFunctionDefinitionSchema = z.object({
  type: z.literal("function"),
  function: z.object({
    name: z.string(),
    description: z.string().optional(),
    parameters: z.record(z.unknown()).optional(),
    strict: z.boolean().optional(),
  }),
});
export type ToolFunctionDefinition = z.infer<
  typeof toolFunctionDefinitionSchema
>;

interface PromptId {
  id: string;
}

interface PromptVersion {
  version: TransactionId;
}

// This roughly maps to promptBlockDataSchema, but is more ergonomic for the user.
type PromptContents =
  | {
      prompt: string;
    }
  | {
      messages: Message[];
    };

export type PromptOpts<
  HasId extends boolean,
  HasVersion extends boolean,
> = (Partial<Omit<BaseFnOpts, "name">> & { name: string }) &
  (HasId extends true ? PromptId : Partial<PromptId>) &
  (HasVersion extends true ? PromptVersion : Partial<PromptVersion>) &
  PromptContents & {
    model: string;
    params?: ModelParams;
    tools?: (
      | CodeFunction<unknown, unknown, GenericFunction<unknown, unknown>>
      | SavedFunctionId
      | ToolFunctionDefinition
    )[];
    noTrace?: boolean;
  };

export class PromptBuilder {
  constructor(private readonly project: Project) {}

  public create<
    HasId extends boolean = false,
    HasVersion extends boolean = false,
  >(opts: PromptOpts<HasId, HasVersion>): Prompt<HasId, HasVersion> {
    const toolFunctions: (SavedFunctionId | GenericCodeFunction)[] = [];
    const rawTools: ToolFunctionDefinition[] = [];

    for (const tool of opts.tools ?? []) {
      if (tool instanceof CodeFunction) {
        toolFunctions.push(tool);
      } else if ("type" in tool && !("function" in tool)) {
        toolFunctions.push(tool);
      } else {
        rawTools.push(tool);
      }
    }

    const promptBlock: PromptBlockData =
      "messages" in opts
        ? {
            type: "chat",
            messages: opts.messages,
            tools:
              rawTools && rawTools.length > 0
                ? JSON.stringify(rawTools)
                : undefined,
          }
        : {
            type: "completion",
            content: opts.prompt,
          };

    const slug =
      opts.slug ?? slugifyLib(opts.name, { lower: true, strict: true });

    const promptData: PromptData = {
      prompt: promptBlock,
      options: {
        model: opts.model,
        params: opts.params,
      },
    };

    const promptRow: PromptRowWithId<HasId, HasVersion> = {
      id: opts.id,
      _xact_id: opts.version,
      name: opts.name,
      slug: slug,
      prompt_data: promptData,
    } as PromptRowWithId<HasId, HasVersion>;

    const prompt = new Prompt<HasId, HasVersion>(
      promptRow,
      {}, // It doesn't make sense to specify defaults here.
      opts.noTrace ?? false,
    );

    const codePrompt = new CodePrompt(this.project, promptData, toolFunctions, {
      ...opts,
      slug,
    });

    if (globalThis._lazy_load) {
      globalThis._evals.prompts.push(codePrompt);
    }

    return prompt;
  }
}<|MERGE_RESOLUTION|>--- conflicted
+++ resolved
@@ -28,23 +28,15 @@
 export class Project {
   public readonly name?: string;
   public readonly id?: string;
-<<<<<<< HEAD
-  public tool: ToolBuilder;
-  public prompt: PromptBuilder;
-=======
   public tools: ToolBuilder;
->>>>>>> 74d1c443
+  public prompts: PromptBuilder;
 
   constructor(args: CreateProjectOpts) {
     _initializeSpanContext();
     this.name = "name" in args ? args.name : undefined;
     this.id = "id" in args ? args.id : undefined;
-<<<<<<< HEAD
-    this.tool = new ToolBuilder(this);
-    this.prompt = new PromptBuilder(this);
-=======
     this.tools = new ToolBuilder(this);
->>>>>>> 74d1c443
+    this.prompts = new PromptBuilder(this);
   }
 }
 
