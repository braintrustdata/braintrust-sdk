import {
  test,
  assert,
  beforeEach,
  beforeAll,
  afterEach,
  describe,
  expect,
  vi,
} from "vitest";
import { configureNode } from "../node";
import OpenAI from "openai";
import {
  _exportsForTestingOnly,
  initLogger,
  Logger,
  TestBackgroundLogger,
} from "../logger";
import { wrapOpenAI } from "../exports-node";
import { getCurrentUnixTimestamp } from "../util";
import { parseMetricsFromUsage } from "./oai_responses";

// use the cheapest model for tests
const TEST_MODEL = "gpt-4o-mini";
const TEST_SUITE_OPTIONS = { timeout: 10000, retry: 3 };

try {
  configureNode();
} catch {
  // FIXME[matt] have a better of way of initializing brainstrust state once per process.
}

test("openai is installed", () => {
  assert.ok(OpenAI);
});

describe("openai client unit tests", TEST_SUITE_OPTIONS, () => {
  let oai: OpenAI;
  let client: OpenAI;
  let backgroundLogger: TestBackgroundLogger;
  let _logger: Logger<false>;

  // fake login before we test. once is enough.
  beforeAll(async () => {
    await _exportsForTestingOnly.simulateLoginForTests();
  });

  beforeEach(() => {
    backgroundLogger = _exportsForTestingOnly.useTestBackgroundLogger();
    oai = new OpenAI();
    client = wrapOpenAI(oai);
    _logger = initLogger({
      projectName: "openai.test.ts",
      projectId: "test-project-id",
    });
  });

  afterEach(() => {
    _exportsForTestingOnly.clearTestBackgroundLogger();
  });

  test("openai.chat.completions.streaming", async (context) => {
    assert.lengthOf(await backgroundLogger.drain(), 0);

    for (const includeUsage of [false, true]) {
      const start = getCurrentUnixTimestamp();
      const stream = await client.chat.completions.create({
        messages: [{ role: "user", content: "1+1" }],
        model: TEST_MODEL,
        stream: true,
        stream_options: {
          include_usage: includeUsage,
        },
      });

      let ttft = -1.0;
      for await (const event of stream) {
        if (ttft < 0) {
          ttft = getCurrentUnixTimestamp() - start;
        }
        assert.ok(event);
      }
      const end = getCurrentUnixTimestamp();

      const spans = await backgroundLogger.drain();
      assert.lengthOf(spans, 1);
      // eslint-disable-next-line @typescript-eslint/consistent-type-assertions, @typescript-eslint/no-explicit-any
      const span = spans[0] as any;
      assert.equal(span.span_attributes.name, "Chat Completion");
      assert.equal(span.span_attributes.type, "llm");
      const m = span.metrics;
      assert.isTrue(start <= m.start && m.start < m.end && m.end <= end);
      assert.isTrue(ttft >= m.time_to_first_token);
      if (includeUsage) {
        assert.isTrue(m.tokens > 0);
        assert.isTrue(m.prompt_tokens > 0);
        assert.isTrue(m.time_to_first_token > 0);
        assert.isTrue(m.prompt_cached_tokens >= 0);
        assert.isTrue(m.completion_reasoning_tokens >= 0);
      } else {
        assert.isTrue(m.tokens === undefined);
      }
    }
  });

  test("openai.chat.completions", async (context) => {
    assert.lengthOf(await backgroundLogger.drain(), 0);

    const start = getCurrentUnixTimestamp();
    const result = await client.chat.completions.create({
      messages: [
        {
          role: "user",
          content: "Hello! Can you tell me a joke?",
        },
      ],
      model: TEST_MODEL,
      max_tokens: 100,
    });
    const end = getCurrentUnixTimestamp();
    assert.ok(result);

    const spans = await backgroundLogger.drain();
    assert.lengthOf(spans, 1);
    // eslint-disable-next-line @typescript-eslint/consistent-type-assertions, @typescript-eslint/no-explicit-any
    const span = spans[0] as any;
    assert.ok(span);
    assert.equal(span.span_attributes.type, "llm");
    assert.equal(span.metadata.model, TEST_MODEL);
    assert.equal(span.metadata.provider, "openai");
    const m = span.metrics;
    assert.isTrue(start <= m.start && m.start < m.end && m.end <= end);
    assert.isTrue(m.tokens > 0);
    assert.isTrue(m.prompt_tokens > 0);
    assert.isTrue(m.time_to_first_token > 0);
    assert.isTrue(m.prompt_cached_tokens >= 0);
    assert.isTrue(m.completion_reasoning_tokens >= 0);
  });

  test("openai.chat.completions.tools", async () => {
    expect(await backgroundLogger.drain()).toHaveLength(0);

    // Define tools that can be called in parallel
    const tools = [
      {
        type: "function" as const,
        function: {
          name: "get_weather",
          description: "Get the weather for a location",
          parameters: {
            type: "object",
            properties: {
              location: {
                type: "string",
                description: "The location to get weather for",
              },
            },
            required: ["location"],
          },
        },
      },
      {
        type: "function" as const,
        function: {
          name: "get_time",
          description: "Get the current time for a timezone",
          parameters: {
            type: "object",
            properties: {
              timezone: {
                type: "string",
                description: "The timezone to get time for",
              },
            },
            required: ["timezone"],
          },
        },
      },
    ];

    for (const stream of [false, true]) {
      const startTime = getCurrentUnixTimestamp();

      const result = await client.chat.completions.create({
        messages: [
          {
            role: "user",
            content: "What's the weather in New York and the time in Tokyo?",
          },
        ],
        model: TEST_MODEL,
        tools: tools,
        temperature: 0,
        stream: stream,
        stream_options: stream ? { include_usage: true } : undefined,
      });

      if (stream) {
        // Consume the stream
        // eslint-disable-next-line @typescript-eslint/consistent-type-assertions, @typescript-eslint/no-explicit-any
        for await (const _chunk of result as any) {
          // Exhaust the stream
        }
      }

      const endTime = getCurrentUnixTimestamp();

      const spans = await backgroundLogger.drain();
      expect(spans).toHaveLength(1);
      // eslint-disable-next-line @typescript-eslint/consistent-type-assertions, @typescript-eslint/no-explicit-any
      const span = spans[0] as any;

      expect(span).toMatchObject({
        project_id: expect.any(String),
        log_id: expect.any(String),
        created: expect.any(String),
        span_id: expect.any(String),
        root_span_id: expect.any(String),
        span_attributes: {
          type: "llm",
          name: "Chat Completion",
        },
        metadata: {
          model: TEST_MODEL,
          provider: "openai",
          stream: stream,
          tools: expect.arrayContaining([
            expect.objectContaining({
              type: "function",
              function: expect.objectContaining({
                name: "get_weather",
              }),
            }),
            expect.objectContaining({
              type: "function",
              function: expect.objectContaining({
                name: "get_time",
              }),
            }),
          ]),
        },
        input: expect.arrayContaining([
          expect.objectContaining({
            role: "user",
            content: "What's the weather in New York and the time in Tokyo?",
          }),
        ]),
        metrics: expect.objectContaining({
          start: expect.any(Number),
          end: expect.any(Number),
        }),
      });

      // Verify tool calls are in the output
      if (span.output && Array.isArray(span.output)) {
        const message = span.output[0]?.message;
        if (message?.tool_calls) {
          expect(message.tool_calls).toHaveLength(2);
          const tool_names = message.tool_calls.map(
            (call: { function: { name: string } }) => call.function.name,
          );
          expect(tool_names).toContain("get_weather");
          expect(tool_names).toContain("get_time");
        }
      }

      // Validate timing
      const { metrics } = span;
      expect(startTime).toBeLessThanOrEqual(metrics.start);
      expect(metrics.start).toBeLessThanOrEqual(metrics.end);
      expect(metrics.end).toBeLessThanOrEqual(endTime);

      // Token metrics might be available depending on the response
      if (metrics.tokens !== undefined) {
        expect(metrics.tokens).toBeGreaterThan(0);
        expect(metrics.prompt_tokens).toBeGreaterThan(0);
        expect(metrics.prompt_cached_tokens).toBeGreaterThanOrEqual(0);
        expect(metrics.completion_reasoning_tokens).toBeGreaterThanOrEqual(0);
      }
    }
  });

  test("openai.responses.stream", async (context) => {
    if (!oai.responses) {
      context.skip();
    }
    assert.lengthOf(await backgroundLogger.drain(), 0);

    const onEvent = vi.fn();
    const onDelta = vi.fn();
    const onIteration = vi.fn();

    const start = getCurrentUnixTimestamp();
    const stream = await client.responses
      .stream({
        model: TEST_MODEL,
        input: "What is 6x6?",
      })
      .on("event", onEvent)
      .on("response.output_text.delta", onDelta);

    for await (const event of stream) {
      onIteration(event);
      assert.ok(event);
    }
    const end = getCurrentUnixTimestamp();

    // make sure we don't break the API.
    expect(onEvent).toHaveBeenCalled();
    expect(onDelta).toHaveBeenCalled();
    expect(onIteration).toHaveBeenCalled();
    // eslint-disable-next-line @typescript-eslint/no-explicit-any
    const result: any = await stream.finalResponse();
    expect(result.output[0].content[0].text).toContain("36");

    const spans = await backgroundLogger.drain();
    assert.lengthOf(spans, 1);
    // eslint-disable-next-line @typescript-eslint/consistent-type-assertions, @typescript-eslint/no-explicit-any
    const span = spans[0] as any;
    assert.equal(span.span_attributes.name, "openai.responses.create");
    assert.equal(span.span_attributes.type, "llm");
    assert.equal(span.input[0].content, "What is 6x6?");
    assert.equal(span.metadata.model, TEST_MODEL);
    assert.equal(span.metadata.provider, "openai");
    expect(span.output).toContain("36");

    const m = span.metrics;
    assert.isTrue(start <= m.start && m.start < m.end && m.end <= end);
    assert.isTrue(m.tokens > 0);
    assert.isTrue(m.prompt_tokens > 0);
    assert.isTrue(m.time_to_first_token > 0);
    assert.isTrue(m.prompt_cached_tokens >= 0);
    assert.isTrue(m.completion_reasoning_tokens >= 0);
  });

  test("openai.responses.create(stream=true)", async (context) => {
    if (!oai.responses) {
      context.skip();
    }

    assert.lengthOf(await backgroundLogger.drain(), 0);

    const start = getCurrentUnixTimestamp();
    const stream = await client.responses.create({
      model: TEST_MODEL,
      input: "Read me a few lines of Sonnet 18",
      instructions: "the whole poem, strip punctuation",
      stream: true,
      temperature: 0.5,
    });

    assert.ok(stream);

    for await (const event of stream) {
      assert.ok(event);
      continue;
    }
    const end = getCurrentUnixTimestamp();

    const spans = await backgroundLogger.drain();
    assert.lengthOf(spans, 1);
    // eslint-disable-next-line @typescript-eslint/consistent-type-assertions, @typescript-eslint/no-explicit-any
    const span = spans[0] as any;
    assert.equal(span.span_attributes.name, "openai.responses.create");
    assert.equal(span.span_attributes.type, "llm");
    // eslint-disable-next-line @typescript-eslint/consistent-type-assertions, @typescript-eslint/no-explicit-any
    const input = span.input as any[];
    assert.lengthOf(input, 2);
    assert.equal(input[0].content, "Read me a few lines of Sonnet 18");
    assert.equal(input[0].role, "user");
    assert.equal(input[1].content, "the whole poem, strip punctuation");
    assert.equal(input[1].role, "system");
    assert.equal(span.metadata.model, TEST_MODEL);
    assert.equal(span.metadata.provider, "openai");
    assert.equal(span.metadata.temperature, 0.5);
    // This line takes the output text, converts it to lowercase, and removes all characters
    // except letters, numbers and whitespace using a regex
    assert.isString(span.output);
    const output = span.output.toLowerCase().replace(/[^\w\s]/g, "");

    expect(output).toContain("shall i compare thee");
    const m = span.metrics;
    assert.isTrue(m.tokens > 0);
    assert.isTrue(m.prompt_tokens > 0);
    assert.isTrue(start <= m.start && m.start < m.end && m.end <= end);
    assert.isTrue(m.time_to_first_token > 0);
  });

  test("openai.responses.create(stream=false)", async (context) => {
    if (!oai.responses) {
      context.skip();
    }

    assert.lengthOf(await backgroundLogger.drain(), 0);

    const start = getCurrentUnixTimestamp();
    const response = await client.responses.create({
      model: TEST_MODEL,
      input: "What is the capital of France?",
    });
    const end = getCurrentUnixTimestamp();

    assert.ok(response);
    expect(response.output_text).toContain("Paris");

    const spans = await backgroundLogger.drain();
    assert.lengthOf(spans, 1);
    // eslint-disable-next-line @typescript-eslint/consistent-type-assertions, @typescript-eslint/no-explicit-any
    const span = spans[0] as any;
    assert.equal(span.span_attributes.name, "openai.responses.create");
    assert.equal(span.span_attributes.type, "llm");
    assert.equal(span.input[0].content, "What is the capital of France?");
    assert.equal(span.metadata.model, TEST_MODEL);
    assert.equal(span.metadata.provider, "openai");
    expect(span.output).toContain("Paris");
    const m = span.metrics;
    assert.isTrue(m.tokens > 0);
    assert.isTrue(m.prompt_tokens > 0);
    assert.isTrue(start <= m.start && m.start < m.end && m.end <= end);
  });

  test("openai.responses.create with image input (streaming)", async (context) => {
    if (!oai.responses) {
      context.skip();
    }

    assert.lengthOf(await backgroundLogger.drain(), 0);

    const start = getCurrentUnixTimestamp();
    const stream = await client.responses.create({
      model: "gpt-4o", // Use gpt-4o for image support
      input: [
        {
          role: "user",
          content: [
            { type: "input_text", text: "What do you see in this image?" },
            {
              type: "input_image",
              image_url:
                "https://upload.wikimedia.org/wikipedia/commons/thumb/d/dd/Gfp-wisconsin-madison-the-nature-boardwalk.jpg/2560px-Gfp-wisconsin-madison-the-nature-boardwalk.jpg",
              detail: "high",
            },
          ],
        },
      ],
      stream: true,
    });

    assert.ok(stream);

    let streamedText = "";
    for await (const event of stream) {
      assert.ok(event);
      if (event.type === "response.completed") {
        // eslint-disable-next-line @typescript-eslint/consistent-type-assertions, @typescript-eslint/no-explicit-any
        const response = event.response as any;
        const output = response?.output?.[0]?.content?.[0]?.text;
        if (output) {
          streamedText = output;
        }
      }
    }

    const end = getCurrentUnixTimestamp();

    // Verify we got some response about the image
    expect(streamedText.toLowerCase()).toMatch(
      /(nature|boardwalk|path|trail|outdoor|landscape)/,
    );

    const spans = await backgroundLogger.drain();
    assert.lengthOf(spans, 1);
    // eslint-disable-next-line @typescript-eslint/consistent-type-assertions, @typescript-eslint/no-explicit-any
    const span = spans[0] as any;
    assert.equal(span.span_attributes.name, "openai.responses.create");
    assert.equal(span.span_attributes.type, "llm");

    // Verify the input structure is correctly logged
    assert.deepEqual(span.input, [
      {
        role: "user",
        content: [
          { type: "input_text", text: "What do you see in this image?" },
          {
            type: "input_image",
            image_url:
              "https://upload.wikimedia.org/wikipedia/commons/thumb/d/dd/Gfp-wisconsin-madison-the-nature-boardwalk.jpg/2560px-Gfp-wisconsin-madison-the-nature-boardwalk.jpg",
            detail: "high",
          },
        ],
      },
    ]);

    assert.deepEqual(span.metadata, {
      model: "gpt-4o",
      provider: "openai",
      stream: true,
    });

    expect(span.output).toMatch(
      /(nature|boardwalk|path|trail|outdoor|landscape)/,
    );

    const m = span.metrics;
    assert.isTrue(m.tokens > 0);
    assert.isTrue(m.prompt_tokens > 0);
    assert.isTrue(m.completion_tokens > 0);
    assert.isTrue(start <= m.start && m.start < m.end && m.end <= end);
    assert.isTrue(m.time_to_first_token > 0);
  });

  test("openai.responses.parse", async (context) => {
    if (!oai.responses) {
      context.skip();
    }

    assert.lengthOf(await backgroundLogger.drain(), 0);

    // Define a simple schema for structured output
    const NumberAnswerSchema = {
      type: "object",
      properties: {
        value: { type: "integer" },
        reasoning: { type: "string" },
      },
      required: ["value", "reasoning"],
      additionalProperties: false,
    };

    // Test with unwrapped client first - should work but no spans
    const unwrappedResponse = await oai.responses.parse({
      model: TEST_MODEL,
      input: "What is 20 + 4?",
      text: {
        format: {
          name: "NumberAnswer",
          type: "json_schema",
          schema: NumberAnswerSchema,
        },
      },
    });

    assert.ok(unwrappedResponse);
    // The parse method returns a response with output_parsed field
    assert.ok(unwrappedResponse.output_parsed);
    // eslint-disable-next-line @typescript-eslint/consistent-type-assertions, @typescript-eslint/no-explicit-any
    const unwrapped_output_parsed = unwrappedResponse.output_parsed as any;
    assert.equal(unwrapped_output_parsed.value, 24);
    assert.ok(unwrapped_output_parsed.reasoning);

    // No spans should be generated with unwrapped client
    assert.lengthOf(await backgroundLogger.drain(), 0);

    // Now test with wrapped client - should generate spans
    const start = getCurrentUnixTimestamp();
    const response = await client.responses.parse({
      model: TEST_MODEL,
      input: "What is 20 + 4?",
      text: {
        format: {
          name: "NumberAnswer",
          type: "json_schema",
          schema: NumberAnswerSchema,
        },
      },
    });
    const end = getCurrentUnixTimestamp();

    assert.ok(response);
    // The parse method returns a response with output_parsed field
    // eslint-disable-next-line @typescript-eslint/consistent-type-assertions, @typescript-eslint/no-explicit-any
    const output_parsed = response.output_parsed as any;
    assert.equal(output_parsed.value, 24);
    assert.ok(output_parsed.reasoning);

    // Verify spans were created
    const spans = await backgroundLogger.drain();
    assert.lengthOf(spans, 1);
    // eslint-disable-next-line @typescript-eslint/consistent-type-assertions, @typescript-eslint/no-explicit-any
    const span = spans[0] as any;
    assert.equal(span.span_attributes.name, "openai.responses.parse");
    assert.equal(span.span_attributes.type, "llm");
    assert.equal(span.input[0].content, "What is 20 + 4?");
    assert.equal(span.metadata.model, TEST_MODEL);
    assert.equal(span.metadata.provider, "openai");
    assert.ok(span.metadata.text);
    assert.equal(span.output.value, 24);
    assert.equal(span.output.reasoning, output_parsed.reasoning);
    const m = span.metrics;
    assert.isTrue(start <= m.start && m.start < m.end && m.end <= end);
    assert.isTrue(m.tokens > 0);
    assert.isTrue(m.prompt_tokens > 0);
    assert.isTrue(m.prompt_cached_tokens >= 0);
    assert.isTrue(m.completion_reasoning_tokens >= 0);
  });

  test("parseMetricsFromUsage", () => {
    const usage = {
      input_tokens: 14,
      output_tokens: 8,
      input_tokens_details: { cached_tokens: 0, brand_new_token: 12 },
    };
    const metrics = parseMetricsFromUsage(usage);
    assert.equal(metrics.prompt_tokens, 14);
    assert.equal(metrics.prompt_cached_tokens, 0);
    assert.equal(metrics.prompt_brand_new_token, 12);
    assert.equal(metrics.completion_tokens, 8);
    // test a bunch of error conditions
    const totallyBadInputs = [
      null,
      undefined,
      "not an object",
      {},
      { input_tokens: "not a number" },
      { input_tokens_details: "not an object" },
      { input_tokens_details: {} },
      { input_tokens_details: { cached_tokens: "not a number" } },
      { input_tokens_details: { cached_tokens: null } },
      { input_tokens_details: { cached_tokens: undefined } },
    ];
    for (const input of totallyBadInputs) {
      assert.deepEqual(parseMetricsFromUsage(input), {});
    }
  });
<<<<<<< HEAD
=======
});

test("parseMetricsFromUsage", () => {
  const usage = {
    input_tokens: 14,
    output_tokens: 8,
    input_tokens_details: { cached_tokens: 0, brand_new_token: 12 },
  };
  const metrics = parseMetricsFromUsage(usage);
  assert.equal(metrics.prompt_tokens, 14);
  assert.equal(metrics.prompt_cached_tokens, 0);
  assert.equal(metrics.prompt_brand_new_token, 12);
  assert.equal(metrics.completion_tokens, 8);
  // test a bunch of error conditions
  const totallyBadInputs = [
    null,
    undefined,
    "not an object",
    {},
    { input_tokens: "not a number" },
    { input_tokens_details: "not an object" },
    { input_tokens_details: {} },
    { input_tokens_details: { cached_tokens: "not a number" } },
    { input_tokens_details: { cached_tokens: null } },
    { input_tokens_details: { cached_tokens: undefined } },
  ];
  for (const input of totallyBadInputs) {
    assert.deepEqual(parseMetricsFromUsage(input), {});
  }
});

test("parseMetricsFromUsage with null input_tokens_details", () => {
  const usage = {
    input_tokens: 14,
    output_tokens: 8,
    input_tokens_details: null,
  };
  const metrics = parseMetricsFromUsage(usage);
  assert.equal(metrics.prompt_tokens, 14);
  assert.equal(metrics.prompt_cached_tokens, undefined);
  assert.equal(metrics.prompt_brand_new_token, undefined);
  assert.equal(metrics.completion_tokens, 8);
>>>>>>> cd361d82
});<|MERGE_RESOLUTION|>--- conflicted
+++ resolved
@@ -622,8 +622,6 @@
       assert.deepEqual(parseMetricsFromUsage(input), {});
     }
   });
-<<<<<<< HEAD
-=======
 });
 
 test("parseMetricsFromUsage", () => {
@@ -666,5 +664,4 @@
   assert.equal(metrics.prompt_cached_tokens, undefined);
   assert.equal(metrics.prompt_brand_new_token, undefined);
   assert.equal(metrics.completion_tokens, 8);
->>>>>>> cd361d82
 });