import {
  test,
  assert,
  beforeEach,
  beforeAll,
  afterEach,
  describe,
  expect,
  vi,
} from "vitest";
import { configureNode } from "../node";
import OpenAI from "openai";
import {
  _exportsForTestingOnly,
  initLogger,
  Logger,
  TestBackgroundLogger,
  Attachment,
} from "../logger";
import { wrapOpenAI } from "./oai";
import { getCurrentUnixTimestamp } from "../util";
import { parseMetricsFromUsage } from "./oai_responses";

// use the cheapest model for tests
const TEST_MODEL = "gpt-4o-mini";
const TEST_SUITE_OPTIONS = { timeout: 10000, retry: 3 };

try {
  configureNode();
} catch {
  // FIXME[matt] have a better of way of initializing brainstrust state once per process.
}

test("openai is installed", () => {
  assert.ok(OpenAI);
});

describe("openai client unit tests", TEST_SUITE_OPTIONS, () => {
  let oai: OpenAI;
  let client: OpenAI;
  let backgroundLogger: TestBackgroundLogger;
  let _logger: Logger<false>;

  // fake login before we test. once is enough.
  beforeAll(async () => {
    await _exportsForTestingOnly.simulateLoginForTests();
  });

  beforeEach(() => {
    backgroundLogger = _exportsForTestingOnly.useTestBackgroundLogger();
    oai = new OpenAI();
    client = wrapOpenAI(oai);
    _logger = initLogger({
      projectName: "openai.test.ts",
      projectId: "test-project-id",
    });
  });

  afterEach(() => {
    _exportsForTestingOnly.clearTestBackgroundLogger();
  });

  test("openai.chat.completions.streaming", async (context) => {
    assert.lengthOf(await backgroundLogger.drain(), 0);

    for (const includeUsage of [false, true]) {
      const start = getCurrentUnixTimestamp();
      const stream = await client.chat.completions.create({
        messages: [{ role: "user", content: "1+1" }],
        model: TEST_MODEL,
        stream: true,
        stream_options: {
          include_usage: includeUsage,
        },
      });

      let ttft = -1.0;
      for await (const event of stream) {
        if (ttft < 0) {
          ttft = getCurrentUnixTimestamp() - start;
        }
        assert.ok(event);
      }
      const end = getCurrentUnixTimestamp();

      const spans = await backgroundLogger.drain();
      assert.lengthOf(spans, 1);
      // eslint-disable-next-line @typescript-eslint/consistent-type-assertions, @typescript-eslint/no-explicit-any
      const span = spans[0] as any;
      assert.equal(span.span_attributes.name, "Chat Completion");
      assert.equal(span.span_attributes.type, "llm");
      const m = span.metrics;
      assert.isTrue(start <= m.start && m.start < m.end && m.end <= end);
      assert.isTrue(ttft >= m.time_to_first_token);
      if (includeUsage) {
        assert.isTrue(m.tokens > 0);
        assert.isTrue(m.prompt_tokens > 0);
        assert.isTrue(m.time_to_first_token > 0);
        assert.isTrue(m.prompt_cached_tokens >= 0);
        assert.isTrue(m.completion_reasoning_tokens >= 0);
      } else {
        assert.isTrue(m.tokens === undefined);
      }
    }
  });

  test("openai.chat.completions", async (context) => {
    assert.lengthOf(await backgroundLogger.drain(), 0);

    const start = getCurrentUnixTimestamp();
    const result = await client.chat.completions.create({
      messages: [
        {
          role: "user",
          content: "Hello! Can you tell me a joke?",
        },
      ],
      model: TEST_MODEL,
      max_tokens: 100,
    });
    const end = getCurrentUnixTimestamp();
    assert.ok(result);

    const spans = await backgroundLogger.drain();
    assert.lengthOf(spans, 1);
    // eslint-disable-next-line @typescript-eslint/consistent-type-assertions, @typescript-eslint/no-explicit-any
    const span = spans[0] as any;
    assert.ok(span);
    assert.equal(span.span_attributes.type, "llm");
    assert.ok(span.metadata.model.startsWith(TEST_MODEL));
    assert.equal(span.metadata.provider, "openai");
    const m = span.metrics;
    assert.isTrue(start <= m.start && m.start < m.end && m.end <= end);
    assert.isTrue(m.tokens > 0);
    assert.isTrue(m.prompt_tokens > 0);
    assert.isTrue(m.time_to_first_token > 0);
    assert.isTrue(m.prompt_cached_tokens >= 0);
    assert.isTrue(m.completion_reasoning_tokens >= 0);
  });

  test("openai.chat.completions with images converts to attachments", async () => {
    expect(await backgroundLogger.drain()).toHaveLength(0);

    const start = getCurrentUnixTimestamp();

    // Create a simple 1x1 red PNG as base64
    const base64Image =
      "iVBORw0KGgoAAAANSUhEUgAAAAEAAAABCAYAAAAfFcSJAAAADUlEQVR42mP8z8DwHwAFBQIAX8jx0gAAAABJRU5ErkJggg==";

    const result = await client.chat.completions.create({
      messages: [
        {
          role: "user",
          content: [
            {
              type: "text",
              text: "What's in this image?",
            },
            {
              type: "image_url",
              image_url: {
                url: `data:image/png;base64,${base64Image}`,
              },
            },
          ],
        },
      ],
      model: TEST_MODEL,
      max_tokens: 50,
    });
    const end = getCurrentUnixTimestamp();

    expect(result).toBeTruthy();
    expect(result.choices).toHaveLength(1);

    const spans = await backgroundLogger.drain();
    expect(spans).toHaveLength(1);

    // eslint-disable-next-line @typescript-eslint/consistent-type-assertions, @typescript-eslint/no-explicit-any
    const span = spans[0] as any;
    expect(span.span_attributes.name).toBe("Chat Completion");
    expect(span.span_attributes.type).toBe("llm");

    // Check that the input contains the message with the image
    expect(span.input).toBeTruthy();
    expect(Array.isArray(span.input)).toBe(true);
    expect(span.input.length).toBeGreaterThan(0);

    // Find the message with image content
    // eslint-disable-next-line @typescript-eslint/no-explicit-any
    const messageWithImage = span.input.find(
      (msg: any) =>
        // eslint-disable-next-line @typescript-eslint/no-explicit-any
        Array.isArray(msg.content) &&
        msg.content.some((c: any) => c.type === "image_url"),
    );

    expect(messageWithImage).toBeTruthy();
    // eslint-disable-next-line @typescript-eslint/no-explicit-any
    const imageContent = messageWithImage.content.find(
      (c: any) => c.type === "image_url",
    );
    expect(imageContent).toBeTruthy();

    // Check the output - for vision models, the output is just text (the model's description)
    // not image content. But this assertion serves as documentation that if models ever
    // return image content in outputs, those should also be converted to attachment references.
    expect(span.output).toBeTruthy();

    // The output contains the assistant's text response, not images
    // Now check the span input for image handling
    const imageUrlValue = imageContent.image_url.url;

<<<<<<< HEAD
    // EXPECTED BEHAVIOR: The data URL should be converted to a Braintrust attachment reference object
    // This validates that images are properly converted to attachment references before sending to Braintrust
    expect(imageUrlValue).toBeTypeOf("object");
    expect(imageUrlValue.type).toBe("braintrust_attachment");
    expect(imageUrlValue.key).toBeTruthy(); // UUID key
    expect(imageUrlValue.content_type).toBe("image/png");
    expect(imageUrlValue.filename).toBeTruthy(); // Should have a filename
=======
    // EXPECTED BEHAVIOR: The data URL should be converted to a Braintrust attachment
    // This validates that images are properly converted to attachments before sending to Braintrust
    expect(imageUrlValue).toBeInstanceOf(Attachment);
    expect(imageUrlValue.reference.type).toBe("braintrust_attachment");
    expect(imageUrlValue.reference.key).toBeTruthy(); // UUID key
    expect(imageUrlValue.reference.content_type).toBe("image/png");
    expect(imageUrlValue.reference.filename).toBeTruthy(); // Should have a filename
>>>>>>> a4452b03

    const m = span.metrics;
    expect(start <= m.start && m.start < m.end && m.end <= end).toBe(true);
  });

  test("openai.chat.completions with PDF documents converts to attachments", async () => {
    expect(await backgroundLogger.drain()).toHaveLength(0);

    const start = getCurrentUnixTimestamp();

    // Create a simple PDF as base64 (minimal valid PDF)
    const base64Pdf =
      "JVBERi0xLjAKMSAwIG9iago8PC9UeXBlL0NhdGFsb2cvUGFnZXMgMiAwIFI+PmVuZG9iagoyIDAgb2JqCjw8L1R5cGUvUGFnZXMvS2lkc1szIDAgUl0vQ291bnQgMT4+ZW5kb2JqCjMgMCBvYmoKPDwvVHlwZS9QYWdlL01lZGlhQm94WzAgMCA2MTIgNzkyXT4+ZW5kb2JqCnhyZWYKMCA0CjAwMDAwMDAwMDAgNjU1MzUgZg0KMDAwMDAwMDAxMCAwMDAwMCBuDQowMDAwMDAwMDUzIDAwMDAwIG4NCjAwMDAwMDAxMDIgMDAwMDAgbg0KdHJhaWxlcgo8PC9TaXplIDQvUm9vdCAxIDAgUj4+CnN0YXJ0eHJlZgoxNDkKJUVPRg==";

    const result = await client.chat.completions.create({
      messages: [
        {
          role: "user",
          content: [
            {
              type: "text",
              text: "What's in this document?",
            },
            {
              type: "file",
              file: {
                file_data: `data:application/pdf;base64,${base64Pdf}`,
                filename: "document.pdf",
              },
            },
          ],
        },
      ],
      model: TEST_MODEL,
      max_tokens: 50,
    });
    const end = getCurrentUnixTimestamp();

    expect(result).toBeTruthy();
    expect(result.choices).toHaveLength(1);

    const spans = await backgroundLogger.drain();
    expect(spans).toHaveLength(1);

    // eslint-disable-next-line @typescript-eslint/consistent-type-assertions, @typescript-eslint/no-explicit-any
    const span = spans[0] as any;
    expect(span.span_attributes.name).toBe("Chat Completion");
    expect(span.span_attributes.type).toBe("llm");

    // Check that the input contains the message with the PDF
    expect(span.input).toBeTruthy();
    expect(Array.isArray(span.input)).toBe(true);
    expect(span.input.length).toBeGreaterThan(0);

    // Find the message with file content
    // eslint-disable-next-line @typescript-eslint/no-explicit-any
    const messageWithFile = span.input.find(
      (msg: any) =>
        // eslint-disable-next-line @typescript-eslint/no-explicit-any
        Array.isArray(msg.content) &&
        msg.content.some((c: any) => c.type === "file"),
    );

    expect(messageWithFile).toBeTruthy();
    // eslint-disable-next-line @typescript-eslint/no-explicit-any
    const fileContent = messageWithFile.content.find(
      (c: any) => c.type === "file",
    );
    expect(fileContent).toBeTruthy();

    // Check the output
    expect(span.output).toBeTruthy();

    // Now check the span input for PDF/document handling
    const fileDataValue = fileContent.file.file_data;

<<<<<<< HEAD
    // EXPECTED BEHAVIOR: The data URL should be converted to a Braintrust attachment reference object
    // This validates that PDFs/documents are properly converted to attachment references before sending to Braintrust
    expect(fileDataValue).toBeTypeOf("object");
    expect(fileDataValue.type).toBe("braintrust_attachment");
    expect(fileDataValue.key).toBeTruthy(); // UUID key
    expect(fileDataValue.content_type).toBe("application/pdf");
    expect(fileDataValue.filename).toBeTruthy(); // Should have a filename
=======
    // EXPECTED BEHAVIOR: The data URL should be converted to a Braintrust attachment
    // This validates that PDFs/documents are properly converted to attachments before sending to Braintrust
    expect(fileDataValue).toBeInstanceOf(Attachment);
    expect(fileDataValue.reference.type).toBe("braintrust_attachment");
    expect(fileDataValue.reference.key).toBeTruthy(); // UUID key
    expect(fileDataValue.reference.content_type).toBe("application/pdf");
    expect(fileDataValue.reference.filename).toBeTruthy(); // Should have a filename
>>>>>>> a4452b03

    const m = span.metrics;
    expect(start <= m.start && m.start < m.end && m.end <= end).toBe(true);
  });

  test("openai.chat.completions.tools", async () => {
    expect(await backgroundLogger.drain()).toHaveLength(0);

    // Define tools that can be called in parallel
    const tools = [
      {
        type: "function" as const,
        function: {
          name: "get_weather",
          description: "Get the weather for a location",
          parameters: {
            type: "object",
            properties: {
              location: {
                type: "string",
                description: "The location to get weather for",
              },
            },
            required: ["location"],
          },
        },
      },
      {
        type: "function" as const,
        function: {
          name: "get_time",
          description: "Get the current time for a timezone",
          parameters: {
            type: "object",
            properties: {
              timezone: {
                type: "string",
                description: "The timezone to get time for",
              },
            },
            required: ["timezone"],
          },
        },
      },
    ];

    for (const stream of [false, true]) {
      const startTime = getCurrentUnixTimestamp();

      const result = await client.chat.completions.create({
        messages: [
          {
            role: "user",
            content: "What's the weather in New York and the time in Tokyo?",
          },
        ],
        model: TEST_MODEL,
        tools: tools,
        temperature: 0,
        stream: stream,
        stream_options: stream ? { include_usage: true } : undefined,
      });

      if (stream) {
        // Consume the stream
        // eslint-disable-next-line @typescript-eslint/consistent-type-assertions, @typescript-eslint/no-explicit-any
        for await (const _chunk of result as any) {
          // Exhaust the stream
        }
      }

      const endTime = getCurrentUnixTimestamp();

      const spans = await backgroundLogger.drain();
      expect(spans).toHaveLength(1);
      // eslint-disable-next-line @typescript-eslint/consistent-type-assertions, @typescript-eslint/no-explicit-any
      const span = spans[0] as any;

      expect(span).toMatchObject({
        project_id: expect.any(String),
        log_id: expect.any(String),
        created: expect.any(String),
        span_id: expect.any(String),
        root_span_id: expect.any(String),
        span_attributes: {
          type: "llm",
          name: "Chat Completion",
        },
        metadata: {
          model: TEST_MODEL,
          provider: "openai",
          stream: stream,
          tools: expect.arrayContaining([
            expect.objectContaining({
              type: "function",
              function: expect.objectContaining({
                name: "get_weather",
              }),
            }),
            expect.objectContaining({
              type: "function",
              function: expect.objectContaining({
                name: "get_time",
              }),
            }),
          ]),
        },
        input: expect.arrayContaining([
          expect.objectContaining({
            role: "user",
            content: "What's the weather in New York and the time in Tokyo?",
          }),
        ]),
        metrics: expect.objectContaining({
          start: expect.any(Number),
          end: expect.any(Number),
        }),
      });

      // Verify tool calls are in the output
      if (span.output && Array.isArray(span.output)) {
        const message = span.output[0]?.message;
        if (message?.tool_calls) {
          expect(message.tool_calls).toHaveLength(2);
          const tool_names = message.tool_calls.map(
            (call: { function: { name: string } }) => call.function.name,
          );
          expect(tool_names).toContain("get_weather");
          expect(tool_names).toContain("get_time");
        }
      }

      // Validate timing
      const { metrics } = span;
      expect(startTime).toBeLessThanOrEqual(metrics.start);
      expect(metrics.start).toBeLessThanOrEqual(metrics.end);
      expect(metrics.end).toBeLessThanOrEqual(endTime);

      // Token metrics might be available depending on the response
      if (metrics.tokens !== undefined) {
        expect(metrics.tokens).toBeGreaterThan(0);
        expect(metrics.prompt_tokens).toBeGreaterThan(0);
        expect(metrics.prompt_cached_tokens).toBeGreaterThanOrEqual(0);
        expect(metrics.completion_reasoning_tokens).toBeGreaterThanOrEqual(0);
      }
    }
  });

  test("openai.responses.stream", async (context) => {
    if (!oai.responses) {
      context.skip();
    }
    assert.lengthOf(await backgroundLogger.drain(), 0);

    const onEvent = vi.fn();
    const onDelta = vi.fn();
    const onIteration = vi.fn();

    const start = getCurrentUnixTimestamp();
    const stream = await client.responses
      .stream({
        model: TEST_MODEL,
        input: "What is 6x6?",
      })
      .on("event", onEvent)
      .on("response.output_text.delta", onDelta);

    for await (const event of stream) {
      onIteration(event);
      assert.ok(event);
    }
    const end = getCurrentUnixTimestamp();

    // make sure we don't break the API.
    expect(onEvent).toHaveBeenCalled();
    expect(onDelta).toHaveBeenCalled();
    expect(onIteration).toHaveBeenCalled();
    // eslint-disable-next-line @typescript-eslint/no-explicit-any
    const result: any = await stream.finalResponse();
    expect(result.output[0].content[0].text).toContain("36");

    const spans = await backgroundLogger.drain();
    assert.lengthOf(spans, 1);
    // eslint-disable-next-line @typescript-eslint/consistent-type-assertions, @typescript-eslint/no-explicit-any
    const span = spans[0] as any;
    assert.equal(span.span_attributes.name, "openai.responses.create");
    assert.equal(span.span_attributes.type, "llm");
    assert.equal(span.input, "What is 6x6?");
    assert.ok(span.metadata.model.startsWith(TEST_MODEL));
    assert.equal(span.metadata.provider, "openai");
    // Check if output contains "36" either in the structure or stringified
    const outputStr = JSON.stringify(span.output);
    expect(outputStr).toContain("36");

    const m = span.metrics;
    assert.isTrue(start <= m.start && m.start < m.end && m.end <= end);
    assert.isTrue(m.tokens > 0);
    assert.isTrue(m.prompt_tokens > 0);
    assert.isTrue(m.time_to_first_token > 0);
    assert.isTrue(m.prompt_cached_tokens >= 0);
    assert.isTrue(m.completion_reasoning_tokens >= 0);
  });

  test("openai.responses.create(stream=true)", async (context) => {
    if (!oai.responses) {
      context.skip();
    }

    assert.lengthOf(await backgroundLogger.drain(), 0);

    const start = getCurrentUnixTimestamp();
    const stream = await client.responses.create({
      model: TEST_MODEL,
      input: "Read me a few lines of Sonnet 18",
      instructions: "the whole poem, strip punctuation",
      stream: true,
      temperature: 0.5,
    });

    assert.ok(stream);

    for await (const event of stream) {
      assert.ok(event);
      continue;
    }
    const end = getCurrentUnixTimestamp();

    const spans = await backgroundLogger.drain();
    assert.lengthOf(spans, 1);
    // eslint-disable-next-line @typescript-eslint/consistent-type-assertions, @typescript-eslint/no-explicit-any
    const span = spans[0] as any;
    assert.equal(span.span_attributes.name, "openai.responses.create");
    assert.equal(span.span_attributes.type, "llm");
    assert.equal(span.input, "Read me a few lines of Sonnet 18");
    assert.ok(span.metadata.model.startsWith(TEST_MODEL));
    assert.equal(span.metadata.provider, "openai");
    assert.equal(
      span.metadata.instructions,
      "the whole poem, strip punctuation",
    );
    assert.equal(span.metadata.temperature, 0.5);
    // Check if output contains the expected text either in the structure or stringified
    const outputStr = JSON.stringify(span.output).toLowerCase();
    expect(outputStr).toContain("shall i compare thee");
    const m = span.metrics;
    assert.isTrue(m.tokens > 0);
    assert.isTrue(m.prompt_tokens > 0);
    assert.isTrue(start <= m.start && m.start < m.end && m.end <= end);
    assert.isTrue(m.time_to_first_token > 0);
  });

  test("openai.responses.create(stream=false)", async (context) => {
    if (!oai.responses) {
      context.skip();
    }

    assert.lengthOf(await backgroundLogger.drain(), 0);

    const start = getCurrentUnixTimestamp();
    const response = await client.responses.create({
      model: TEST_MODEL,
      input: "What is the capital of France?",
    });
    const end = getCurrentUnixTimestamp();

    assert.ok(response);
    expect(response.output_text).toContain("Paris");

    const spans = await backgroundLogger.drain();
    assert.lengthOf(spans, 1);
    // eslint-disable-next-line @typescript-eslint/consistent-type-assertions, @typescript-eslint/no-explicit-any
    const span = spans[0] as any;
    assert.equal(span.span_attributes.name, "openai.responses.create");
    assert.equal(span.span_attributes.type, "llm");
    assert.equal(span.input, "What is the capital of France?");
    assert.ok(span.metadata.model.startsWith(TEST_MODEL));
    assert.equal(span.metadata.provider, "openai");
    // Check if output contains "Paris" either in the structure or stringified
    const outputStr = JSON.stringify(span.output);
    expect(outputStr).toContain("Paris");
    const m = span.metrics;
    assert.isTrue(m.tokens > 0);
    assert.isTrue(m.prompt_tokens > 0);
    assert.isTrue(start <= m.start && m.start < m.end && m.end <= end);
    assert.isTrue(m.time_to_first_token > 0);
  });

  test("openai.responses.create withResponse", async (context) => {
    if (!oai.responses) {
      context.skip();
    }

    assert.lengthOf(await backgroundLogger.drain(), 0);

    const start = getCurrentUnixTimestamp();
    const { data, response } = await client.responses
      .create({
        model: TEST_MODEL,
        input: "What is 2+2? Reply with just the number.",
      })
      .withResponse();
    const end = getCurrentUnixTimestamp();

    // Verify data
    assert.ok(data);
    expect(data.output_text).toContain("4");

    // Verify response object (duck-typing check for Response)
    expect(typeof response.json).toBe("function");
    expect(typeof response.text).toBe("function");
    expect(response.headers).toBeDefined();
    expect(response.status).toBe(200);

    // Verify span was logged correctly
    const spans = await backgroundLogger.drain();
    assert.lengthOf(spans, 1);
    // eslint-disable-next-line @typescript-eslint/consistent-type-assertions, @typescript-eslint/no-explicit-any
    const span = spans[0] as any;
    assert.equal(span.span_attributes.name, "openai.responses.create");
    assert.equal(span.span_attributes.type, "llm");
    assert.equal(span.input, "What is 2+2? Reply with just the number.");
    assert.ok(span.metadata.model.startsWith(TEST_MODEL));
    assert.equal(span.metadata.provider, "openai");
    const outputStr = JSON.stringify(span.output);
    expect(outputStr).toContain("4");
    const m = span.metrics;
    assert.isTrue(m.tokens > 0);
    assert.isTrue(m.prompt_tokens > 0);
    assert.isTrue(start <= m.start && m.start < m.end && m.end <= end);
    assert.isTrue(m.time_to_first_token > 0);
  });

  test("openai.responses.parse", async (context) => {
    if (!oai.responses) {
      context.skip();
    }

    assert.lengthOf(await backgroundLogger.drain(), 0);

    // Define a simple schema for structured output
    const NumberAnswerSchema = {
      type: "object",
      properties: {
        value: { type: "integer" },
        reasoning: { type: "string" },
      },
      required: ["value", "reasoning"],
      additionalProperties: false,
    };

    // Test with unwrapped client first - should work but no spans
    const unwrappedResponse = await oai.responses.parse({
      model: TEST_MODEL,
      input: "What is 20 + 4?",
      text: {
        format: {
          name: "NumberAnswer",
          type: "json_schema",
          schema: NumberAnswerSchema,
        },
      },
    });

    assert.ok(unwrappedResponse);
    // The parse method returns a response with output_parsed field
    assert.ok(unwrappedResponse.output_parsed);
    // eslint-disable-next-line @typescript-eslint/consistent-type-assertions, @typescript-eslint/no-explicit-any
    const unwrapped_output_parsed = unwrappedResponse.output_parsed as any;
    assert.equal(unwrapped_output_parsed.value, 24);
    assert.ok(unwrapped_output_parsed.reasoning);

    // No spans should be generated with unwrapped client
    assert.lengthOf(await backgroundLogger.drain(), 0);

    // Now test with wrapped client - should generate spans
    const start = getCurrentUnixTimestamp();
    const response = await client.responses.parse({
      model: TEST_MODEL,
      input: "What is 20 + 4?",
      text: {
        format: {
          name: "NumberAnswer",
          type: "json_schema",
          schema: NumberAnswerSchema,
        },
      },
    });
    const end = getCurrentUnixTimestamp();

    assert.ok(response);
    // The parse method returns a response with output_parsed field
    // eslint-disable-next-line @typescript-eslint/consistent-type-assertions, @typescript-eslint/no-explicit-any
    const output_parsed = response.output_parsed as any;
    assert.equal(output_parsed.value, 24);
    assert.ok(output_parsed.reasoning);

    // Verify spans were created
    const spans = await backgroundLogger.drain();
    assert.lengthOf(spans, 1);
    // eslint-disable-next-line @typescript-eslint/consistent-type-assertions, @typescript-eslint/no-explicit-any
    const span = spans[0] as any;
    assert.equal(span.span_attributes.name, "openai.responses.parse");
    assert.equal(span.span_attributes.type, "llm");
    assert.equal(span.input, "What is 20 + 4?");
    assert.ok(span.metadata.model.startsWith(TEST_MODEL));
    assert.equal(span.metadata.provider, "openai");
    assert.ok(span.metadata.text);
    // For parse operations, check if the parsed data is in the output structure
    const outputStr = JSON.stringify(span.output);
    expect(outputStr).toContain("24");
    expect(span.output).toBeDefined();
    const m = span.metrics;
    assert.isTrue(start <= m.start && m.start < m.end && m.end <= end);
    assert.isTrue(m.tokens > 0);
    assert.isTrue(m.prompt_tokens > 0);
    assert.isTrue(m.prompt_cached_tokens >= 0);
    assert.isTrue(m.completion_reasoning_tokens >= 0);
  });

  test("openai.chat.completions.parse (v5 GA method)", async () => {
    // Test that the parse method is properly wrapped in the GA namespace (v5)
    if (!oai.chat?.completions?.parse) {
      // Skip if parse method not available (older SDK version)
      return;
    }

    assert.lengthOf(await backgroundLogger.drain(), 0);

    // Use a simple schema for testing
    const schema = {
      type: "object",
      properties: {
        answer: { type: "number" },
      },
      required: ["answer"],
    };

    const start = getCurrentUnixTimestamp();
    const result = await client.chat.completions.parse({
      messages: [{ role: "user", content: "What is 2 + 2?" }],
      model: TEST_MODEL,
      response_format: {
        type: "json_schema",
        json_schema: {
          name: "math_response",
          schema: schema,
        },
      },
    });
    const end = getCurrentUnixTimestamp();

    assert.ok(result);

    const spans = await backgroundLogger.drain();
    assert.lengthOf(spans, 1);
    // eslint-disable-next-line @typescript-eslint/consistent-type-assertions, @typescript-eslint/no-explicit-any
    const span = spans[0] as any;
    assert.equal(span.span_attributes.name, "Chat Completion");
    assert.equal(span.span_attributes.type, "llm");
    assert.ok(span.metadata.model.startsWith(TEST_MODEL));
    assert.equal(span.metadata.provider, "openai");
    const m = span.metrics;
    assert.isTrue(start <= m.start && m.start < m.end && m.end <= end);
    assert.isTrue(m.tokens > 0);
    assert.isTrue(m.prompt_tokens > 0);
    assert.isTrue(m.time_to_first_token > 0);
  });

  test("openai.responses with image processing", async (context) => {
    if (!oai.responses) {
      context.skip();
    }

    assert.lengthOf(await backgroundLogger.drain(), 0);
    // Create a mock client that will return a response with an image
    const mockClient = {
      responses: {
        create: vi.fn().mockResolvedValue({
          output: [
            {
              type: "image_generation_call",
              result:
                "iVBORw0KGgoAAAANSUhEUgAAAAEAAAABCAYAAAAfFcSJAAAADUlEQVR42mNkYPhfDwAChwGA60e6kgAAAABJRU5ErkJggg==", // Simple 1x1 PNG in base64
              output_format: "png",
              revised_prompt: "A simple test image",
            },
          ],
          usage: {
            input_tokens: 10,
            output_tokens: 5,
          },
        }),
      },
    };

    // Replace the client.responses.create method temporarily
    const originalCreate = client.responses.create;
    client.responses.create = mockClient.responses.create as any;

    try {
      const start = getCurrentUnixTimestamp();
      const response = await client.responses.create({
        model: TEST_MODEL,
        input: "Generate a simple test image",
      });
      const end = getCurrentUnixTimestamp();

      // Verify the response contains the expected structure
      assert.ok(response);
      assert.ok(response.output);
      assert.isArray(response.output);

      // Get the logged spans
      const spans = await backgroundLogger.drain();
      assert.lengthOf(spans, 1);
      const span = spans[0] as any;

      assert.equal(span.span_attributes.name, "openai.responses.create");
      assert.equal(span.span_attributes.type, "llm");
      assert.equal(span.input, "Generate a simple test image");
      assert.ok(span.metadata.model.startsWith(TEST_MODEL));
      assert.equal(span.metadata.provider, "openai");

      // Verify the output was processed and contains an Attachment
      assert.ok(span.output);
      assert.isArray(span.output);
      const outputItem = span.output[0];
      assert.equal(outputItem.type, "image_generation_call");

<<<<<<< HEAD
      // Verify that the base64 string was replaced with a braintrust attachment reference
      assert.equal(outputItem.result.type, "braintrust_attachment");
      assert.ok(outputItem.result.key); // Should have a UUID key
      assert.equal(outputItem.result.content_type, "image/png");
      assert.ok(outputItem.result.filename.includes("A_simple_test_image"));
=======
      // Verify that the base64 string was replaced with a braintrust attachment
      assert.instanceOf(outputItem.result, Attachment);
      assert.equal(outputItem.result.reference.type, "braintrust_attachment");
      assert.ok(outputItem.result.reference.key); // Should have a UUID key
      assert.equal(outputItem.result.reference.content_type, "image/png");
      assert.ok(
        outputItem.result.reference.filename.includes("A_simple_test_image"),
      );
>>>>>>> a4452b03
      const m = span.metrics;
      assert.isTrue(start <= m.start && m.start < m.end && m.end <= end);
    } finally {
      // Restore the original method
      client.responses.create = originalCreate;
    }
  });

  const getFirstLog = async () => {
    const events = await backgroundLogger.drain();
    expect(events.length).toBe(1);
    // eslint-disable-next-line
    return events[0] as any;
  };

  test("non-streaming completion allows access to data and response", async () => {
    const completion = client.chat.completions.create({
      model: TEST_MODEL,
      messages: [{ role: "user", content: "Say 'test'" }],
      max_tokens: 5,
    });

    // Get the full response with data. This executes the request.
    const { data, response } = await completion.withResponse();
    expect(data.choices[0].message.content).toBeDefined();
    // Duck-typing check for Response object
    expect(typeof response.json).toBe("function");
    expect(typeof response.text).toBe("function");
    expect(response.headers).toBeDefined();
    expect(response.status).toBe(200);

    // Await the promise directly and check if the data is consistent from cache.
    const dataOnly = await completion;
    expect(dataOnly).toBe(data); // Should be the exact same object

    // Verify that the logs are correct.
    const event = await getFirstLog();
    expect(event.span_id).toBeDefined();
    expect(event.metrics.prompt_tokens).toBeGreaterThan(0);
    expect(event.metrics.completion_tokens).toBeGreaterThan(0);
    expect(event.input).toEqual([{ role: "user", content: "Say 'test'" }]);
    expect(event.output).toEqual(data.choices);
  });

  test("streaming completion allows access to stream and response", async () => {
    const completion = client.chat.completions.create({
      model: TEST_MODEL,
      messages: [{ role: "user", content: "Say 'Hello'" }],
      stream: true,
    });

    // Get the stream and response. This executes the request.
    const { data: stream, response } = await completion.withResponse();
    // Duck-typing check for Response object
    expect(typeof response.json).toBe("function");
    expect(typeof response.text).toBe("function");
    expect(response.headers).toBeDefined();
    expect(response.status).toBe(200);

    // Await the promise directly to get the same stream from cache.
    const streamOnly = await completion;
    expect(streamOnly).toBe(stream);

    // Consume the stream to ensure it's valid.
    let content = "";
    for await (const chunk of streamOnly) {
      content += chunk.choices[0]?.delta?.content || "";
    }
    expect(content.length).toBeGreaterThan(0);

    // Verify that the logs are correct after the stream is consumed.
    const event = await getFirstLog();
    expect(event.span_id).toBeDefined();

    expect(event.input).toEqual([{ role: "user", content: "Say 'Hello'" }]);

    // In streaming, the output is an array of choices with the reconstructed message.
    // eslint-disable-next-line
    const output = event.output as any;
    expect(output[0].message.role).toBe("assistant");
    expect(output[0].message.content).toEqual(content);
  });

  test("non-streaming completion without withResponse works", async () => {
    const completion = client.chat.completions.create({
      model: TEST_MODEL,
      messages: [{ role: "user", content: "Just say 'hi'" }],
      max_tokens: 5,
    });

    // Await the promise directly.
    const data = await completion;
    expect(data.choices[0].message.content).toBeDefined();

    // Verify that the logs are correct.
    const event = await getFirstLog();
    expect(event.span_id).toBeDefined();
    expect(event.metrics.prompt_tokens).toBeGreaterThan(0);
    expect(event.metrics.completion_tokens).toBeGreaterThan(0);
    expect(event.input).toEqual([{ role: "user", content: "Just say 'hi'" }]);
    expect(event.output).toEqual(data.choices);
  });

  test("streaming completion without withResponse works", async () => {
    const completion = client.chat.completions.create({
      model: TEST_MODEL,
      messages: [{ role: "user", content: "Hello there" }],
      stream: true,
    });

    // Await the promise directly to get the stream.
    const stream = await completion;

    // Consume the stream to ensure it's valid and trigger logging.
    let content = "";
    for await (const chunk of stream) {
      content += chunk.choices[0]?.delta?.content || "";
    }
    expect(content.length).toBeGreaterThan(0);

    // Verify that the logs are correct after the stream is consumed.
    const event = await getFirstLog();
    expect(event.span_id).toBeDefined();
    expect(event.input).toEqual([{ role: "user", content: "Hello there" }]);

    // In streaming, the output is an array of choices with the reconstructed message.
    // eslint-disable-next-line
    const output = event.output as any;
    expect(output[0].message.role).toBe("assistant");
    expect(output[0].message.content).toEqual(content);
  });

  test("invalid API key does not cause unhandled rejection with withResponse", async () => {
    // Create client with invalid API key
    const invalidClient = wrapOpenAI(new OpenAI({ apiKey: "invalid-api-key" }));

    // Track if any unhandled rejections occur
    let unhandledRejection: any = null;
    const handler = (reason: any) => {
      unhandledRejection = reason;
    };
    process.on("unhandledRejection", handler);

    try {
      // This should throw an error but not cause an unhandled rejection
      const streamPromise = invalidClient.chat.completions.create({
        model: TEST_MODEL,
        messages: [{ role: "user", content: "test" }],
        stream: true,
        stream_options: { include_usage: true },
      });

      // The promise should only execute when withResponse is called
      await streamPromise.withResponse();

      // Should not reach here
      expect.fail("Expected an authentication error");
    } catch (error: any) {
      // Error should be caught properly
      expect(error.message).toContain("api");
    } finally {
      process.removeListener("unhandledRejection", handler);
    }

    // Give a moment for any async unhandled rejections to be detected
    await new Promise((resolve) => setTimeout(resolve, 100));

    // Verify no unhandled rejection occurred
    expect(unhandledRejection).toBeNull();
  });

  test("invalid API key does not cause unhandled rejection without withResponse", async () => {
    // Create client with invalid API key
    const invalidClient = wrapOpenAI(new OpenAI({ apiKey: "invalid-api-key" }));

    // Track if any unhandled rejections occur
    let unhandledRejection: any = null;
    const handler = (reason: any) => {
      unhandledRejection = reason;
    };
    process.on("unhandledRejection", handler);

    try {
      // This should throw an error but not cause an unhandled rejection
      const result = await invalidClient.chat.completions.create({
        model: TEST_MODEL,
        messages: [{ role: "user", content: "test" }],
        stream: false,
      });

      // Should not reach here
      expect.fail("Expected an authentication error");
    } catch (error: any) {
      // Error should be caught properly
      expect(error.message).toContain("api");
    } finally {
      process.removeListener("unhandledRejection", handler);
    }

    // Give a moment for any async unhandled rejections to be detected
    await new Promise((resolve) => setTimeout(resolve, 100));

    // Verify no unhandled rejection occurred
    expect(unhandledRejection).toBeNull();
  });
});

test("parseMetricsFromUsage", () => {
  const usage = {
    input_tokens: 14,
    output_tokens: 8,
    input_tokens_details: { cached_tokens: 0, brand_new_token: 12 },
  };
  const metrics = parseMetricsFromUsage(usage);
  assert.equal(metrics.prompt_tokens, 14);
  assert.equal(metrics.prompt_cached_tokens, 0);
  assert.equal(metrics.prompt_brand_new_token, 12);
  assert.equal(metrics.completion_tokens, 8);
  // test a bunch of error conditions
  const totallyBadInputs = [
    null,
    undefined,
    "not an object",
    {},
    { input_tokens: "not a number" },
    { input_tokens_details: "not an object" },
    { input_tokens_details: {} },
    { input_tokens_details: { cached_tokens: "not a number" } },
    { input_tokens_details: { cached_tokens: null } },
    { input_tokens_details: { cached_tokens: undefined } },
  ];
  for (const input of totallyBadInputs) {
    assert.deepEqual(parseMetricsFromUsage(input), {});
  }
});

test("parseMetricsFromUsage with null input_tokens_details", () => {
  const usage = {
    input_tokens: 14,
    output_tokens: 8,
    input_tokens_details: null,
  };
  const metrics = parseMetricsFromUsage(usage);
  assert.equal(metrics.prompt_tokens, 14);
  assert.equal(metrics.prompt_cached_tokens, undefined);
  assert.equal(metrics.prompt_brand_new_token, undefined);
  assert.equal(metrics.completion_tokens, 8);
});<|MERGE_RESOLUTION|>--- conflicted
+++ resolved
@@ -211,15 +211,6 @@
     // Now check the span input for image handling
     const imageUrlValue = imageContent.image_url.url;
 
-<<<<<<< HEAD
-    // EXPECTED BEHAVIOR: The data URL should be converted to a Braintrust attachment reference object
-    // This validates that images are properly converted to attachment references before sending to Braintrust
-    expect(imageUrlValue).toBeTypeOf("object");
-    expect(imageUrlValue.type).toBe("braintrust_attachment");
-    expect(imageUrlValue.key).toBeTruthy(); // UUID key
-    expect(imageUrlValue.content_type).toBe("image/png");
-    expect(imageUrlValue.filename).toBeTruthy(); // Should have a filename
-=======
     // EXPECTED BEHAVIOR: The data URL should be converted to a Braintrust attachment
     // This validates that images are properly converted to attachments before sending to Braintrust
     expect(imageUrlValue).toBeInstanceOf(Attachment);
@@ -227,7 +218,6 @@
     expect(imageUrlValue.reference.key).toBeTruthy(); // UUID key
     expect(imageUrlValue.reference.content_type).toBe("image/png");
     expect(imageUrlValue.reference.filename).toBeTruthy(); // Should have a filename
->>>>>>> a4452b03
 
     const m = span.metrics;
     expect(start <= m.start && m.start < m.end && m.end <= end).toBe(true);
@@ -304,15 +294,6 @@
     // Now check the span input for PDF/document handling
     const fileDataValue = fileContent.file.file_data;
 
-<<<<<<< HEAD
-    // EXPECTED BEHAVIOR: The data URL should be converted to a Braintrust attachment reference object
-    // This validates that PDFs/documents are properly converted to attachment references before sending to Braintrust
-    expect(fileDataValue).toBeTypeOf("object");
-    expect(fileDataValue.type).toBe("braintrust_attachment");
-    expect(fileDataValue.key).toBeTruthy(); // UUID key
-    expect(fileDataValue.content_type).toBe("application/pdf");
-    expect(fileDataValue.filename).toBeTruthy(); // Should have a filename
-=======
     // EXPECTED BEHAVIOR: The data URL should be converted to a Braintrust attachment
     // This validates that PDFs/documents are properly converted to attachments before sending to Braintrust
     expect(fileDataValue).toBeInstanceOf(Attachment);
@@ -320,7 +301,6 @@
     expect(fileDataValue.reference.key).toBeTruthy(); // UUID key
     expect(fileDataValue.reference.content_type).toBe("application/pdf");
     expect(fileDataValue.reference.filename).toBeTruthy(); // Should have a filename
->>>>>>> a4452b03
 
     const m = span.metrics;
     expect(start <= m.start && m.start < m.end && m.end <= end).toBe(true);
@@ -850,13 +830,6 @@
       const outputItem = span.output[0];
       assert.equal(outputItem.type, "image_generation_call");
 
-<<<<<<< HEAD
-      // Verify that the base64 string was replaced with a braintrust attachment reference
-      assert.equal(outputItem.result.type, "braintrust_attachment");
-      assert.ok(outputItem.result.key); // Should have a UUID key
-      assert.equal(outputItem.result.content_type, "image/png");
-      assert.ok(outputItem.result.filename.includes("A_simple_test_image"));
-=======
       // Verify that the base64 string was replaced with a braintrust attachment
       assert.instanceOf(outputItem.result, Attachment);
       assert.equal(outputItem.result.reference.type, "braintrust_attachment");
@@ -865,7 +838,6 @@
       assert.ok(
         outputItem.result.reference.filename.includes("A_simple_test_image"),
       );
->>>>>>> a4452b03
       const m = span.metrics;
       assert.isTrue(start <= m.start && m.start < m.end && m.end <= end);
     } finally {
