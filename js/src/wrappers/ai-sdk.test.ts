<<<<<<< HEAD
import { describe, it, expect, vi, beforeEach, afterEach } from "vitest";
import { postProcessPrompt, wrapAISDKModel } from "./ai-sdk";
import { LanguageModelV1, LanguageModelV1Prompt } from "@ai-sdk/provider";
=======
import { describe, it, expect, vi } from "vitest";
import { BraintrustMiddleware } from "../exports-node";
>>>>>>> 0679d779

describe("ai-sdk exports", () => {
  it("should always export BraintrustMiddleware as a function", () => {
    expect(typeof BraintrustMiddleware).toBe("function");
  });

  it("BraintrustMiddleware should return an object with wrapGenerate and wrapStream", () => {
    const result = BraintrustMiddleware({});
    expect(result).toHaveProperty("wrapGenerate");
    expect(result).toHaveProperty("wrapStream");
    expect(typeof result.wrapGenerate).toBe("function");
    expect(typeof result.wrapStream).toBe("function");
  });

  it("should handle conditional imports gracefully", () => {
    // Test that imports don't throw errors regardless of AI SDK version
    expect(() => {
      const middleware = BraintrustMiddleware({ debug: true });

      // Should be able to call the functions without errors
      const { wrapGenerate, wrapStream } = middleware;

      expect(wrapGenerate).toBeDefined();
      expect(wrapStream).toBeDefined();
    }).not.toThrow();
  });

  it("should export middleware functions that can be instantiated", () => {
    const middleware = BraintrustMiddleware({});
    const { wrapGenerate, wrapStream } = middleware;

    // Should be functions that can be called (we don't test actual execution due to logger dependencies)
    expect(typeof wrapGenerate).toBe("function");
    expect(typeof wrapStream).toBe("function");
  });
});

describe("Anthropic cached tokens", () => {
  let mockModel: LanguageModelV1;
  let consoleLogSpy: any;

  beforeEach(() => {
    consoleLogSpy = vi.spyOn(console, "log").mockImplementation(() => {});

    mockModel = {
      specificationVersion: "v1" as const,
      provider: "anthropic",
      modelId: "claude-3-sonnet",
      defaultObjectGenerationMode: "json" as const,
      doGenerate: vi.fn(),
      doStream: vi.fn(),
    };
  });

  afterEach(() => {
    consoleLogSpy.mockRestore();
  });

  it("should parse Anthropic cached tokens from providerMetadata in doGenerate", async () => {
    const mockResponse = {
      text: "Hello world",
      toolCalls: [],
      finishReason: "stop" as const,
      usage: {
        promptTokens: 100,
        completionTokens: 50,
      },
      providerMetadata: {
        anthropic: {
          cacheReadInputTokens: 75,
          cacheCreationInputTokens: 25,
        },
      },
    };

    mockModel.doGenerate = vi.fn().mockResolvedValue(mockResponse);
    const wrappedModel = wrapAISDKModel(mockModel);

    await wrappedModel.doGenerate({
      prompt: [{ role: "user", content: [{ type: "text", text: "Hello" }] }],
      mode: { type: "regular" },
    });

    expect(consoleLogSpy).toHaveBeenCalledWith("Anthropic cached tokens:", {
      cacheReadInputTokens: 75,
      cacheCreationInputTokens: 25,
      mapped_to: {
        prompt_cached_tokens: 75,
        prompt_cache_creation_tokens: 25,
      },
    });
  });

  it("should parse Anthropic cached tokens from providerMetadata in doStream", async () => {
    const mockStreamResponse = {
      stream: new ReadableStream(),
      providerMetadata: {
        anthropic: {
          cacheReadInputTokens: 50,
          cacheCreationInputTokens: 10,
        },
      },
    };

    mockModel.doStream = vi.fn().mockResolvedValue(mockStreamResponse);
    const wrappedModel = wrapAISDKModel(mockModel);

    const result = await wrappedModel.doStream({
      prompt: [{ role: "user", content: [{ type: "text", text: "Hello" }] }],
      mode: { type: "regular" },
    });

    // Simulate stream completion with usage data
    const transformStream = result.stream.pipeThrough(
      new TransformStream({
        transform() {},
        flush() {
          // This would normally be called when the stream ends
        },
      }),
    );

    // To properly test the stream, we'd need to simulate the transform stream behavior
    // For now, let's verify the stream setup is correct
    expect(result.stream).toBeDefined();
    expect(mockModel.doStream).toHaveBeenCalled();
  });

  it("should not parse cached tokens for non-Anthropic providers", async () => {
    const nonAnthropicModel = {
      ...mockModel,
      provider: "openai",
    };

    const mockResponse = {
      text: "Hello world",
      toolCalls: [],
      finishReason: "stop" as const,
      usage: {
        promptTokens: 100,
        completionTokens: 50,
      },
      providerMetadata: {
        anthropic: {
          cacheReadInputTokens: 75,
          cacheCreationInputTokens: 25,
        },
      },
    };

    nonAnthropicModel.doGenerate = vi.fn().mockResolvedValue(mockResponse);
    const wrappedModel = wrapAISDKModel(nonAnthropicModel);

    await wrappedModel.doGenerate({
      prompt: [{ role: "user", content: [{ type: "text", text: "Hello" }] }],
      mode: { type: "regular" },
    });

    expect(consoleLogSpy).not.toHaveBeenCalled();
  });

  it("should handle missing or invalid providerMetadata gracefully", async () => {
    const mockResponse = {
      text: "Hello world",
      toolCalls: [],
      finishReason: "stop" as const,
      usage: {
        promptTokens: 100,
        completionTokens: 50,
      },
      // No providerMetadata
    };

    mockModel.doGenerate = vi.fn().mockResolvedValue(mockResponse);
    const wrappedModel = wrapAISDKModel(mockModel);

    await wrappedModel.doGenerate({
      prompt: [{ role: "user", content: [{ type: "text", text: "Hello" }] }],
      mode: { type: "regular" },
    });

    expect(consoleLogSpy).not.toHaveBeenCalled();
  });
});<|MERGE_RESOLUTION|>--- conflicted
+++ resolved
@@ -1,11 +1,7 @@
-<<<<<<< HEAD
 import { describe, it, expect, vi, beforeEach, afterEach } from "vitest";
 import { postProcessPrompt, wrapAISDKModel } from "./ai-sdk";
 import { LanguageModelV1, LanguageModelV1Prompt } from "@ai-sdk/provider";
-=======
-import { describe, it, expect, vi } from "vitest";
 import { BraintrustMiddleware } from "../exports-node";
->>>>>>> 0679d779
 
 describe("ai-sdk exports", () => {
   it("should always export BraintrustMiddleware as a function", () => {
