--- conflicted
+++ resolved
@@ -372,35 +372,6 @@
         rootSpan.log({ output });
 
         const scoringArgs = { ...datum, metadata, output };
-<<<<<<< HEAD
-        await Promise.all(
-          evaluator.scores.map(async (score, score_idx) => {
-            return rootSpan.traced(
-              async (span: Span) => {
-                const scoreResult = score(scoringArgs);
-                const result =
-                  scoreResult instanceof Promise
-                    ? await scoreResult
-                    : scoreResult;
-                const {
-                  metadata: resultMetadata,
-                  name,
-                  ...resultRest
-                } = result;
-                span.log({
-                  output: resultRest,
-                  metadata: resultMetadata,
-                  scores: {
-                    [name]: resultRest.score,
-                  },
-                });
-                return result;
-              },
-              {
-                name: score.name || `scorer_${score_idx}`,
-                spanAttributes: {
-                  type: SpanTypeAttribute.SCORE,
-=======
         const scorerNames = evaluator.scores.map(scorerName);
         const scoreResults = await Promise.all(
           evaluator.scores.map(async (score, score_idx) => {
@@ -422,7 +393,6 @@
                     metadata: resultMetadata,
                   });
                   return result;
->>>>>>> 371c9207
                 },
                 {
                   name: scorerNames[score_idx],
@@ -438,54 +408,6 @@
             }
           })
         );
-<<<<<<< HEAD
-=======
-        // Resolve each promise on its own so that we can separate the passing
-        // from the failing ones.
-        const passingScorersAndResults: { name: string; score: Score }[] = [];
-        const failingScorersAndResults: { name: string; error: unknown }[] = [];
-        scoreResults.forEach((result, i) => {
-          const name = scorerNames[i];
-          if (result.kind === "score") {
-            passingScorersAndResults.push({ name, score: result.value });
-          } else {
-            failingScorersAndResults.push({ name, error: result.value });
-          }
-        });
-
-        const scoreMetadata: Record<string, unknown> = {};
-        for (const { score: scoreResult } of passingScorersAndResults) {
-          scores[scoreResult.name] = scoreResult.score;
-          const metadata = {
-            ...scoreResult.metadata,
-          };
-          if (Object.keys(metadata).length > 0) {
-            scoreMetadata[scoreResult.name] = metadata;
-          }
-        }
-
-        if (Object.keys(scoreMetadata).length > 0) {
-          meta({ scores: scoreMetadata });
-        }
-
-        rootSpan.log({ scores, metadata: metadata });
-
-        if (failingScorersAndResults.length) {
-          const scorerErrors = Object.fromEntries(
-            failingScorersAndResults.map(({ name, error }) => [
-              name,
-              error instanceof Error ? error.stack : `${error}`,
-            ])
-          );
-          metadata["scorer_errors"] = scorerErrors;
-          const names = Object.keys(scorerErrors).join(", ");
-          const errors = failingScorersAndResults.map((item) => item.error);
-          throw new AggregateError(
-            errors,
-            `Found exceptions for the following scorers: ${names}`
-          );
-        }
->>>>>>> 371c9207
       } catch (e) {
         error = e;
       } finally {
