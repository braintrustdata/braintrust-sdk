--- conflicted
+++ resolved
@@ -1,8 +1,4 @@
-<<<<<<< HEAD
-// Auto-generated file (internal git SHA e6490ffb3d42f5dbc59d748bb5016f6d8f11cac2) -- do not modify
-=======
-// Auto-generated file (internal git SHA 998df82d7471618f0c2e92a742c554b966e07055) -- do not modify
->>>>>>> d2f914b6
+// Auto-generated file (internal git SHA 8e9c0a96b3cf291360978c17580f72f6817bd6c8) -- do not modify
 
 import { z } from "zod/v3";
 
@@ -109,7 +105,9 @@
     .optional(),
   n: z.number().optional(),
   stop: z.array(z.string()).optional(),
-  reasoning_effort: z.enum(["minimal", "low", "medium", "high"]).optional(),
+  reasoning_effort: z
+    .enum(["none", "minimal", "low", "medium", "high"])
+    .optional(),
   verbosity: z.enum(["low", "medium", "high"]).optional(),
   top_k: z.number().optional(),
   stop_sequences: z.array(z.string()).optional(),
@@ -630,7 +628,7 @@
       ]),
       n: z.number(),
       stop: z.array(z.string()),
-      reasoning_effort: z.enum(["minimal", "low", "medium", "high"]),
+      reasoning_effort: z.enum(["none", "minimal", "low", "medium", "high"]),
       verbosity: z.enum(["low", "medium", "high"]),
     })
     .partial()
