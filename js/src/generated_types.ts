--- conflicted
+++ resolved
@@ -394,11 +394,7 @@
 export type ChatCompletionToolType = z.infer<typeof ChatCompletionTool>;
 export const CodeBundle = z.object({
   runtime_context: z.object({
-<<<<<<< HEAD
-    runtime: z.enum(["node", "python", "browser"] as const),
-=======
     runtime: z.enum(["node", "python", "browser", "quickjs"]),
->>>>>>> dcd4f5a4
     version: z.string(),
   }),
   location: z.union([
@@ -783,9 +779,6 @@
 ]);
 export type PromptDataNullishType = z.infer<typeof PromptDataNullish>;
 export const FunctionTypeEnumNullish = z.union([
-<<<<<<< HEAD
-  z.enum(["llm", "scorer", "task", "tool", "custom_view"] as const),
-=======
   z.enum([
     "llm",
     "scorer",
@@ -795,7 +788,6 @@
     "preprocessor",
     "facet",
   ]),
->>>>>>> dcd4f5a4
   z.null(),
 ]);
 export type FunctionTypeEnumNullishType = z.infer<
@@ -897,11 +889,7 @@
       z.object({
         type: z.literal("inline"),
         runtime_context: z.object({
-<<<<<<< HEAD
-          runtime: z.enum(["node", "python", "browser"] as const),
-=======
           runtime: z.enum(["node", "python", "browser", "quickjs"]),
->>>>>>> dcd4f5a4
           version: z.string(),
         }),
         code: z.string(),
@@ -1016,13 +1004,9 @@
   "task",
   "tool",
   "custom_view",
-<<<<<<< HEAD
-] as const);
-=======
   "preprocessor",
   "facet",
 ]);
->>>>>>> dcd4f5a4
 export type FunctionTypeEnumType = z.infer<typeof FunctionTypeEnum>;
 export const FunctionId = z.union([
   z.object({ function_id: z.string(), version: z.string().optional() }),
@@ -1039,11 +1023,7 @@
   }),
   z.object({
     inline_context: z.object({
-<<<<<<< HEAD
-      runtime: z.enum(["node", "python", "browser"] as const),
-=======
       runtime: z.enum(["node", "python", "browser", "quickjs"]),
->>>>>>> dcd4f5a4
       version: z.string(),
     }),
     code: z.string(),
@@ -1069,13 +1049,9 @@
   "task",
   "agent",
   "custom_view",
-<<<<<<< HEAD
-] as const);
-=======
   "preprocessor",
   "facet",
 ]);
->>>>>>> dcd4f5a4
 export type FunctionObjectTypeType = z.infer<typeof FunctionObjectType>;
 export const FunctionOutputType = z.enum([
   "completion",
@@ -1169,11 +1145,7 @@
 ]);
 export type InvokeParentType = z.infer<typeof InvokeParent>;
 export const StreamingMode = z.union([
-<<<<<<< HEAD
-  z.enum(["auto", "parallel"] as const),
-=======
   z.enum(["auto", "parallel", "json", "text"]),
->>>>>>> dcd4f5a4
   z.null(),
 ]);
 export type StreamingModeType = z.infer<typeof StreamingMode>;
@@ -1736,12 +1708,8 @@
         z.object({ from: z.string(), to: z.string() }),
         z.null(),
       ]),
-<<<<<<< HEAD
-      queryShape: z.union([z.enum(["traces", "spans"] as const), z.null()]),
-=======
       queryShape: z.union([z.enum(["traces", "spans"]), z.null()]),
       freezeColumns: z.union([z.boolean(), z.null()]),
->>>>>>> dcd4f5a4
     })
     .partial(),
   z.null(),
