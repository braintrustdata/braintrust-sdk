/**
 * An isomorphic JS library for logging data to Braintrust. `braintrust` is distributed as a [library on NPM](https://www.npmjs.com/package/braintrust).
 * It is also open source and available on [GitHub](https://github.com/braintrustdata/braintrust-sdk/tree/main/js).
 *
 * ### Quickstart
 *
 * Install the library with npm (or yarn).
 *
 * ```bash
 * npm install braintrust
 * ```
 *
 * Then, run a simple experiment with the following code (replace `YOUR_API_KEY` with
 * your Braintrust API key):
 *
 * ```javascript
 * import { Eval } from "braintrust";
 *
 * function isEqual({ output, expected }: { output: string; expected?: string }) {
 *   return { name: "is_equal", score: output === expected ? 1 : 0 };
 * }
 *
 * Eval("Say Hi Bot", {
 *   data: () => {
 *     return [
 *       {
 *         input: "Foo",
 *         expected: "Hi Foo",
 *       },
 *       {
 *         input: "Bar",
 *         expected: "Hello Bar",
 *       },
 *     ]; // Replace with your eval dataset
 *   },
 *   task: (input: string) => {
 *     return "Hi " + input; // Replace with your LLM call
 *   },
 *   scores: [isEqual],
 * });
 * ```
 *
 * @module braintrust
 */

import { configureNode } from "./node";

configureNode();

export * from "./logger";
export {
  BaseExperiment,
  Evaluator,
  EvalTask,
  Eval,
  EvalScorerArgs,
} from "./framework";
export * from "./oai";
export {
  ParentExperimentIds,
  ParentProjectLogIds,
  IdField,
<<<<<<< HEAD
  ExperimentLogPartialArgs,
  ExperimentLogFullArgs,
  LogFeedbackFullArgs,
  SanitizedExperimentLogPartialArgs,
  ExperimentEvent,
  BackgroundLogEvent,
=======
  InputField,
  InputsField,
  OtherExperimentLogFields,
  ExperimentLogPartialArgs,
  ExperimentLogFullArgs,
  LogFeedbackFullArgs,
  LogCommentFullArgs,
  CommentEvent,
>>>>>>> 3d9f4773
  DatasetRecord,
} from "@braintrust/core";<|MERGE_RESOLUTION|>--- conflicted
+++ resolved
@@ -60,14 +60,6 @@
   ParentExperimentIds,
   ParentProjectLogIds,
   IdField,
-<<<<<<< HEAD
-  ExperimentLogPartialArgs,
-  ExperimentLogFullArgs,
-  LogFeedbackFullArgs,
-  SanitizedExperimentLogPartialArgs,
-  ExperimentEvent,
-  BackgroundLogEvent,
-=======
   InputField,
   InputsField,
   OtherExperimentLogFields,
@@ -76,6 +68,5 @@
   LogFeedbackFullArgs,
   LogCommentFullArgs,
   CommentEvent,
->>>>>>> 3d9f4773
   DatasetRecord,
 } from "@braintrust/core";