--- conflicted
+++ resolved
@@ -21,12 +21,9 @@
 export * from "./framework2";
 export { LazyValue } from "./util";
 export * from "./wrappers/oai";
-<<<<<<< HEAD
-export * from "./wrappers/ai-sdk";
+export { wrapAISDKModel } from "./wrappers/ai-sdk";
 export * from "./exports-types";
 export { runDevServer } from "./dev/server";
-=======
-export { wrapAISDKModel } from "./wrappers/ai-sdk";
 export type {
   ParentExperimentIds,
   ParentProjectLogIds,
@@ -39,5 +36,4 @@
   LogCommentFullArgs,
   CommentEvent,
   DatasetRecord,
-} from "@braintrust/core";
->>>>>>> 4926ebd2
+} from "@braintrust/core";