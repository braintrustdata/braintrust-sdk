--- conflicted
+++ resolved
@@ -1,10 +1,7 @@
 import { beforeAll, expect, test } from "vitest";
-<<<<<<< HEAD
 import { getSingleValueParameters, runEvaluator } from "./framework";
 import { BarProgressReporter } from "./progress";
-=======
 import { runEvaluator } from "./framework";
->>>>>>> 70e640c8
 import { configureNode } from "./node";
 import { BarProgressReporter } from "./progress";
 
@@ -123,7 +120,47 @@
   });
 });
 
-<<<<<<< HEAD
+test("expected (read/write) is passed to task", async () => {
+  const expected = {
+    bar: "baz",
+    foo: "bar",
+  };
+
+  let passedIn: Record<string, unknown> | null = null;
+
+  const out = await runEvaluator(
+    null,
+    {
+      projectName: "proj",
+      evalName: "eval",
+      data: [{ input: 1, expected }],
+      task: async (input: number, { expected: e }) => {
+        passedIn = { ...e };
+
+        // modify the expected object
+        e.foo = "barbar";
+
+        return input * 2;
+      },
+      scores: [],
+    },
+    new BarProgressReporter(),
+    [],
+    undefined,
+  );
+
+  expect(passedIn).toEqual({
+    bar: "baz",
+    foo: "bar",
+  });
+
+  // @ts-expect-error metadata is not typed if the experiment is missing
+  expect(out.results[0].expected).toEqual({
+    bar: "baz",
+    foo: "barbar",
+  });
+});
+
 test("getSingleValueParameters with no parameters returns a single object", () => {
   const params = {};
 
@@ -219,45 +256,4 @@
   const result = getSingleValueParameters(params);
   expect(result[0].b).toBe(obj);
   expect(result[1].b).toBe(obj);
-=======
-test("expected (read/write) is passed to task", async () => {
-  const expected = {
-    bar: "baz",
-    foo: "bar",
-  };
-
-  let passedIn: Record<string, unknown> | null = null;
-
-  const out = await runEvaluator(
-    null,
-    {
-      projectName: "proj",
-      evalName: "eval",
-      data: [{ input: 1, expected }],
-      task: async (input: number, { expected: e }) => {
-        passedIn = { ...e };
-
-        // modify the expected object
-        e.foo = "barbar";
-
-        return input * 2;
-      },
-      scores: [],
-    },
-    new BarProgressReporter(),
-    [],
-    undefined,
-  );
-
-  expect(passedIn).toEqual({
-    bar: "baz",
-    foo: "bar",
-  });
-
-  // @ts-expect-error metadata is not typed if the experiment is missing
-  expect(out.results[0].expected).toEqual({
-    bar: "baz",
-    foo: "barbar",
-  });
->>>>>>> 70e640c8
 });