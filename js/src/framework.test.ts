import {
  beforeAll,
  expect,
  describe,
  test,
  beforeEach,
  afterEach,
  vi,
} from "vitest";
import {
  defaultErrorScoreHandler,
  EvalScorer,
  runEvaluator,
} from "./framework";
import { configureNode } from "./node";
import { BarProgressReporter, type ProgressReporter } from "./progress";
import { InternalAbortError } from "./util";

beforeAll(() => {
  configureNode();
});

class NoopProgressReporter implements ProgressReporter {
  public start() {}
  public stop() {}
  public increment() {}
}

test("meta (write) is passed to task", async () => {
  const metadata = {
    bar: "baz",
    foo: "bar",
  };

  const out = await runEvaluator(
    null,
    {
      projectName: "proj",
      evalName: "eval",
      data: [{ input: 1, metadata }],
      task: async (input: number, { meta }) => {
        meta({
          foo: "barbar",
        });
        return input * 2;
      },
      scores: [],
    },
    new NoopProgressReporter(),
    [],
    undefined,
  );

  // @ts-expect-error metadata is not typed if the experiment is missing
  expect(out.results[0].metadata).toEqual({
    bar: "baz",
    foo: "barbar",
  });
});

test("metadata (read/write) is passed to task", async () => {
  const metadata = {
    bar: "baz",
    foo: "bar",
  };

  let passedIn: Record<string, unknown> | null = null;

  const out = await runEvaluator(
    null,
    {
      projectName: "proj",
      evalName: "eval",
      data: [{ input: 1, metadata }],
      task: async (input: number, { metadata: m }) => {
        passedIn = { ...m };

        // modify the metadata object
        m.foo = "barbar";

        return input * 2;
      },
      scores: [],
    },
    new NoopProgressReporter(),
    [],
    undefined,
  );

  expect(passedIn).toEqual(metadata);

  // @ts-expect-error metadata is not typed if the experiment is missing
  expect(out.results[0].metadata).toEqual({
    bar: "baz",
    foo: "barbar",
  });
});

test("expected (read/write) is passed to task", async () => {
  const expected = {
    bar: "baz",
    foo: "bar",
  };

  let passedIn: Record<string, unknown> | null = null;

  const out = await runEvaluator(
    null,
    {
      projectName: "proj",
      evalName: "eval",
      data: [{ input: 1, expected }],
      task: async (input: number, { expected: e }) => {
        passedIn = { ...e };

        // modify the expected object
        e.foo = "barbar";

        return input * 2;
      },
      scores: [],
    },
    new NoopProgressReporter(),
    [],
    undefined,
  );

  expect(passedIn).toEqual({
    bar: "baz",
    foo: "bar",
  });

  // @ts-expect-error metadata is not typed if the experiment is missing
  expect(out.results[0].expected).toEqual({
    bar: "baz",
    foo: "barbar",
  });
});

function makeTestScorer(
  name: string,
  willError?: boolean,
): EvalScorer<any, any, any, any> {
  return () => {
    if (willError) {
      throw new Error("scorer errored");
    }
    return {
      name,
      score: 1,
    };
  };
}

describe("runEvaluator", () => {
  describe("errors", () => {
    test("task errors generate no scores", async () => {
      const out = await runEvaluator(
        null,
        {
          projectName: "proj",
          evalName: "eval",
          data: [{ input: 1 }],
          task: async () => {
            throw new Error("test error");
          },
          scores: Array.from({ length: 3 }, (_, i) =>
            makeTestScorer(`scorer_${i}`),
          ),
        },
        new NoopProgressReporter(),
        [],
        undefined,
      );

      expect(out.results.every((r) => Object.keys(r.scores).length === 0)).toBe(
        true,
      );
    });

    describe("errorScoreHandler", () => {
      describe("default function", () => {
        test("task errors generate 0 scores for all scorers", async () => {
          const out = await runEvaluator(
            null,
            {
              projectName: "proj",
              evalName: "eval",
              data: [{ input: 1 }],
              task: async () => {
                throw new Error("test error");
              },
              scores: Array.from({ length: 3 }, (_, i) =>
                makeTestScorer(`scorer_${i}`),
              ),
              errorScoreHandler: defaultErrorScoreHandler,
            },
            new NoopProgressReporter(),
            [],
            undefined,
          );

          expect(
            out.results.every(
              (r) =>
                Object.keys(r.scores).length === 3 &&
                Object.values(r.scores).every((v) => v === 0),
            ),
          ).toBe(true);
        });

        test("scorer errors generate 0 scores for all errored scorers", async () => {
          const out = await runEvaluator(
            null,
            {
              projectName: "proj",
              evalName: "eval",
              data: [{ input: 1 }],
              task: async () => {
                return "valid output";
              },
              scores: Array.from({ length: 3 }, (_, i) =>
                makeTestScorer(`scorer_${i}`, i === 0),
              ),
              errorScoreHandler: defaultErrorScoreHandler,
            },
            new NoopProgressReporter(),
            [],
            undefined,
          );

          expect(
            out.results.every(
              (r) =>
                Object.keys(r.scores).length === 3 &&
                r.scores.scorer_0 === 0 &&
                r.scores.scorer_1 === 1 &&
                r.scores.scorer_2 === 1,
            ),
          ).toBe(true);
        });
      });

      describe("custom function", () => {
        test("noop function generates no scores", async () => {
          const out = await runEvaluator(
            null,
            {
              projectName: "proj",
              evalName: "eval",
              data: [{ input: 1 }],
              task: async () => {
                throw new Error("test error");
              },
              scores: Array.from({ length: 3 }, (_, i) =>
                makeTestScorer(`scorer_${i}`),
              ),
              errorScoreHandler: () => undefined,
            },
            new NoopProgressReporter(),
            [],
            undefined,
          );

          expect(
            out.results.every((r) => Object.keys(r.scores).length === 0),
          ).toBe(true);
        });

        test("function can generate arbitrary scores", async () => {
          const out = await runEvaluator(
            null,
            {
              projectName: "proj",
              evalName: "eval",
              data: [{ input: 1 }],
              task: async () => {
                throw new Error("test error");
              },
              scores: Array.from({ length: 3 }, (_, i) =>
                makeTestScorer(`scorer_${i}`),
              ),
              errorScoreHandler: () => ({ error_score: 1 }),
            },
            new BarProgressReporter(),
            [],
            undefined,
          );

          expect(
            out.results.every(
              (r) =>
                Object.keys(r.scores).length === 1 &&
                r.scores.error_score === 1,
            ),
          ).toBe(true);
        });
      });
    });
  });

  describe("aborts", () => {
    beforeEach(() => {
      vi.useFakeTimers();
    });

    afterEach(() => {
      vi.clearAllTimers();
      vi.useRealTimers();
    });

    test("runEvaluator rejects on timeout and kills remaining tasks", async () => {
      const taskStarts: Set<number> = new Set();
      const taskCompletions: Set<number> = new Set();

      const runExpect = expect(
        runEvaluator(
          null,
          {
            projectName: "proj",
            evalName: "eval",
            data: Array.from({ length: 10 }, (_, i) => ({
              input: i,
              expected: i * 2,
            })),
            task: async (input: number) => {
              taskStarts.add(input);
              if (input > 2) {
                await new Promise((r) => setTimeout(r, 100));
              }
              taskCompletions.add(input);
              return input * 2;
            },
            scores: [],
            timeout: 10,
            maxConcurrency: 1,
          },
          new NoopProgressReporter(),
          [],
          undefined,
        ),
      ).rejects.toThrow(new InternalAbortError("Evaluator timed out"));

      await vi.advanceTimersByTimeAsync(10);
      await runExpect;

      // first 3 tasks complete and 4th task was started but not completed before timeout
      expect(taskStarts).toEqual(new Set([0, 1, 2, 3]));
      expect(taskCompletions).toEqual(new Set([0, 1, 2]));

      await vi.advanceTimersByTimeAsync(200);

      // no other tasks are started after evaluator is aborted and the 4th in-flight task completes
      expect(taskStarts).toEqual(new Set([0, 1, 2, 3]));
      expect(taskCompletions).toEqual(new Set([0, 1, 2, 3]));
      expect(vi.getTimerCount()).toBe(0);
    });

    test("runEvaluator rejects on abort signal and kills remaining tasks", async () => {
      const taskStarts: Set<number> = new Set();
      const taskCompletions: Set<number> = new Set();

      const abortController = new AbortController();

      const runExpect = expect(
        runEvaluator(
          null,
          {
            projectName: "proj",
            evalName: "eval",
            data: Array.from({ length: 10 }, (_, i) => ({
              input: i,
              expected: i * 2,
            })),
            task: async (input: number) => {
              taskStarts.add(input);
              if (input > 2) {
                await new Promise((r) => setTimeout(r, 100));
              }
              taskCompletions.add(input);
              return input * 2;
            },
            scores: [],
            signal: abortController.signal,
            maxConcurrency: 1,
          },
          new NoopProgressReporter(),
          [],
          undefined,
        ),
      ).rejects.toThrow(new InternalAbortError("Evaluator aborted"));

      await vi.advanceTimersByTimeAsync(10);
      abortController.abort();
      await runExpect;

      // first 3 tasks complete and 4th task was started but not completed before abort
      expect(taskStarts).toEqual(new Set([0, 1, 2, 3]));
      expect(taskCompletions).toEqual(new Set([0, 1, 2]));

      await vi.advanceTimersByTimeAsync(200);

      // no other tasks are started after evaluator is aborted and the 4th in-flight task completes
      expect(taskStarts).toEqual(new Set([0, 1, 2, 3]));
      expect(taskCompletions).toEqual(new Set([0, 1, 2, 3]));
      expect(vi.getTimerCount()).toBe(0);
    });

    test("runEvaluator works with no timeout or abort signal", async () => {
      const run = runEvaluator(
        null,
        {
          projectName: "proj",
          evalName: "eval",
          data: [{ input: 1, expected: 2 }],
          task: async (input: number) => {
            await new Promise((r) => setTimeout(r, 100));
            return input * 2;
          },
          scores: [],
        },
        new NoopProgressReporter(),
        [],
        undefined,
      );

      await vi.advanceTimersByTimeAsync(100);
      await run;
      expect(vi.getTimerCount()).toBe(0);
    });
  });
<<<<<<< HEAD

  describe("experiment propagation", () => {
    // Mock experiment class for testing
    class MockExperiment {
      constructor(
        public name: string = "test-experiment",
        public id: string = "test-id",
      ) {}
    }

    test("experiment is propagated to hooks when provided", async () => {
      const capturedExperiments: (MockExperiment | undefined)[] = [];
      const mockExperiment = new MockExperiment("my-experiment");

      const out = await runEvaluator(
        mockExperiment as any, // Cast to Experiment type for testing
        {
          projectName: "proj",
          evalName: "eval",
          data: [{ input: 1, expected: 2 }],
          task: async (input: number, hooks) => {
            capturedExperiments.push(hooks.experiment as MockExperiment);
            return input * 2;
          },
          scores: [],
        },
        new NoopProgressReporter(),
        [],
        undefined,
      );

      expect(capturedExperiments).toHaveLength(1);
      expect(capturedExperiments[0]).toBeDefined();
      expect(capturedExperiments[0]?.name).toBe("my-experiment");
      expect(capturedExperiments[0]?.id).toBe("test-id");
    });

    test("experiment is undefined when not provided", async () => {
      const capturedExperiments: (any | undefined)[] = [];

      const out = await runEvaluator(
        null, // No experiment provided
        {
          projectName: "proj",
          evalName: "eval", 
          data: [{ input: 1, expected: 2 }],
          task: async (input: number, hooks) => {
            capturedExperiments.push(hooks.experiment);
            return input * 2;
          },
          scores: [],
        },
        new NoopProgressReporter(),
        [],
        undefined,
      );

      expect(capturedExperiments).toHaveLength(1);
      expect(capturedExperiments[0]).toBeNull(); // Should be null when no experiment
    });

    test("experiment propagation works with multiple tasks", async () => {
      const capturedExperiments: (MockExperiment | undefined)[] = [];
      const mockExperiment = new MockExperiment("multi-task-experiment");

      const out = await runEvaluator(
        mockExperiment as any,
        {
          projectName: "proj",
          evalName: "eval",
          data: [
            { input: 1, expected: 2 },
            { input: 2, expected: 4 },
            { input: 3, expected: 6 },
          ],
          task: async (input: number, hooks) => {
            capturedExperiments.push(hooks.experiment as MockExperiment);
            return input * 2;
          },
          scores: [],
        },
        new NoopProgressReporter(),
        [],
        undefined,
      );

      expect(capturedExperiments).toHaveLength(3);
      capturedExperiments.forEach((exp) => {
        expect(exp).toBeDefined();
        expect(exp?.name).toBe("multi-task-experiment");
        expect(exp?.id).toBe("test-id");
      });
    });

    test("experiment propagation works alongside other hook properties", async () => {
      const capturedHooks: any[] = [];
      const mockExperiment = new MockExperiment("full-hooks-test");

      const out = await runEvaluator(
        mockExperiment as any,
        {
          projectName: "proj",
          evalName: "eval",
          data: [{ input: 1, expected: 2, metadata: { test: "value" } }],
          task: async (input: number, hooks) => {
            capturedHooks.push({
              experiment: hooks.experiment,
              metadata: hooks.metadata,
              expected: hooks.expected,
              span: hooks.span,
              parameters: hooks.parameters,
              hasReportProgress: typeof hooks.reportProgress === "function",
              hasMeta: typeof hooks.meta === "function",
            });
            return input * 2;
          },
          scores: [],
        },
        new NoopProgressReporter(),
        [],
        undefined,
      );

      expect(capturedHooks).toHaveLength(1);
      const hook = capturedHooks[0];
      
      // Verify experiment is present
      expect(hook.experiment).toBeDefined();
      expect(hook.experiment.name).toBe("full-hooks-test");
      
      // Verify other hook properties still work
      expect(hook.metadata).toBeDefined();
      expect(hook.metadata.test).toBe("value");
      expect(hook.expected).toBe(2);
      expect(hook.span).toBeDefined();
      expect(hook.parameters).toBeDefined();
      expect(hook.hasReportProgress).toBe(true);
      expect(hook.hasMeta).toBe(true);
    });

    test("tasks without hooks parameter still work with experiment", async () => {
      const mockExperiment = new MockExperiment("no-hooks-task");

      // Task without hooks parameter should still work
      const out = await runEvaluator(
        mockExperiment as any,
        {
          projectName: "proj", 
          evalName: "eval",
          data: [{ input: 1, expected: 2 }],
          task: async (input: number) => {
            // This task doesn't use hooks, so it shouldn't get them
            return input * 2;
          },
          scores: [],
        },
        new NoopProgressReporter(),
        [],
        undefined,
      );

      expect(out.results).toHaveLength(1);
      expect(out.results[0].output).toBe(2);
      expect(out.results[0].error).toBeUndefined();
    });

    test("experiment in hooks is consistent with provided experiment", async () => {
      const experiments = [
        new MockExperiment("exp-1", "id-1"),
        new MockExperiment("exp-2", "id-2"), 
      ];

      for (const experiment of experiments) {
        const capturedExperiment: MockExperiment[] = [];

        await runEvaluator(
          experiment as any,
          {
            projectName: "proj",
            evalName: "eval",
            data: [{ input: 1 }],
            task: async (input: number, hooks) => {
              capturedExperiment.push(hooks.experiment as MockExperiment);
              return input;
            },
            scores: [],
          },
          new NoopProgressReporter(),
          [],
          undefined,
        );

        expect(capturedExperiment).toHaveLength(1);
        expect(capturedExperiment[0]).toBe(experiment); // Should be the exact same object
        expect(capturedExperiment[0].name).toBe(experiment.name);
        expect(capturedExperiment[0].id).toBe(experiment.id);
      }
    });
  });
=======
});

test("trialIndex is passed to task", async () => {
  const trialIndices: number[] = [];

  const { results } = await runEvaluator(
    null,
    {
      projectName: "proj",
      evalName: "eval",
      data: [{ input: 1, expected: 2 }],
      task: async (input: number, { trialIndex }) => {
        trialIndices.push(trialIndex);
        return input * 2;
      },
      scores: [],
      trialCount: 3,
    },
    new NoopProgressReporter(),
    [],
  );

  // Should have 3 results (one for each trial)
  expect(results).toHaveLength(3);

  // Should have captured 3 trial indices
  expect(trialIndices).toHaveLength(3);
  expect(trialIndices.sort()).toEqual([0, 1, 2]);

  // All results should be correct
  results.forEach((result) => {
    expect(result.input).toBe(1);
    expect(result.expected).toBe(2);
    expect(result.output).toBe(2);
    expect(result.error).toBeUndefined();
  });
});

test("trialIndex with multiple inputs", async () => {
  const trialData: Array<{ input: number; trialIndex: number }> = [];

  const { results } = await runEvaluator(
    null,
    {
      projectName: "proj",
      evalName: "eval",
      data: [
        { input: 1, expected: 2 },
        { input: 2, expected: 4 },
      ],
      task: async (input: number, { trialIndex }) => {
        trialData.push({ input, trialIndex });
        return input * 2;
      },
      scores: [],
      trialCount: 2,
    },
    new NoopProgressReporter(),
    [],
  );

  // Should have 4 results total (2 inputs × 2 trials)
  expect(results).toHaveLength(4);
  expect(trialData).toHaveLength(4);

  // Group by input to verify trial indices
  const input1Trials = trialData
    .filter((d) => d.input === 1)
    .map((d) => d.trialIndex)
    .sort();
  const input2Trials = trialData
    .filter((d) => d.input === 2)
    .map((d) => d.trialIndex)
    .sort();

  // Each input should have been run with trial indices 0 and 1
  expect(input1Trials).toEqual([0, 1]);
  expect(input2Trials).toEqual([0, 1]);
>>>>>>> 6a2becd2
});<|MERGE_RESOLUTION|>--- conflicted
+++ resolved
@@ -429,7 +429,6 @@
       expect(vi.getTimerCount()).toBe(0);
     });
   });
-<<<<<<< HEAD
 
   describe("experiment propagation", () => {
     // Mock experiment class for testing
@@ -629,7 +628,6 @@
       }
     });
   });
-=======
 });
 
 test("trialIndex is passed to task", async () => {
@@ -708,5 +706,4 @@
   // Each input should have been run with trial indices 0 and 1
   expect(input1Trials).toEqual([0, 1]);
   expect(input2Trials).toEqual([0, 1]);
->>>>>>> 6a2becd2
 });