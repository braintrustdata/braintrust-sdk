{
  "compilerOptions": {
    "declaration": true,
    "lib": ["es2022"],
    "module": "commonjs",
    "target": "es2022",
    "moduleResolution": "node",
    "strict": true,
    "esModuleInterop": true,
    "skipLibCheck": true
  },
<<<<<<< HEAD
  "include": ["."],
  "exclude": [
    "node_modules/**",
    "**/dist/**",
    "examples/**",
    "scripts/**",
    "**/*.test.ts",
    "vendor/**"
  ]
=======
  "exclude": ["node_modules/**", "**/dist/**", "examples/**", "scripts/**", "**/*.test.ts"]
>>>>>>> 3b7c0a46
}<|MERGE_RESOLUTION|>--- conflicted
+++ resolved
@@ -9,17 +9,13 @@
     "esModuleInterop": true,
     "skipLibCheck": true
   },
-<<<<<<< HEAD
   "include": ["."],
   "exclude": [
-    "node_modules/**",
+    "**/*.test.ts",
     "**/dist/**",
     "examples/**",
+    "node_modules/**",
     "scripts/**",
-    "**/*.test.ts",
     "vendor/**"
   ]
-=======
-  "exclude": ["node_modules/**", "**/dist/**", "examples/**", "scripts/**", "**/*.test.ts"]
->>>>>>> 3b7c0a46
 }