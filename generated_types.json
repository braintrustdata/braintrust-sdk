{
  "components": {
    "schemas": {
      "Acl": {
        "type": "object",
        "properties": {
          "id": {
            "type": "string",
            "format": "uuid",
            "description": "Unique identifier for the acl"
          },
          "object_type": {
            "allOf": [
              {
                "$ref": "#/components/schemas/AclObjectType"
              },
              {
                "type": "string"
              }
            ]
          },
          "object_id": {
            "type": "string",
            "format": "uuid",
            "description": "The id of the object the ACL applies to"
          },
          "user_id": {
            "type": [
              "string",
              "null"
            ],
            "format": "uuid",
            "description": "Id of the user the ACL applies to. Exactly one of `user_id` and `group_id` will be provided"
          },
          "group_id": {
            "type": [
              "string",
              "null"
            ],
            "format": "uuid",
            "description": "Id of the group the ACL applies to. Exactly one of `user_id` and `group_id` will be provided"
          },
          "permission": {
            "allOf": [
              {
                "$ref": "#/components/schemas/Permission"
              },
              {
                "type": [
                  "string",
                  "null"
                ],
                "description": "Permission the ACL grants. Exactly one of `permission` and `role_id` will be provided"
              }
            ]
          },
          "restrict_object_type": {
            "allOf": [
              {
                "$ref": "#/components/schemas/AclObjectType"
              },
              {
                "description": "When setting a permission directly, optionally restricts the permission grant to just the specified object type. Cannot be set alongside a `role_id`."
              }
            ]
          },
          "role_id": {
            "type": [
              "string",
              "null"
            ],
            "format": "uuid",
            "description": "Id of the role the ACL grants. Exactly one of `permission` and `role_id` will be provided"
          },
          "_object_org_id": {
            "type": "string",
            "format": "uuid",
            "description": "The organization the ACL's referred object belongs to"
          },
          "created": {
            "type": [
              "string",
              "null"
            ],
            "format": "date-time",
            "description": "Date of acl creation"
          }
        },
        "required": [
          "id",
          "object_type",
          "object_id",
          "_object_org_id"
        ],
        "description": "An ACL grants a certain permission or role to a certain user or group on an object.\n\nACLs are inherited across the object hierarchy. So for example, if a user has read permissions on a project, they will also have read permissions on any experiment, dataset, etc. created within that project.\n\nTo restrict a grant to a particular sub-object, you may specify `restrict_object_type` in the ACL, as part of a direct permission grant or as part of a role."
      },
      "AclObjectType": {
        "type": [
          "string",
          "null"
        ],
        "enum": [
          "organization",
          "project",
          "experiment",
          "dataset",
          "prompt",
          "prompt_session",
          "group",
          "role",
          "org_member",
          "project_log",
          "org_project"
        ],
        "description": "The object type that the ACL applies to"
      },
      "AISecret": {
        "type": "object",
        "properties": {
          "id": {
            "type": "string",
            "format": "uuid",
            "description": "Unique identifier for the AI secret"
          },
          "created": {
            "type": [
              "string",
              "null"
            ],
            "format": "date-time",
            "description": "Date of AI secret creation"
          },
          "updated_at": {
            "type": [
              "string",
              "null"
            ],
            "format": "date-time",
            "description": "Date of last AI secret update"
          },
          "org_id": {
            "type": "string",
            "format": "uuid",
            "description": "Unique identifier for the organization"
          },
          "name": {
            "type": "string",
            "description": "Name of the AI secret"
          },
          "type": {
            "type": [
              "string",
              "null"
            ]
          },
          "metadata": {
            "type": [
              "object",
              "null"
            ],
            "additionalProperties": {}
          },
          "preview_secret": {
            "type": [
              "string",
              "null"
            ]
          }
        },
        "required": [
          "id",
          "org_id",
          "name"
        ]
      },
      "AnyModelParams": {
        "type": "object",
        "properties": {
          "temperature": {
            "type": "number"
          },
          "top_p": {
            "type": "number"
          },
          "max_tokens": {
            "type": "number"
          },
          "max_completion_tokens": {
            "type": "number",
            "description": "The successor to max_tokens"
          },
          "frequency_penalty": {
            "type": "number"
          },
          "presence_penalty": {
            "type": "number"
          },
          "response_format": {
            "$ref": "#/components/schemas/ResponseFormatNullish"
          },
          "tool_choice": {
            "anyOf": [
              {
                "type": "string",
                "enum": [
                  "auto"
                ],
                "title": "auto"
              },
              {
                "type": "string",
                "enum": [
                  "none"
                ],
                "title": "none"
              },
              {
                "type": "string",
                "enum": [
                  "required"
                ],
                "title": "required"
              },
              {
                "type": "object",
                "properties": {
                  "type": {
                    "type": "string",
                    "enum": [
                      "function"
                    ]
                  },
                  "function": {
                    "type": "object",
                    "properties": {
                      "name": {
                        "type": "string"
                      }
                    },
                    "required": [
                      "name"
                    ]
                  }
                },
                "required": [
                  "type",
                  "function"
                ],
                "title": "function"
              }
            ]
          },
          "function_call": {
            "anyOf": [
              {
                "type": "string",
                "enum": [
                  "auto"
                ],
                "title": "auto"
              },
              {
                "type": "string",
                "enum": [
                  "none"
                ],
                "title": "none"
              },
              {
                "type": "object",
                "properties": {
                  "name": {
                    "type": "string"
                  }
                },
                "required": [
                  "name"
                ],
                "title": "function"
              }
            ]
          },
          "n": {
            "type": "number"
          },
          "stop": {
            "type": "array",
            "items": {
              "type": "string"
            }
          },
          "reasoning_effort": {
            "type": "string",
            "enum": [
              "none",
              "minimal",
              "low",
              "medium",
              "high"
            ]
          },
          "verbosity": {
            "type": "string",
            "enum": [
              "low",
              "medium",
              "high"
            ]
          },
          "top_k": {
            "type": "number"
          },
          "stop_sequences": {
            "type": "array",
            "items": {
              "type": "string"
            }
          },
          "reasoning_enabled": {
            "type": "boolean"
          },
          "reasoning_budget": {
            "type": "number"
          },
          "max_tokens_to_sample": {
            "type": "number",
            "description": "This is a legacy parameter that should not be used."
          },
          "maxOutputTokens": {
            "type": "number"
          },
          "topP": {
            "type": "number"
          },
          "topK": {
            "type": "number"
          },
          "use_cache": {
            "type": "boolean"
          }
        },
        "required": [
          "max_tokens"
        ]
      },
      "ApiKey": {
        "type": "object",
        "properties": {
          "id": {
            "type": "string",
            "format": "uuid",
            "description": "Unique identifier for the api key"
          },
          "created": {
            "type": [
              "string",
              "null"
            ],
            "format": "date-time",
            "description": "Date of api key creation"
          },
          "name": {
            "type": "string",
            "description": "Name of the api key"
          },
          "preview_name": {
            "type": "string"
          },
          "user_id": {
            "type": [
              "string",
              "null"
            ],
            "format": "uuid",
            "description": "Unique identifier for the user"
          },
          "user_email": {
            "type": [
              "string",
              "null"
            ],
            "description": "The user's email"
          },
          "user_given_name": {
            "type": [
              "string",
              "null"
            ],
            "description": "Given name of the user"
          },
          "user_family_name": {
            "type": [
              "string",
              "null"
            ],
            "description": "Family name of the user"
          },
          "org_id": {
            "type": [
              "string",
              "null"
            ],
            "format": "uuid",
            "description": "Unique identifier for the organization"
          }
        },
        "required": [
          "id",
          "name",
          "preview_name"
        ]
      },
      "AsyncScoringControl": {
        "oneOf": [
          {
            "type": "object",
            "properties": {
              "kind": {
                "type": "string",
                "enum": [
                  "score_update"
                ]
              },
              "token": {
                "type": "string"
              }
            },
            "required": [
              "kind",
              "token"
            ]
          },
          {
            "type": "object",
            "properties": {
              "kind": {
                "type": "string",
                "enum": [
                  "state_override"
                ]
              },
              "state": {
                "$ref": "#/components/schemas/AsyncScoringState"
              }
            },
            "required": [
              "kind",
              "state"
            ]
          },
          {
            "type": "object",
            "properties": {
              "kind": {
                "type": "string",
                "enum": [
                  "state_force_reselect"
                ]
              }
            },
            "required": [
              "kind"
            ]
          },
          {
            "type": "object",
            "properties": {
              "kind": {
                "type": "string",
                "enum": [
                  "state_enabled_force_rescore"
                ]
              }
            },
            "required": [
              "kind"
            ]
          }
        ]
      },
      "AsyncScoringState": {
        "anyOf": [
          {
            "type": "object",
            "properties": {
              "status": {
                "type": "string",
                "enum": [
                  "enabled"
                ]
              },
              "token": {
                "type": "string"
              },
              "function_ids": {
                "type": "array",
                "items": {},
                "minItems": 1
              },
              "skip_logging": {
                "type": [
                  "boolean",
                  "null"
                ]
              }
            },
            "required": [
              "status",
              "token",
              "function_ids"
            ]
          },
          {
            "type": "object",
            "properties": {
              "status": {
                "type": "string",
                "enum": [
                  "disabled"
                ]
              }
            },
            "required": [
              "status"
            ]
          },
          {
            "type": "null"
          },
          {
            "type": "null"
          }
        ]
      },
      "AttachmentReference": {
        "oneOf": [
          {
            "$ref": "#/components/schemas/BraintrustAttachmentReference"
          },
          {
            "$ref": "#/components/schemas/ExternalAttachmentReference"
          }
        ],
        "discriminator": {
          "propertyName": "type",
          "mapping": {
            "braintrust_attachment": "#/components/schemas/BraintrustAttachmentReference",
            "external_attachment": "#/components/schemas/ExternalAttachmentReference"
          }
        }
      },
      "AttachmentStatus": {
        "type": "object",
        "properties": {
          "upload_status": {
            "$ref": "#/components/schemas/UploadStatus"
          },
          "error_message": {
            "type": "string",
            "description": "Describes the error encountered while uploading."
          }
        },
        "required": [
          "upload_status"
        ]
      },
      "BraintrustAttachmentReference": {
        "type": "object",
        "properties": {
          "type": {
            "type": "string",
            "enum": [
              "braintrust_attachment"
            ],
            "description": "An identifier to help disambiguate parsing."
          },
          "filename": {
            "type": "string",
            "minLength": 1,
            "description": "Human-readable filename for user interfaces. Not related to attachment storage."
          },
          "content_type": {
            "type": "string",
            "minLength": 1,
            "description": "MIME type of this file."
          },
          "key": {
            "type": "string",
            "minLength": 1,
            "description": "Key in the object store bucket for this attachment."
          }
        },
        "required": [
          "type",
          "filename",
          "content_type",
          "key"
        ]
      },
      "BraintrustModelParams": {
        "type": "object",
        "properties": {
          "use_cache": {
            "type": "boolean"
          },
          "reasoning_enabled": {
            "type": "boolean"
          },
          "reasoning_budget": {
            "type": "number"
          }
        }
      },
      "CallEvent": {
        "anyOf": [
          {
            "type": "object",
            "properties": {
              "id": {
                "type": "string"
              },
              "data": {
                "type": "string"
              },
              "event": {
                "type": "string",
                "enum": [
                  "text_delta"
                ]
              }
            },
            "required": [
              "data",
              "event"
            ],
            "title": "text_delta"
          },
          {
            "type": "object",
            "properties": {
              "id": {
                "type": "string"
              },
              "data": {
                "type": "string"
              },
              "event": {
                "type": "string",
                "enum": [
                  "reasoning_delta"
                ]
              }
            },
            "required": [
              "data",
              "event"
            ],
            "title": "reasoning_delta"
          },
          {
            "type": "object",
            "properties": {
              "id": {
                "type": "string"
              },
              "data": {
                "type": "string"
              },
              "event": {
                "type": "string",
                "enum": [
                  "json_delta"
                ]
              }
            },
            "required": [
              "data",
              "event"
            ],
            "title": "json_delta"
          },
          {
            "type": "object",
            "properties": {
              "id": {
                "type": "string"
              },
              "data": {
                "type": "string"
              },
              "event": {
                "type": "string",
                "enum": [
                  "progress"
                ]
              }
            },
            "required": [
              "data",
              "event"
            ],
            "title": "progress"
          },
          {
            "type": "object",
            "properties": {
              "id": {
                "type": "string"
              },
              "data": {
                "type": "string"
              },
              "event": {
                "type": "string",
                "enum": [
                  "error"
                ]
              }
            },
            "required": [
              "data",
              "event"
            ],
            "title": "error"
          },
          {
            "type": "object",
            "properties": {
              "id": {
                "type": "string"
              },
              "data": {
                "type": "string"
              },
              "event": {
                "type": "string",
                "enum": [
                  "console"
                ]
              }
            },
            "required": [
              "data",
              "event"
            ],
            "title": "console"
          },
          {
            "type": "object",
            "properties": {
              "id": {
                "type": "string"
              },
              "event": {
                "type": "string",
                "enum": [
                  "start"
                ]
              },
              "data": {
                "type": "string",
                "enum": [
                  ""
                ]
              }
            },
            "required": [
              "event",
              "data"
            ],
            "title": "start"
          },
          {
            "type": "object",
            "properties": {
              "id": {
                "type": "string"
              },
              "event": {
                "type": "string",
                "enum": [
                  "done"
                ]
              },
              "data": {
                "type": "string",
                "enum": [
                  ""
                ]
              }
            },
            "required": [
              "event",
              "data"
            ],
            "title": "done"
          }
        ]
      },
      "ChatCompletionContentPart": {
        "anyOf": [
          {
            "$ref": "#/components/schemas/ChatCompletionContentPartTextWithTitle"
          },
          {
            "$ref": "#/components/schemas/ChatCompletionContentPartImageWithTitle"
          },
          {
            "$ref": "#/components/schemas/ChatCompletionContentPartFileWithTitle"
          }
        ],
        "title": "chat_completion_content_part"
      },
      "ChatCompletionContentPartFileFile": {
        "type": "object",
        "properties": {
          "file_data": {
            "type": "string"
          },
          "filename": {
            "type": "string"
          },
          "file_id": {
            "type": "string",
            "title": "The ID of an uploaded file to use as input."
          }
        }
      },
      "ChatCompletionContentPartFileWithTitle": {
        "type": "object",
        "properties": {
          "file": {
            "$ref": "#/components/schemas/ChatCompletionContentPartFileFile"
          },
          "type": {
            "type": "string",
            "enum": [
              "file"
            ]
          }
        },
        "required": [
          "file",
          "type"
        ],
        "title": "file"
      },
      "ChatCompletionContentPartImageWithTitle": {
        "type": "object",
        "properties": {
          "image_url": {
            "type": "object",
            "properties": {
              "url": {
                "type": "string"
              },
              "detail": {
                "anyOf": [
                  {
                    "type": "string",
                    "enum": [
                      "auto"
                    ],
                    "title": "auto"
                  },
                  {
                    "type": "string",
                    "enum": [
                      "low"
                    ],
                    "title": "low"
                  },
                  {
                    "type": "string",
                    "enum": [
                      "high"
                    ],
                    "title": "high"
                  }
                ]
              }
            },
            "required": [
              "url"
            ]
          },
          "type": {
            "type": "string",
            "enum": [
              "image_url"
            ]
          }
        },
        "required": [
          "image_url",
          "type"
        ],
        "title": "image_url"
      },
      "ChatCompletionContentPartText": {
        "type": "object",
        "properties": {
          "text": {
            "type": "string",
            "default": ""
          },
          "type": {
            "type": "string",
            "enum": [
              "text"
            ]
          },
          "cache_control": {
            "type": "object",
            "properties": {
              "type": {
                "type": "string",
                "enum": [
                  "ephemeral"
                ]
              }
            },
            "required": [
              "type"
            ]
          }
        },
        "required": [
          "type",
          "text"
        ]
      },
      "ChatCompletionContentPartTextWithTitle": {
        "type": "object",
        "properties": {
          "text": {
            "type": "string",
            "default": ""
          },
          "type": {
            "type": "string",
            "enum": [
              "text"
            ]
          },
          "cache_control": {
            "type": "object",
            "properties": {
              "type": {
                "type": "string",
                "enum": [
                  "ephemeral"
                ]
              }
            },
            "required": [
              "type"
            ]
          }
        },
        "required": [
          "type",
          "text"
        ],
        "title": "text"
      },
      "ChatCompletionMessageParam": {
        "anyOf": [
          {
            "type": "object",
            "properties": {
              "content": {
                "anyOf": [
                  {
                    "type": "string",
                    "default": "",
                    "title": "text"
                  },
                  {
                    "type": "array",
                    "items": {
                      "$ref": "#/components/schemas/ChatCompletionContentPartText"
                    },
                    "title": "array"
                  }
                ]
              },
              "role": {
                "type": "string",
                "enum": [
                  "system"
                ]
              },
              "name": {
                "type": "string"
              }
            },
            "required": [
              "role",
              "content"
            ],
            "title": "system"
          },
          {
            "type": "object",
            "properties": {
              "content": {
                "anyOf": [
                  {
                    "type": "string",
                    "default": "",
                    "title": "text"
                  },
                  {
                    "type": "array",
                    "items": {
                      "$ref": "#/components/schemas/ChatCompletionContentPart"
                    },
                    "title": "array"
                  }
                ]
              },
              "role": {
                "type": "string",
                "enum": [
                  "user"
                ]
              },
              "name": {
                "type": "string"
              }
            },
            "required": [
              "role",
              "content"
            ],
            "title": "user"
          },
          {
            "type": "object",
            "properties": {
              "role": {
                "type": "string",
                "enum": [
                  "assistant"
                ]
              },
              "content": {
                "anyOf": [
                  {
                    "type": "string"
                  },
                  {
                    "type": "array",
                    "items": {
                      "$ref": "#/components/schemas/ChatCompletionContentPartText"
                    }
                  },
                  {
                    "type": "null"
                  }
                ]
              },
              "function_call": {
                "type": "object",
                "properties": {
                  "arguments": {
                    "type": "string"
                  },
                  "name": {
                    "type": "string"
                  }
                },
                "required": [
                  "arguments",
                  "name"
                ]
              },
              "name": {
                "type": "string"
              },
              "tool_calls": {
                "type": "array",
                "items": {
                  "$ref": "#/components/schemas/ChatCompletionMessageToolCall"
                }
              },
              "reasoning": {
                "type": "array",
                "items": {
                  "$ref": "#/components/schemas/ChatCompletionMessageReasoning"
                }
              }
            },
            "required": [
              "role"
            ],
            "title": "assistant"
          },
          {
            "type": "object",
            "properties": {
              "content": {
                "anyOf": [
                  {
                    "type": "string",
                    "default": "",
                    "title": "text"
                  },
                  {
                    "type": "array",
                    "items": {
                      "$ref": "#/components/schemas/ChatCompletionContentPartText"
                    },
                    "title": "array"
                  }
                ]
              },
              "role": {
                "type": "string",
                "enum": [
                  "tool"
                ]
              },
              "tool_call_id": {
                "type": "string",
                "default": ""
              }
            },
            "required": [
              "role",
              "content",
              "tool_call_id"
            ],
            "title": "tool"
          },
          {
            "type": "object",
            "properties": {
              "content": {
                "type": [
                  "string",
                  "null"
                ]
              },
              "name": {
                "type": "string"
              },
              "role": {
                "type": "string",
                "enum": [
                  "function"
                ]
              }
            },
            "required": [
              "content",
              "name",
              "role"
            ],
            "title": "function"
          },
          {
            "type": "object",
            "properties": {
              "content": {
                "anyOf": [
                  {
                    "type": "string",
                    "default": "",
                    "title": "text"
                  },
                  {
                    "type": "array",
                    "items": {
                      "$ref": "#/components/schemas/ChatCompletionContentPartText"
                    },
                    "title": "array"
                  }
                ]
              },
              "role": {
                "type": "string",
                "enum": [
                  "developer"
                ]
              },
              "name": {
                "type": "string"
              }
            },
            "required": [
              "role",
              "content"
            ],
            "title": "developer"
          },
          {
            "type": "object",
            "properties": {
              "role": {
                "type": "string",
                "enum": [
                  "model"
                ]
              },
              "content": {
                "type": [
                  "string",
                  "null"
                ]
              }
            },
            "required": [
              "role"
            ],
            "title": "fallback"
          }
        ]
      },
      "ChatCompletionMessageReasoning": {
        "type": "object",
        "properties": {
          "id": {
            "type": "string"
          },
          "content": {
            "type": "string"
          }
        },
        "description": "Note: This is not part of the OpenAI API spec, but we added it for interoperability with multiple reasoning models."
      },
      "ChatCompletionMessageToolCall": {
        "type": "object",
        "properties": {
          "id": {
            "type": "string"
          },
          "function": {
            "type": "object",
            "properties": {
              "arguments": {
                "type": "string"
              },
              "name": {
                "type": "string"
              }
            },
            "required": [
              "arguments",
              "name"
            ]
          },
          "type": {
            "type": "string",
            "enum": [
              "function"
            ]
          }
        },
        "required": [
          "id",
          "function",
          "type"
        ]
      },
      "ChatCompletionOpenAIMessageParam": {
        "anyOf": [
          {
            "type": "object",
            "properties": {
              "content": {
                "anyOf": [
                  {
                    "type": "string",
                    "default": "",
                    "title": "text"
                  },
                  {
                    "type": "array",
                    "items": {
                      "$ref": "#/components/schemas/ChatCompletionContentPartText"
                    },
                    "title": "array"
                  }
                ]
              },
              "role": {
                "type": "string",
                "enum": [
                  "system"
                ]
              },
              "name": {
                "type": "string"
              }
            },
            "required": [
              "role",
              "content"
            ],
            "title": "system"
          },
          {
            "type": "object",
            "properties": {
              "content": {
                "anyOf": [
                  {
                    "type": "string",
                    "default": "",
                    "title": "text"
                  },
                  {
                    "type": "array",
                    "items": {
                      "$ref": "#/components/schemas/ChatCompletionContentPart"
                    },
                    "title": "array"
                  }
                ]
              },
              "role": {
                "type": "string",
                "enum": [
                  "user"
                ]
              },
              "name": {
                "type": "string"
              }
            },
            "required": [
              "role",
              "content"
            ],
            "title": "user"
          },
          {
            "type": "object",
            "properties": {
              "role": {
                "type": "string",
                "enum": [
                  "assistant"
                ]
              },
              "content": {
                "anyOf": [
                  {
                    "type": "string"
                  },
                  {
                    "type": "array",
                    "items": {
                      "$ref": "#/components/schemas/ChatCompletionContentPartText"
                    }
                  },
                  {
                    "type": "null"
                  }
                ]
              },
              "function_call": {
                "type": "object",
                "properties": {
                  "arguments": {
                    "type": "string"
                  },
                  "name": {
                    "type": "string"
                  }
                },
                "required": [
                  "arguments",
                  "name"
                ]
              },
              "name": {
                "type": "string"
              },
              "tool_calls": {
                "type": "array",
                "items": {
                  "$ref": "#/components/schemas/ChatCompletionMessageToolCall"
                }
              },
              "reasoning": {
                "type": "array",
                "items": {
                  "$ref": "#/components/schemas/ChatCompletionMessageReasoning"
                }
              }
            },
            "required": [
              "role"
            ],
            "title": "assistant"
          },
          {
            "type": "object",
            "properties": {
              "content": {
                "anyOf": [
                  {
                    "type": "string",
                    "default": "",
                    "title": "text"
                  },
                  {
                    "type": "array",
                    "items": {
                      "$ref": "#/components/schemas/ChatCompletionContentPartText"
                    },
                    "title": "array"
                  }
                ]
              },
              "role": {
                "type": "string",
                "enum": [
                  "tool"
                ]
              },
              "tool_call_id": {
                "type": "string",
                "default": ""
              }
            },
            "required": [
              "role",
              "content",
              "tool_call_id"
            ],
            "title": "tool"
          },
          {
            "type": "object",
            "properties": {
              "content": {
                "type": [
                  "string",
                  "null"
                ]
              },
              "name": {
                "type": "string"
              },
              "role": {
                "type": "string",
                "enum": [
                  "function"
                ]
              }
            },
            "required": [
              "content",
              "name",
              "role"
            ],
            "title": "function"
          },
          {
            "type": "object",
            "properties": {
              "content": {
                "anyOf": [
                  {
                    "type": "string",
                    "default": "",
                    "title": "text"
                  },
                  {
                    "type": "array",
                    "items": {
                      "$ref": "#/components/schemas/ChatCompletionContentPartText"
                    },
                    "title": "array"
                  }
                ]
              },
              "role": {
                "type": "string",
                "enum": [
                  "developer"
                ]
              },
              "name": {
                "type": "string"
              }
            },
            "required": [
              "role",
              "content"
            ],
            "title": "developer"
          }
        ]
      },
      "ChatCompletionTool": {
        "type": "object",
        "properties": {
          "function": {
            "type": "object",
            "properties": {
              "name": {
                "type": "string"
              },
              "description": {
                "type": "string"
              },
              "parameters": {
                "type": "object",
                "additionalProperties": {}
              }
            },
            "required": [
              "name"
            ]
          },
          "type": {
            "type": "string",
            "enum": [
              "function"
            ]
          }
        },
        "required": [
          "function",
          "type"
        ]
      },
      "CodeBundle": {
        "type": "object",
        "properties": {
          "runtime_context": {
            "type": "object",
            "properties": {
              "runtime": {
                "type": "string",
                "enum": [
                  "node",
                  "python",
                  "browser",
                  "quickjs"
                ]
              },
              "version": {
                "type": "string"
              }
            },
            "required": [
              "runtime",
              "version"
            ]
          },
          "location": {
            "anyOf": [
              {
                "type": "object",
                "properties": {
                  "type": {
                    "type": "string",
                    "enum": [
                      "experiment"
                    ]
                  },
                  "eval_name": {
                    "type": "string"
                  },
                  "position": {
                    "anyOf": [
                      {
                        "type": "object",
                        "properties": {
                          "type": {
                            "type": "string",
                            "enum": [
                              "task"
                            ]
                          }
                        },
                        "required": [
                          "type"
                        ]
                      },
                      {
                        "type": "object",
                        "properties": {
                          "type": {
                            "type": "string",
                            "enum": [
                              "scorer"
                            ]
                          },
                          "index": {
                            "type": "integer",
                            "minimum": 0
                          }
                        },
                        "required": [
                          "type",
                          "index"
                        ],
                        "title": "scorer"
                      }
                    ]
                  }
                },
                "required": [
                  "type",
                  "eval_name",
                  "position"
                ],
                "title": "experiment"
              },
              {
                "type": "object",
                "properties": {
                  "type": {
                    "type": "string",
                    "enum": [
                      "function"
                    ]
                  },
                  "index": {
                    "type": "integer",
                    "minimum": 0
                  }
                },
                "required": [
                  "type",
                  "index"
                ],
                "title": "function"
              }
            ]
          },
          "bundle_id": {
            "type": "string"
          },
          "preview": {
            "type": [
              "string",
              "null"
            ],
            "description": "A preview of the code"
          }
        },
        "required": [
          "runtime_context",
          "location",
          "bundle_id"
        ]
      },
      "Dataset": {
        "type": "object",
        "properties": {
          "id": {
            "type": "string",
            "format": "uuid",
            "description": "Unique identifier for the dataset"
          },
          "project_id": {
            "type": "string",
            "format": "uuid",
            "description": "Unique identifier for the project that the dataset belongs under"
          },
          "name": {
            "type": "string",
            "description": "Name of the dataset. Within a project, dataset names are unique"
          },
          "description": {
            "type": [
              "string",
              "null"
            ],
            "description": "Textual description of the dataset"
          },
          "created": {
            "type": [
              "string",
              "null"
            ],
            "format": "date-time",
            "description": "Date of dataset creation"
          },
          "deleted_at": {
            "type": [
              "string",
              "null"
            ],
            "format": "date-time",
            "description": "Date of dataset deletion, or null if the dataset is still active"
          },
          "user_id": {
            "type": [
              "string",
              "null"
            ],
            "format": "uuid",
            "description": "Identifies the user who created the dataset"
          },
          "metadata": {
            "type": [
              "object",
              "null"
            ],
            "additionalProperties": {},
            "description": "User-controlled metadata about the dataset"
          }
        },
        "required": [
          "id",
          "project_id",
          "name"
        ]
      },
      "DatasetEvent": {
        "type": "object",
        "properties": {
          "id": {
            "type": "string",
            "description": "A unique identifier for the dataset event. If you don't provide one, Braintrust will generate one for you"
          },
          "_xact_id": {
            "type": "string",
            "description": "The transaction id of an event is unique to the network operation that processed the event insertion. Transaction ids are monotonically increasing over time and can be used to retrieve a versioned snapshot of the dataset (see the `version` parameter)"
          },
          "created": {
            "type": "string",
            "format": "date-time",
            "description": "The timestamp the dataset event was created"
          },
          "_pagination_key": {
            "type": [
              "string",
              "null"
            ],
            "description": "A stable, time-ordered key that can be used to paginate over dataset events. This field is auto-generated by Braintrust and only exists in Brainstore."
          },
          "project_id": {
            "type": "string",
            "format": "uuid",
            "description": "Unique identifier for the project that the dataset belongs under"
          },
          "dataset_id": {
            "type": "string",
            "format": "uuid",
            "description": "Unique identifier for the dataset"
          },
          "input": {
            "description": "The argument that uniquely define an input case (an arbitrary, JSON serializable object)"
          },
          "expected": {
            "description": "The output of your application, including post-processing (an arbitrary, JSON serializable object)"
          },
          "metadata": {
            "type": [
              "object",
              "null"
            ],
            "properties": {
              "model": {
                "type": [
                  "string",
                  "null"
                ],
                "description": "The model used for this example"
              }
            },
            "additionalProperties": {},
            "description": "A dictionary with additional data about the test example, model outputs, or just about anything else that's relevant, that you can use to help find and analyze examples later. For example, you could log the `prompt`, example's `id`, or anything else that would be useful to slice/dice later. The values in `metadata` can be any JSON-serializable type, but its keys must be strings"
          },
          "tags": {
            "type": [
              "array",
              "null"
            ],
            "items": {
              "type": "string"
            },
            "description": "A list of tags to log"
          },
          "span_id": {
            "type": "string",
            "description": "A unique identifier used to link different dataset events together as part of a full trace. See the [tracing guide](https://www.braintrust.dev/docs/guides/tracing) for full details on tracing"
          },
          "root_span_id": {
            "type": "string",
            "description": "A unique identifier for the trace this dataset event belongs to"
          },
          "is_root": {
            "type": [
              "boolean",
              "null"
            ],
            "description": "Whether this span is a root span"
          },
          "origin": {
            "$ref": "#/components/schemas/ObjectReferenceNullish"
          },
          "comments": {
            "type": [
              "array",
              "null"
            ],
            "items": {},
            "description": "Optional list of comments attached to this event"
          },
          "audit_data": {
            "type": [
              "array",
              "null"
            ],
            "items": {},
            "description": "Optional list of audit entries attached to this event"
          }
        },
        "required": [
          "id",
          "_xact_id",
          "created",
          "project_id",
          "dataset_id",
          "span_id",
          "root_span_id"
        ]
      },
      "EnvVar": {
        "type": "object",
        "properties": {
          "id": {
            "type": "string",
            "format": "uuid",
            "description": "Unique identifier for the environment variable"
          },
          "object_type": {
            "type": "string",
            "enum": [
              "organization",
              "project",
              "function"
            ],
            "description": "The type of the object the environment variable is scoped for"
          },
          "object_id": {
            "type": "string",
            "format": "uuid",
            "description": "The id of the object the environment variable is scoped for"
          },
          "name": {
            "type": "string",
            "description": "The name of the environment variable"
          },
          "created": {
            "type": [
              "string",
              "null"
            ],
            "format": "date-time",
            "description": "Date of environment variable creation"
          },
          "used": {
            "type": [
              "string",
              "null"
            ],
            "format": "date-time",
            "description": "Date the environment variable was last used"
          },
          "metadata": {
            "type": [
              "object",
              "null"
            ],
            "additionalProperties": {},
            "description": "Optional metadata associated with the environment variable when managed via the function secrets API"
          },
          "secret_type": {
            "type": [
              "string",
              "null"
            ],
            "description": "Optional classification for the secret (for example, the AI provider name)"
          },
          "secret_category": {
            "type": "string",
            "enum": [
              "env_var",
              "ai_provider"
            ],
            "default": "env_var",
            "description": "The category of the secret: env_var for regular environment variables, ai_provider for AI provider API keys"
          }
        },
        "required": [
          "id",
          "object_type",
          "object_id",
          "name"
        ]
      },
      "Experiment": {
        "type": "object",
        "properties": {
          "id": {
            "type": "string",
            "format": "uuid",
            "description": "Unique identifier for the experiment"
          },
          "project_id": {
            "type": "string",
            "format": "uuid",
            "description": "Unique identifier for the project that the experiment belongs under"
          },
          "name": {
            "type": "string",
            "description": "Name of the experiment. Within a project, experiment names are unique"
          },
          "description": {
            "type": [
              "string",
              "null"
            ],
            "description": "Textual description of the experiment"
          },
          "created": {
            "type": [
              "string",
              "null"
            ],
            "format": "date-time",
            "description": "Date of experiment creation"
          },
          "repo_info": {
            "$ref": "#/components/schemas/RepoInfo"
          },
          "commit": {
            "type": [
              "string",
              "null"
            ],
            "description": "Commit, taken directly from `repo_info.commit`"
          },
          "base_exp_id": {
            "type": [
              "string",
              "null"
            ],
            "format": "uuid",
            "description": "Id of default base experiment to compare against when viewing this experiment"
          },
          "deleted_at": {
            "type": [
              "string",
              "null"
            ],
            "format": "date-time",
            "description": "Date of experiment deletion, or null if the experiment is still active"
          },
          "dataset_id": {
            "type": [
              "string",
              "null"
            ],
            "format": "uuid",
            "description": "Identifier of the linked dataset, or null if the experiment is not linked to a dataset"
          },
          "dataset_version": {
            "type": [
              "string",
              "null"
            ],
            "description": "Version number of the linked dataset the experiment was run against. This can be used to reproduce the experiment after the dataset has been modified."
          },
          "public": {
            "type": "boolean",
            "description": "Whether or not the experiment is public. Public experiments can be viewed by anybody inside or outside the organization"
          },
          "user_id": {
            "type": [
              "string",
              "null"
            ],
            "format": "uuid",
            "description": "Identifies the user who created the experiment"
          },
          "metadata": {
            "type": [
              "object",
              "null"
            ],
            "additionalProperties": {},
            "description": "User-controlled metadata about the experiment"
          },
          "tags": {
            "type": [
              "array",
              "null"
            ],
            "items": {
              "type": "string"
            },
            "description": "A list of tags for the experiment"
          }
        },
        "required": [
          "id",
          "project_id",
          "name",
          "public"
        ]
      },
      "ExperimentEvent": {
        "type": "object",
        "properties": {
          "id": {
            "type": "string",
            "description": "A unique identifier for the experiment event. If you don't provide one, Braintrust will generate one for you"
          },
          "_xact_id": {
            "type": "string",
            "description": "The transaction id of an event is unique to the network operation that processed the event insertion. Transaction ids are monotonically increasing over time and can be used to retrieve a versioned snapshot of the experiment (see the `version` parameter)"
          },
          "created": {
            "type": "string",
            "format": "date-time",
            "description": "The timestamp the experiment event was created"
          },
          "_pagination_key": {
            "type": [
              "string",
              "null"
            ],
            "description": "A stable, time-ordered key that can be used to paginate over experiment events. This field is auto-generated by Braintrust and only exists in Brainstore."
          },
          "project_id": {
            "type": "string",
            "format": "uuid",
            "description": "Unique identifier for the project that the experiment belongs under"
          },
          "experiment_id": {
            "type": "string",
            "format": "uuid",
            "description": "Unique identifier for the experiment"
          },
          "input": {
            "description": "The arguments that uniquely define a test case (an arbitrary, JSON serializable object). Later on, Braintrust will use the `input` to know whether two test cases are the same between experiments, so they should not contain experiment-specific state. A simple rule of thumb is that if you run the same experiment twice, the `input` should be identical"
          },
          "output": {
            "description": "The output of your application, including post-processing (an arbitrary, JSON serializable object), that allows you to determine whether the result is correct or not. For example, in an app that generates SQL queries, the `output` should be the _result_ of the SQL query generated by the model, not the query itself, because there may be multiple valid queries that answer a single question"
          },
          "expected": {
            "description": "The ground truth value (an arbitrary, JSON serializable object) that you'd compare to `output` to determine if your `output` value is correct or not. Braintrust currently does not compare `output` to `expected` for you, since there are so many different ways to do that correctly. Instead, these values are just used to help you navigate your experiments while digging into analyses. However, we may later use these values to re-score outputs or fine-tune your models"
          },
          "error": {
            "description": "The error that occurred, if any."
          },
          "scores": {
            "type": [
              "object",
              "null"
            ],
            "additionalProperties": {
              "type": [
                "number",
                "null"
              ],
              "minimum": 0,
              "maximum": 1
            },
            "description": "A dictionary of numeric values (between 0 and 1) to log. The scores should give you a variety of signals that help you determine how accurate the outputs are compared to what you expect and diagnose failures. For example, a summarization app might have one score that tells you how accurate the summary is, and another that measures the word similarity between the generated and grouth truth summary. The word similarity score could help you determine whether the summarization was covering similar concepts or not. You can use these scores to help you sort, filter, and compare experiments"
          },
          "metadata": {
            "type": [
              "object",
              "null"
            ],
            "properties": {
              "model": {
                "type": [
                  "string",
                  "null"
                ],
                "description": "The model used for this example"
              }
            },
            "additionalProperties": {},
            "description": "A dictionary with additional data about the test example, model outputs, or just about anything else that's relevant, that you can use to help find and analyze examples later. For example, you could log the `prompt`, example's `id`, or anything else that would be useful to slice/dice later. The values in `metadata` can be any JSON-serializable type, but its keys must be strings"
          },
          "tags": {
            "type": [
              "array",
              "null"
            ],
            "items": {
              "type": "string"
            },
            "description": "A list of tags to log"
          },
          "metrics": {
            "type": [
              "object",
              "null"
            ],
            "properties": {
              "start": {
                "type": [
                  "number",
                  "null"
                ],
                "description": "A unix timestamp recording when the section of code which produced the experiment event started"
              },
              "end": {
                "type": [
                  "number",
                  "null"
                ],
                "description": "A unix timestamp recording when the section of code which produced the experiment event finished"
              },
              "prompt_tokens": {
                "type": [
                  "integer",
                  "null"
                ],
                "description": "The number of tokens in the prompt used to generate the experiment event (only set if this is an LLM span)"
              },
              "completion_tokens": {
                "type": [
                  "integer",
                  "null"
                ],
                "description": "The number of tokens in the completion generated by the model (only set if this is an LLM span)"
              },
              "tokens": {
                "type": [
                  "integer",
                  "null"
                ],
                "description": "The total number of tokens in the input and output of the experiment event."
              },
              "caller_functionname": {
                "description": "This metric is deprecated"
              },
              "caller_filename": {
                "description": "This metric is deprecated"
              },
              "caller_lineno": {
                "description": "This metric is deprecated"
              }
            },
            "additionalProperties": {
              "type": "number"
            },
            "description": "Metrics are numerical measurements tracking the execution of the code that produced the experiment event. Use \"start\" and \"end\" to track the time span over which the experiment event was produced"
          },
          "context": {
            "type": [
              "object",
              "null"
            ],
            "properties": {
              "caller_functionname": {
                "type": [
                  "string",
                  "null"
                ],
                "description": "The function in code which created the experiment event"
              },
              "caller_filename": {
                "type": [
                  "string",
                  "null"
                ],
                "description": "Name of the file in code where the experiment event was created"
              },
              "caller_lineno": {
                "type": [
                  "integer",
                  "null"
                ],
                "description": "Line of code where the experiment event was created"
              }
            },
            "additionalProperties": {},
            "description": "Context is additional information about the code that produced the experiment event. It is essentially the textual counterpart to `metrics`. Use the `caller_*` attributes to track the location in code which produced the experiment event"
          },
          "span_id": {
            "type": "string",
            "description": "A unique identifier used to link different experiment events together as part of a full trace. See the [tracing guide](https://www.braintrust.dev/docs/guides/tracing) for full details on tracing"
          },
          "span_parents": {
            "type": [
              "array",
              "null"
            ],
            "items": {
              "type": "string"
            },
            "description": "An array of the parent `span_ids` of this experiment event. This should be empty for the root span of a trace, and should most often contain just one parent element for subspans"
          },
          "root_span_id": {
            "type": "string",
            "description": "A unique identifier for the trace this experiment event belongs to"
          },
          "span_attributes": {
            "$ref": "#/components/schemas/SpanAttributes"
          },
          "is_root": {
            "type": [
              "boolean",
              "null"
            ],
            "description": "Whether this span is a root span"
          },
          "origin": {
            "$ref": "#/components/schemas/ObjectReferenceNullish"
          },
          "comments": {
            "type": [
              "array",
              "null"
            ],
            "items": {},
            "description": "Optional list of comments attached to this event"
          },
          "audit_data": {
            "type": [
              "array",
              "null"
            ],
            "items": {},
            "description": "Optional list of audit entries attached to this event"
          }
        },
        "required": [
          "id",
          "_xact_id",
          "created",
          "project_id",
          "experiment_id",
          "span_id",
          "root_span_id"
        ]
      },
      "ExtendedSavedFunctionId": {
        "anyOf": [
          {
            "type": "object",
            "properties": {
              "type": {
                "type": "string",
                "enum": [
                  "function"
                ]
              },
              "id": {
                "type": "string"
              }
            },
            "required": [
              "type",
              "id"
            ],
            "title": "function"
          },
          {
            "type": "object",
            "properties": {
              "type": {
                "type": "string",
                "enum": [
                  "global"
                ]
              },
              "name": {
                "type": "string"
              }
            },
            "required": [
              "type",
              "name"
            ],
            "title": "global"
          },
          {
            "type": "object",
            "properties": {
              "type": {
                "type": "string",
                "enum": [
                  "slug"
                ]
              },
              "project_id": {
                "type": "string"
              },
              "slug": {
                "type": "string"
              }
            },
            "required": [
              "type",
              "project_id",
              "slug"
            ]
          }
        ]
      },
      "ExternalAttachmentReference": {
        "type": "object",
        "properties": {
          "type": {
            "type": "string",
            "enum": [
              "external_attachment"
            ],
            "description": "An identifier to help disambiguate parsing."
          },
          "filename": {
            "type": "string",
            "minLength": 1,
            "description": "Human-readable filename for user interfaces. Not related to attachment storage."
          },
          "content_type": {
            "type": "string",
            "minLength": 1,
            "description": "MIME type of this file."
          },
          "url": {
            "type": "string",
            "minLength": 1,
            "description": "Fully qualified URL to the object in the external object store."
          }
        },
        "required": [
          "type",
          "filename",
          "content_type",
          "url"
        ]
      },
      "FacetData": {
        "type": "object",
        "properties": {
          "type": {
            "type": "string",
            "enum": [
              "facet"
            ]
          },
          "preprocessor": {
            "allOf": [
              {
                "$ref": "#/components/schemas/NullableSavedFunctionId"
              },
              {
                "description": "The preprocessor function to use for facet extraction. If not provided, the project default preprocessor will be used, falling back to the global 'thread' preprocessor."
              }
            ]
          },
          "prompt": {
            "type": "string",
            "description": "The prompt to use for LLM extraction. The preprocessed text will be provided as context."
          },
          "model": {
            "type": "string",
            "description": "The model to use for facet extraction"
          },
          "no_match_pattern": {
            "type": "string",
            "description": "Regex pattern to identify outputs that do not match the facet. If the output matches, the facet will be saved as 'no_match'"
          }
        },
        "required": [
          "type",
          "prompt"
        ],
        "title": "facet"
      },
      "Function": {
        "type": "object",
        "properties": {
          "id": {
            "type": "string",
            "format": "uuid",
            "description": "Unique identifier for the prompt"
          },
          "_xact_id": {
            "type": "string",
            "description": "The transaction id of an event is unique to the network operation that processed the event insertion. Transaction ids are monotonically increasing over time and can be used to retrieve a versioned snapshot of the prompt (see the `version` parameter)"
          },
          "project_id": {
            "type": "string",
            "format": "uuid",
            "description": "Unique identifier for the project that the prompt belongs under"
          },
          "log_id": {
            "type": "string",
            "enum": [
              "p"
            ],
            "description": "A literal 'p' which identifies the object as a project prompt"
          },
          "org_id": {
            "type": "string",
            "format": "uuid",
            "description": "Unique identifier for the organization"
          },
          "name": {
            "type": "string",
            "description": "Name of the prompt"
          },
          "slug": {
            "type": "string",
            "description": "Unique identifier for the prompt"
          },
          "description": {
            "type": [
              "string",
              "null"
            ],
            "description": "Textual description of the prompt"
          },
          "created": {
            "type": [
              "string",
              "null"
            ],
            "format": "date-time",
            "description": "Date of prompt creation"
          },
          "prompt_data": {
            "$ref": "#/components/schemas/PromptDataNullish"
          },
          "tags": {
            "type": [
              "array",
              "null"
            ],
            "items": {
              "type": "string"
            },
            "description": "A list of tags for the prompt"
          },
          "metadata": {
            "type": [
              "object",
              "null"
            ],
            "additionalProperties": {},
            "description": "User-controlled metadata about the prompt"
          },
          "function_type": {
            "$ref": "#/components/schemas/FunctionTypeEnumNullish"
          },
          "function_data": {
            "$ref": "#/components/schemas/FunctionData"
          },
          "origin": {
            "type": [
              "object",
              "null"
            ],
            "properties": {
              "object_type": {
                "allOf": [
                  {
                    "$ref": "#/components/schemas/AclObjectType"
                  },
                  {
                    "type": "string"
                  }
                ]
              },
              "object_id": {
                "type": "string",
                "format": "uuid",
                "description": "Id of the object the function is originating from"
              },
              "internal": {
                "type": [
                  "boolean",
                  "null"
                ],
                "description": "The function exists for internal purposes and should not be displayed in the list of functions."
              }
            },
            "required": [
              "object_type",
              "object_id"
            ]
          },
          "function_schema": {
            "type": [
              "object",
              "null"
            ],
            "properties": {
              "parameters": {},
              "returns": {}
            },
            "description": "JSON schema for the function's parameters and return type"
          }
        },
        "required": [
          "id",
          "_xact_id",
          "project_id",
          "log_id",
          "org_id",
          "name",
          "slug",
          "function_data"
        ]
      },
      "FunctionData": {
        "anyOf": [
          {
            "type": "object",
            "properties": {
              "type": {
                "type": "string",
                "enum": [
                  "prompt"
                ]
              }
            },
            "required": [
              "type"
            ],
            "title": "prompt"
          },
          {
            "type": "object",
            "properties": {
              "type": {
                "type": "string",
                "enum": [
                  "code"
                ]
              },
              "data": {
                "anyOf": [
                  {
                    "allOf": [
                      {
                        "type": "object",
                        "properties": {
                          "type": {
                            "type": "string",
                            "enum": [
                              "bundle"
                            ]
                          }
                        },
                        "required": [
                          "type"
                        ]
                      },
                      {
                        "$ref": "#/components/schemas/CodeBundle"
                      }
                    ],
                    "title": "bundle"
                  },
                  {
                    "type": "object",
                    "properties": {
                      "type": {
                        "type": "string",
                        "enum": [
                          "inline"
                        ]
                      },
                      "runtime_context": {
                        "type": "object",
                        "properties": {
                          "runtime": {
                            "type": "string",
                            "enum": [
                              "node",
                              "python",
                              "browser",
                              "quickjs"
                            ]
                          },
                          "version": {
                            "type": "string"
                          }
                        },
                        "required": [
                          "runtime",
                          "version"
                        ]
                      },
                      "code": {
                        "type": "string"
                      },
                      "code_hash": {
                        "type": "string",
                        "description": "SHA256 hash of the code, computed at save time"
                      }
                    },
                    "required": [
                      "type",
                      "runtime_context",
                      "code"
                    ],
                    "title": "inline"
                  }
                ]
              }
            },
            "required": [
              "type",
              "data"
            ],
            "title": "code"
          },
          {
            "$ref": "#/components/schemas/GraphData"
          },
          {
            "type": "object",
            "properties": {
              "type": {
                "type": "string",
                "enum": [
                  "remote_eval"
                ]
              },
              "endpoint": {
                "type": "string"
              },
              "eval_name": {
                "type": "string"
              },
              "parameters": {
                "type": "object",
                "additionalProperties": {}
              }
            },
            "required": [
              "type",
              "endpoint",
              "eval_name",
              "parameters"
            ],
            "description": "A remote eval to run",
            "title": "remote_eval"
          },
          {
            "type": "object",
            "properties": {
              "type": {
                "type": "string",
                "enum": [
                  "global"
                ]
              },
              "name": {
                "type": "string"
              },
              "config": {
                "type": [
                  "object",
                  "null"
                ],
                "additionalProperties": {},
                "description": "Configuration options to pass to the global function (e.g., for preprocessor customization)"
              }
            },
            "required": [
              "type",
              "name"
            ],
            "title": "global"
          },
          {
            "$ref": "#/components/schemas/FacetData"
          }
        ]
      },
      "FunctionFormat": {
        "type": "string",
        "enum": [
          "llm",
          "code",
          "global",
          "graph"
        ]
      },
      "FunctionId": {
        "anyOf": [
          {
            "type": "object",
            "properties": {
              "function_id": {
                "type": "string",
                "description": "The ID of the function"
              },
              "version": {
                "type": "string",
                "description": "The version of the function"
              }
            },
            "required": [
              "function_id"
            ],
            "description": "Function id",
            "title": "function_id"
          },
          {
            "type": "object",
            "properties": {
              "project_name": {
                "type": "string",
                "description": "The name of the project containing the function"
              },
              "slug": {
                "type": "string",
                "description": "The slug of the function"
              },
              "version": {
                "type": "string",
                "description": "The version of the function"
              }
            },
            "required": [
              "project_name",
              "slug"
            ],
            "description": "Project name and slug",
            "title": "project_slug"
          },
          {
            "type": "object",
            "properties": {
              "global_function": {
                "type": "string",
                "description": "The name of the global function. Currently, the global namespace includes the functions in autoevals"
              }
            },
            "required": [
              "global_function"
            ],
            "description": "Global function name",
            "title": "global_function"
          },
          {
            "type": "object",
            "properties": {
              "prompt_session_id": {
                "type": "string",
                "description": "The ID of the prompt session"
              },
              "prompt_session_function_id": {
                "type": "string",
                "description": "The ID of the function in the prompt session"
              },
              "version": {
                "type": "string",
                "description": "The version of the function"
              }
            },
            "required": [
              "prompt_session_id",
              "prompt_session_function_id"
            ],
            "description": "Prompt session id",
            "title": "prompt_session_id"
          },
          {
            "type": "object",
            "properties": {
              "inline_context": {
                "type": "object",
                "properties": {
                  "runtime": {
                    "type": "string",
                    "enum": [
                      "node",
                      "python",
                      "browser",
                      "quickjs"
                    ]
                  },
                  "version": {
                    "type": "string"
                  }
                },
                "required": [
                  "runtime",
                  "version"
                ]
              },
              "code": {
                "type": "string",
                "description": "The inline code to execute"
              },
              "name": {
                "type": [
                  "string",
                  "null"
                ],
                "description": "The name of the inline code function"
              }
            },
            "required": [
              "inline_context",
              "code"
            ],
            "description": "Inline code function",
            "title": "inline_code"
          },
          {
            "type": "object",
            "properties": {
              "inline_prompt": {
                "$ref": "#/components/schemas/PromptData"
              },
              "inline_function": {
                "type": "object",
                "additionalProperties": {}
              },
              "function_type": {
                "$ref": "#/components/schemas/FunctionTypeEnum"
              },
              "name": {
                "type": [
                  "string",
                  "null"
                ],
                "description": "The name of the inline function"
              }
            },
            "required": [
              "inline_function"
            ],
            "description": "Inline function definition",
            "title": "inline_function"
          },
          {
            "type": "object",
            "properties": {
              "inline_prompt": {
                "$ref": "#/components/schemas/PromptData"
              },
              "function_type": {
                "$ref": "#/components/schemas/FunctionTypeEnum"
              },
              "name": {
                "type": [
                  "string",
                  "null"
                ],
                "description": "The name of the inline prompt"
              }
            },
            "required": [
              "inline_prompt"
            ],
            "description": "Inline prompt definition",
            "title": "inline_prompt"
          }
        ],
        "description": "Options for identifying a function"
      },
      "FunctionIdRef": {
        "type": "object",
        "properties": {},
        "additionalProperties": {},
        "description": "Options for identifying a function"
      },
      "FunctionObjectType": {
        "type": "string",
        "enum": [
          "prompt",
          "tool",
          "scorer",
          "task",
          "agent",
          "custom_view",
          "preprocessor",
          "facet"
        ]
      },
      "FunctionOutputType": {
        "type": "string",
        "enum": [
          "completion",
          "score",
          "any"
        ]
      },
      "FunctionTypeEnum": {
        "type": "string",
        "enum": [
          "llm",
          "scorer",
          "task",
          "tool",
          "custom_view",
          "preprocessor",
          "facet"
        ]
      },
      "FunctionTypeEnumNullish": {
        "type": [
          "string",
          "null"
        ],
        "enum": [
          "llm",
          "scorer",
          "task",
          "tool",
          "custom_view",
          "preprocessor",
          "facet"
        ]
      },
      "GitMetadataSettings": {
        "type": "object",
        "properties": {
          "collect": {
            "type": "string",
            "enum": [
              "all",
              "none",
              "some"
            ]
          },
          "fields": {
            "type": "array",
            "items": {
              "type": "string",
              "enum": [
                "commit",
                "branch",
                "tag",
                "dirty",
                "author_name",
                "author_email",
                "commit_message",
                "commit_time",
                "git_diff"
              ]
            }
          }
        },
        "required": [
          "collect"
        ],
        "additionalProperties": false
      },
      "GraphData": {
        "type": "object",
        "properties": {
          "type": {
            "type": "string",
            "enum": [
              "graph"
            ]
          },
          "nodes": {
            "type": "object",
            "additionalProperties": {
              "$ref": "#/components/schemas/GraphNode"
            }
          },
          "edges": {
            "type": "object",
            "additionalProperties": {
              "$ref": "#/components/schemas/GraphEdge"
            }
          }
        },
        "required": [
          "type",
          "nodes",
          "edges"
        ],
        "description": "This feature is preliminary and unsupported.",
        "title": "graph"
      },
      "GraphEdge": {
        "type": "object",
        "properties": {
          "source": {
            "type": "object",
            "properties": {
              "node": {
                "type": "string",
                "maxLength": 1024,
                "description": "The id of the node in the graph"
              },
              "variable": {
                "type": "string"
              }
            },
            "required": [
              "node",
              "variable"
            ]
          },
          "target": {
            "type": "object",
            "properties": {
              "node": {
                "type": "string",
                "maxLength": 1024,
                "description": "The id of the node in the graph"
              },
              "variable": {
                "type": "string"
              }
            },
            "required": [
              "node",
              "variable"
            ]
          },
          "purpose": {
            "type": "string",
            "enum": [
              "control",
              "data",
              "messages"
            ],
            "description": "The purpose of the edge"
          }
        },
        "required": [
          "source",
          "target",
          "purpose"
        ]
      },
      "GraphNode": {
        "anyOf": [
          {
            "type": "object",
            "properties": {
              "description": {
                "type": [
                  "string",
                  "null"
                ],
                "description": "The description of the node"
              },
              "position": {
                "type": [
                  "object",
                  "null"
                ],
                "properties": {
                  "x": {
                    "type": "number",
                    "description": "The x position of the node"
                  },
                  "y": {
                    "type": "number",
                    "description": "The y position of the node"
                  }
                },
                "required": [
                  "x",
                  "y"
                ],
                "description": "The position of the node"
              },
              "type": {
                "type": "string",
                "enum": [
                  "function"
                ]
              },
              "function": {
                "$ref": "#/components/schemas/FunctionIdRef"
              }
            },
            "required": [
              "type",
              "function"
            ]
          },
          {
            "type": "object",
            "properties": {
              "description": {
                "type": [
                  "string",
                  "null"
                ],
                "description": "The description of the node"
              },
              "position": {
                "type": [
                  "object",
                  "null"
                ],
                "properties": {
                  "x": {
                    "type": "number",
                    "description": "The x position of the node"
                  },
                  "y": {
                    "type": "number",
                    "description": "The y position of the node"
                  }
                },
                "required": [
                  "x",
                  "y"
                ],
                "description": "The position of the node"
              },
              "type": {
                "type": "string",
                "enum": [
                  "input"
                ],
                "description": "The input to the graph"
              }
            },
            "required": [
              "type"
            ]
          },
          {
            "type": "object",
            "properties": {
              "description": {
                "type": [
                  "string",
                  "null"
                ],
                "description": "The description of the node"
              },
              "position": {
                "type": [
                  "object",
                  "null"
                ],
                "properties": {
                  "x": {
                    "type": "number",
                    "description": "The x position of the node"
                  },
                  "y": {
                    "type": "number",
                    "description": "The y position of the node"
                  }
                },
                "required": [
                  "x",
                  "y"
                ],
                "description": "The position of the node"
              },
              "type": {
                "type": "string",
                "enum": [
                  "output"
                ],
                "description": "The output of the graph"
              }
            },
            "required": [
              "type"
            ]
          },
          {
            "type": "object",
            "properties": {
              "description": {
                "type": [
                  "string",
                  "null"
                ],
                "description": "The description of the node"
              },
              "position": {
                "type": [
                  "object",
                  "null"
                ],
                "properties": {
                  "x": {
                    "type": "number",
                    "description": "The x position of the node"
                  },
                  "y": {
                    "type": "number",
                    "description": "The y position of the node"
                  }
                },
                "required": [
                  "x",
                  "y"
                ],
                "description": "The position of the node"
              },
              "type": {
                "type": "string",
                "enum": [
                  "literal"
                ]
              },
              "value": {
                "description": "A literal value to be returned"
              }
            },
            "required": [
              "type"
            ]
          },
          {
            "type": "object",
            "properties": {
              "description": {
                "type": [
                  "string",
                  "null"
                ],
                "description": "The description of the node"
              },
              "position": {
                "type": [
                  "object",
                  "null"
                ],
                "properties": {
                  "x": {
                    "type": "number",
                    "description": "The x position of the node"
                  },
                  "y": {
                    "type": "number",
                    "description": "The y position of the node"
                  }
                },
                "required": [
                  "x",
                  "y"
                ],
                "description": "The position of the node"
              },
              "type": {
                "type": "string",
                "enum": [
                  "btql"
                ]
              },
              "expr": {
                "type": "string",
                "description": "A BTQL expression to be evaluated"
              }
            },
            "required": [
              "type",
              "expr"
            ]
          },
          {
            "type": "object",
            "properties": {
              "description": {
                "type": [
                  "string",
                  "null"
                ],
                "description": "The description of the node"
              },
              "position": {
                "type": [
                  "object",
                  "null"
                ],
                "properties": {
                  "x": {
                    "type": "number",
                    "description": "The x position of the node"
                  },
                  "y": {
                    "type": "number",
                    "description": "The y position of the node"
                  }
                },
                "required": [
                  "x",
                  "y"
                ],
                "description": "The position of the node"
              },
              "type": {
                "type": "string",
                "enum": [
                  "gate"
                ]
              },
              "condition": {
                "type": [
                  "string",
                  "null"
                ],
                "description": "A BTQL expression to be evaluated"
              }
            },
            "required": [
              "type"
            ]
          },
          {
            "type": "object",
            "properties": {
              "description": {
                "type": [
                  "string",
                  "null"
                ],
                "description": "The description of the node"
              },
              "position": {
                "type": [
                  "object",
                  "null"
                ],
                "properties": {
                  "x": {
                    "type": "number",
                    "description": "The x position of the node"
                  },
                  "y": {
                    "type": "number",
                    "description": "The y position of the node"
                  }
                },
                "required": [
                  "x",
                  "y"
                ],
                "description": "The position of the node"
              },
              "type": {
                "type": "string",
                "enum": [
                  "aggregator"
                ]
              }
            },
            "required": [
              "type"
            ]
          },
          {
            "type": "object",
            "properties": {
              "description": {
                "type": [
                  "string",
                  "null"
                ],
                "description": "The description of the node"
              },
              "position": {
                "type": [
                  "object",
                  "null"
                ],
                "properties": {
                  "x": {
                    "type": "number",
                    "description": "The x position of the node"
                  },
                  "y": {
                    "type": "number",
                    "description": "The y position of the node"
                  }
                },
                "required": [
                  "x",
                  "y"
                ],
                "description": "The position of the node"
              },
              "type": {
                "type": "string",
                "enum": [
                  "prompt_template"
                ]
              },
              "prompt": {
                "$ref": "#/components/schemas/PromptBlockData"
              }
            },
            "required": [
              "type",
              "prompt"
            ]
          }
        ]
      },
      "Group": {
        "type": "object",
        "properties": {
          "id": {
            "type": "string",
            "format": "uuid",
            "description": "Unique identifier for the group"
          },
          "org_id": {
            "type": "string",
            "format": "uuid",
            "description": "Unique id for the organization that the group belongs under\n\nIt is forbidden to change the org after creating a group"
          },
          "user_id": {
            "type": [
              "string",
              "null"
            ],
            "format": "uuid",
            "description": "Identifies the user who created the group"
          },
          "created": {
            "type": [
              "string",
              "null"
            ],
            "format": "date-time",
            "description": "Date of group creation"
          },
          "name": {
            "type": "string",
            "description": "Name of the group"
          },
          "description": {
            "type": [
              "string",
              "null"
            ],
            "description": "Textual description of the group"
          },
          "deleted_at": {
            "type": [
              "string",
              "null"
            ],
            "format": "date-time",
            "description": "Date of group deletion, or null if the group is still active"
          },
          "member_users": {
            "type": [
              "array",
              "null"
            ],
            "items": {
              "type": "string",
              "format": "uuid"
            },
            "description": "Ids of users which belong to this group"
          },
          "member_groups": {
            "type": [
              "array",
              "null"
            ],
            "items": {
              "type": "string",
              "format": "uuid"
            },
            "description": "Ids of the groups this group inherits from\n\nAn inheriting group has all the users contained in its member groups, as well as all of their inherited users"
          }
        },
        "required": [
          "id",
          "org_id",
          "name"
        ],
        "description": "A group is a collection of users which can be assigned an ACL\n\nGroups can consist of individual users, as well as a set of groups they inherit from"
      },
      "IfExists": {
        "type": "string",
        "enum": [
          "error",
          "ignore",
          "replace"
        ]
      },
      "InvokeContext": {
        "type": [
          "object",
          "null"
        ],
        "properties": {
          "object_type": {
            "type": "string",
            "enum": [
              "project_logs",
              "experiment",
              "dataset",
              "playground_logs"
            ],
            "description": "The type of object containing the span data"
          },
          "object_id": {
            "type": "string",
            "description": "The ID of the object containing the span data"
          },
          "scope": {
            "$ref": "#/components/schemas/InvokeScope"
          }
        },
        "required": [
          "object_type",
          "object_id",
          "scope"
        ],
        "description": "Context for functions that operate on spans/traces"
      },
      "InvokeFunction": {
        "allOf": [
          {
            "$ref": "#/components/schemas/FunctionId"
          },
          {
            "type": "object",
            "properties": {
              "input": {
                "description": "Argument to the function, which can be any JSON serializable value"
              },
              "expected": {
                "description": "The expected output of the function"
              },
              "metadata": {
                "type": [
                  "object",
                  "null"
                ],
                "additionalProperties": {},
                "description": "Any relevant metadata. This will be logged and available as the `metadata` argument."
              },
              "tags": {
                "type": [
                  "array",
                  "null"
                ],
                "items": {
                  "type": "string"
                },
                "description": "Any relevant tags to log on the span."
              },
              "messages": {
                "type": "array",
                "items": {
                  "$ref": "#/components/schemas/ChatCompletionMessageParam"
                },
                "description": "If the function is an LLM, additional messages to pass along to it"
              },
              "context": {
                "$ref": "#/components/schemas/InvokeContext"
              },
              "parent": {
                "$ref": "#/components/schemas/InvokeParent"
              },
              "stream": {
                "type": [
                  "boolean",
                  "null"
                ],
                "description": "Whether to stream the response. If true, results will be returned in the Braintrust SSE format."
              },
              "mode": {
                "$ref": "#/components/schemas/StreamingMode"
              },
              "strict": {
                "type": [
                  "boolean",
                  "null"
                ],
                "description": "If true, throw an error if one of the variables in the prompt is not present in the input"
              },
              "mcp_auth": {
                "type": "object",
                "additionalProperties": {
                  "type": "object",
                  "properties": {
                    "oauth_token": {
                      "type": "string",
                      "description": "The OAuth token to use"
                    }
                  }
                },
                "description": "Map of MCP server URL to auth credentials"
<<<<<<< HEAD
=======
              },
              "overrides": {
                "type": [
                  "object",
                  "null"
                ],
                "additionalProperties": {},
                "description": "Partial function definition to merge with the function being invoked. Fields are validated against the function type's schema at runtime. For facets: { preprocessor?, prompt?, model? }. For prompts: { model?, ... }."
>>>>>>> dcd4f5a4
              }
            }
          }
        ],
        "description": "Options for identifying a function"
      },
      "InvokeParent": {
        "anyOf": [
          {
            "type": "object",
            "properties": {
              "object_type": {
                "type": "string",
                "enum": [
                  "project_logs",
                  "experiment",
                  "playground_logs"
                ]
              },
              "object_id": {
                "type": "string",
                "description": "The id of the container object you are logging to"
              },
              "row_ids": {
                "type": [
                  "object",
                  "null"
                ],
                "properties": {
                  "id": {
                    "type": "string",
                    "description": "The id of the row"
                  },
                  "span_id": {
                    "type": "string",
                    "description": "The span_id of the row"
                  },
                  "root_span_id": {
                    "type": "string",
                    "description": "The root_span_id of the row"
                  }
                },
                "required": [
                  "id",
                  "span_id",
                  "root_span_id"
                ],
                "description": "Identifiers for the row to to log a subspan under"
              },
              "propagated_event": {
                "type": [
                  "object",
                  "null"
                ],
                "additionalProperties": {},
                "description": "Include these properties in every span created under this parent"
              }
            },
            "required": [
              "object_type",
              "object_id"
            ],
            "description": "Span parent properties",
            "title": "span_parent_struct"
          },
          {
            "type": "string",
            "description": "The parent's span identifier, created by calling `.export()` on a span"
          }
        ],
        "description": "Options for tracing the function call"
      },
<<<<<<< HEAD
=======
      "InvokeScope": {
        "anyOf": [
          {
            "$ref": "#/components/schemas/SpanScope"
          },
          {
            "$ref": "#/components/schemas/TraceScope"
          }
        ],
        "description": "The scope at which to operate (span or trace)"
      },
>>>>>>> dcd4f5a4
      "MCPServer": {
        "type": "object",
        "properties": {
          "id": {
            "type": "string",
            "format": "uuid",
            "description": "Unique identifier for the MCP server"
          },
          "project_id": {
            "type": "string",
            "format": "uuid",
            "description": "Unique identifier for the project that the MCP server belongs under"
          },
          "user_id": {
            "type": [
              "string",
              "null"
            ],
            "format": "uuid",
            "description": "Identifies the user who created the MCP server"
          },
          "created": {
            "type": [
              "string",
              "null"
            ],
            "format": "date-time",
            "description": "Date of MCP server creation"
          },
          "deleted_at": {
            "type": [
              "string",
              "null"
            ],
            "format": "date-time",
            "description": "Date of MCP server deletion, or null if the MCP server is still active"
          },
          "name": {
            "type": "string",
            "description": "Name of the MCP server. Within a project, MCP server names are unique"
          },
          "description": {
            "type": [
              "string",
              "null"
            ],
            "description": "Textual description of the MCP server"
          },
          "url": {
            "type": "string",
            "description": "URL of the MCP server endpoint"
          }
        },
        "required": [
          "id",
          "project_id",
          "name",
          "url"
        ]
      },
      "MessageRole": {
        "type": "string",
        "enum": [
          "system",
          "user",
          "assistant",
          "function",
          "tool",
          "model",
          "developer"
        ]
      },
      "ModelParams": {
        "anyOf": [
          {
            "type": "object",
            "properties": {
              "use_cache": {
                "type": "boolean"
              },
              "reasoning_enabled": {
                "type": "boolean"
              },
              "reasoning_budget": {
                "type": "number"
              },
              "temperature": {
                "type": "number"
              },
              "top_p": {
                "type": "number"
              },
              "max_tokens": {
                "type": "number"
              },
              "max_completion_tokens": {
                "type": "number",
                "description": "The successor to max_tokens"
              },
              "frequency_penalty": {
                "type": "number"
              },
              "presence_penalty": {
                "type": "number"
              },
              "response_format": {
                "$ref": "#/components/schemas/ResponseFormatNullish"
              },
              "tool_choice": {
                "anyOf": [
                  {
                    "type": "string",
                    "enum": [
                      "auto"
                    ],
                    "title": "auto"
                  },
                  {
                    "type": "string",
                    "enum": [
                      "none"
                    ],
                    "title": "none"
                  },
                  {
                    "type": "string",
                    "enum": [
                      "required"
                    ],
                    "title": "required"
                  },
                  {
                    "type": "object",
                    "properties": {
                      "type": {
                        "type": "string",
                        "enum": [
                          "function"
                        ]
                      },
                      "function": {
                        "type": "object",
                        "properties": {
                          "name": {
                            "type": "string"
                          }
                        },
                        "required": [
                          "name"
                        ]
                      }
                    },
                    "required": [
                      "type",
                      "function"
                    ],
                    "title": "function"
                  }
                ]
              },
              "function_call": {
                "anyOf": [
                  {
                    "type": "string",
                    "enum": [
                      "auto"
                    ],
                    "title": "auto"
                  },
                  {
                    "type": "string",
                    "enum": [
                      "none"
                    ],
                    "title": "none"
                  },
                  {
                    "type": "object",
                    "properties": {
                      "name": {
                        "type": "string"
                      }
                    },
                    "required": [
                      "name"
                    ],
                    "title": "function"
                  }
                ]
              },
              "n": {
                "type": "number"
              },
              "stop": {
                "type": "array",
                "items": {
                  "type": "string"
                }
              },
              "reasoning_effort": {
                "type": "string",
                "enum": [
                  "none",
                  "minimal",
                  "low",
                  "medium",
                  "high"
                ]
              },
              "verbosity": {
                "type": "string",
                "enum": [
                  "low",
                  "medium",
                  "high"
                ]
              }
            },
            "additionalProperties": {},
            "title": "OpenAIModelParams"
          },
          {
            "type": "object",
            "properties": {
              "use_cache": {
                "type": "boolean"
              },
              "reasoning_enabled": {
                "type": "boolean"
              },
              "reasoning_budget": {
                "type": "number"
              },
              "max_tokens": {
                "type": "number"
              },
              "temperature": {
                "type": "number"
              },
              "top_p": {
                "type": "number"
              },
              "top_k": {
                "type": "number"
              },
              "stop_sequences": {
                "type": "array",
                "items": {
                  "type": "string"
                }
              },
              "max_tokens_to_sample": {
                "type": "number",
                "description": "This is a legacy parameter that should not be used."
              }
            },
            "required": [
              "max_tokens",
              "temperature"
            ],
            "additionalProperties": {},
            "title": "AnthropicModelParams"
          },
          {
            "type": "object",
            "properties": {
              "use_cache": {
                "type": "boolean"
              },
              "reasoning_enabled": {
                "type": "boolean"
              },
              "reasoning_budget": {
                "type": "number"
              },
              "temperature": {
                "type": "number"
              },
              "maxOutputTokens": {
                "type": "number"
              },
              "topP": {
                "type": "number"
              },
              "topK": {
                "type": "number"
              }
            },
            "additionalProperties": {},
            "title": "GoogleModelParams"
          },
          {
            "type": "object",
            "properties": {
              "use_cache": {
                "type": "boolean"
              },
              "reasoning_enabled": {
                "type": "boolean"
              },
              "reasoning_budget": {
                "type": "number"
              },
              "temperature": {
                "type": "number"
              },
              "topK": {
                "type": "number"
              }
            },
            "additionalProperties": {},
            "title": "WindowAIModelParams"
          },
          {
            "type": "object",
            "properties": {
              "use_cache": {
                "type": "boolean"
              },
              "reasoning_enabled": {
                "type": "boolean"
              },
              "reasoning_budget": {
                "type": "number"
              }
            },
            "additionalProperties": {},
            "title": "JsCompletionParams"
          }
        ]
      },
      "NullableSavedFunctionId": {
        "anyOf": [
          {
            "type": "object",
            "properties": {
              "type": {
                "type": "string",
                "enum": [
                  "function"
                ]
              },
              "id": {
                "type": "string"
              }
            },
            "required": [
              "type",
              "id"
            ],
            "title": "function"
          },
          {
            "type": "object",
            "properties": {
              "type": {
                "type": "string",
                "enum": [
                  "global"
                ]
              },
              "name": {
                "type": "string"
              }
            },
            "required": [
              "type",
              "name"
            ],
            "title": "global"
          },
          {
            "type": "null"
          }
        ],
        "description": "Default preprocessor for this project. When set, functions that use preprocessors will use this instead of their built-in default."
      },
      "ObjectReference": {
        "type": "object",
        "properties": {
          "object_type": {
            "type": "string",
            "enum": [
              "project_logs",
              "experiment",
              "dataset",
              "prompt",
              "function",
              "prompt_session"
            ],
            "description": "Type of the object the event is originating from."
          },
          "object_id": {
            "type": "string",
            "format": "uuid",
            "description": "ID of the object the event is originating from."
          },
          "id": {
            "type": "string",
            "description": "ID of the original event."
          },
          "_xact_id": {
            "type": [
              "string",
              "null"
            ],
            "description": "Transaction ID of the original event."
          },
          "created": {
            "type": [
              "string",
              "null"
            ],
            "description": "Created timestamp of the original event. Used to help sort in the UI"
          }
        },
        "required": [
          "object_type",
          "object_id",
          "id"
        ],
        "description": "Reference to the original object and event this was copied from."
      },
      "ObjectReferenceNullish": {
        "type": [
          "object",
          "null"
        ],
        "properties": {
          "object_type": {
            "type": "string",
            "enum": [
              "project_logs",
              "experiment",
              "dataset",
              "prompt",
              "function",
              "prompt_session"
            ],
            "description": "Type of the object the event is originating from."
          },
          "object_id": {
            "type": "string",
            "format": "uuid",
            "description": "ID of the object the event is originating from."
          },
          "id": {
            "type": "string",
            "description": "ID of the original event."
          },
          "_xact_id": {
            "type": [
              "string",
              "null"
            ],
            "description": "Transaction ID of the original event."
          },
          "created": {
            "type": [
              "string",
              "null"
            ],
            "description": "Created timestamp of the original event. Used to help sort in the UI"
          }
        },
        "required": [
          "object_type",
          "object_id",
          "id"
        ],
        "description": "Indicates the event was copied from another object."
      },
      "OnlineScoreConfig": {
        "type": [
          "object",
          "null"
        ],
        "properties": {
          "sampling_rate": {
            "type": "number",
            "minimum": 0,
            "maximum": 1,
            "description": "The sampling rate for online scoring"
          },
          "scorers": {
            "type": "array",
            "items": {
              "$ref": "#/components/schemas/SavedFunctionId"
            },
            "description": "The list of scorers to use for online scoring"
          },
          "btql_filter": {
            "type": [
              "string",
              "null"
            ],
            "description": "Filter logs using BTQL"
          },
          "apply_to_root_span": {
            "type": [
              "boolean",
              "null"
            ],
            "description": "Whether to trigger online scoring on the root span of each trace"
          },
          "apply_to_span_names": {
            "type": [
              "array",
              "null"
            ],
            "items": {
              "type": "string"
            },
            "description": "Trigger online scoring on any spans with a name in this list"
          },
          "skip_logging": {
            "type": [
              "boolean",
              "null"
            ],
            "description": "Whether to skip adding scorer spans when computing scores"
          }
        },
        "required": [
          "sampling_rate",
          "scorers"
        ]
      },
      "Organization": {
        "type": "object",
        "properties": {
          "id": {
            "type": "string",
            "format": "uuid",
            "description": "Unique identifier for the organization"
          },
          "name": {
            "type": "string",
            "description": "Name of the organization"
          },
          "api_url": {
            "type": [
              "string",
              "null"
            ]
          },
          "is_universal_api": {
            "type": [
              "boolean",
              "null"
            ]
          },
          "proxy_url": {
            "type": [
              "string",
              "null"
            ]
          },
          "realtime_url": {
            "type": [
              "string",
              "null"
            ]
          },
          "created": {
            "type": [
              "string",
              "null"
            ],
            "format": "date-time",
            "description": "Date of organization creation"
          }
        },
        "required": [
          "id",
          "name"
        ]
      },
      "Permission": {
        "type": "string",
        "enum": [
          "create",
          "read",
          "update",
          "delete",
          "create_acls",
          "read_acls",
          "update_acls",
          "delete_acls"
        ],
        "description": "Each permission permits a certain type of operation on an object in the system\n\nPermissions can be assigned to to objects on an individual basis, or grouped into roles"
      },
      "Project": {
        "type": "object",
        "properties": {
          "id": {
            "type": "string",
            "format": "uuid",
            "description": "Unique identifier for the project"
          },
          "org_id": {
            "type": "string",
            "format": "uuid",
            "description": "Unique id for the organization that the project belongs under"
          },
          "name": {
            "type": "string",
            "description": "Name of the project"
          },
          "created": {
            "type": [
              "string",
              "null"
            ],
            "format": "date-time",
            "description": "Date of project creation"
          },
          "deleted_at": {
            "type": [
              "string",
              "null"
            ],
            "format": "date-time",
            "description": "Date of project deletion, or null if the project is still active"
          },
          "user_id": {
            "type": [
              "string",
              "null"
            ],
            "format": "uuid",
            "description": "Identifies the user who created the project"
          },
          "settings": {
            "$ref": "#/components/schemas/ProjectSettings"
          }
        },
        "required": [
          "id",
          "org_id",
          "name"
        ]
      },
      "ProjectAutomation": {
        "type": "object",
        "properties": {
          "id": {
            "type": "string",
            "format": "uuid",
            "description": "Unique identifier for the project automation"
          },
          "project_id": {
            "type": "string",
            "format": "uuid",
            "description": "Unique identifier for the project that the project automation belongs under"
          },
          "user_id": {
            "type": [
              "string",
              "null"
            ],
            "format": "uuid",
            "description": "Identifies the user who created the project automation"
          },
          "created": {
            "type": [
              "string",
              "null"
            ],
            "format": "date-time",
            "description": "Date of project automation creation"
          },
          "name": {
            "type": "string",
            "description": "Name of the project automation"
          },
          "description": {
            "type": [
              "string",
              "null"
            ],
            "description": "Textual description of the project automation"
          },
          "config": {
            "anyOf": [
              {
                "type": "object",
                "properties": {
                  "event_type": {
                    "type": "string",
                    "enum": [
                      "logs"
                    ],
                    "description": "The type of automation."
                  },
                  "btql_filter": {
                    "type": "string",
                    "description": "BTQL filter to identify rows for the automation rule"
                  },
                  "interval_seconds": {
                    "type": "number",
                    "minimum": 1,
                    "maximum": 2592000,
                    "description": "Perform the triggered action at most once in this interval of seconds"
                  },
                  "action": {
                    "oneOf": [
                      {
                        "type": "object",
                        "properties": {
                          "type": {
                            "type": "string",
                            "enum": [
                              "webhook"
                            ],
                            "description": "The type of action to take"
                          },
                          "url": {
                            "type": "string",
                            "description": "The webhook URL to send the request to"
                          }
                        },
                        "required": [
                          "type",
                          "url"
                        ]
                      },
                      {
                        "type": "object",
                        "properties": {
                          "type": {
                            "type": "string",
                            "enum": [
                              "slack"
                            ],
                            "description": "The type of action to take"
                          },
                          "workspace_id": {
                            "type": "string",
                            "description": "The Slack workspace ID to post to"
                          },
                          "channel": {
                            "type": "string",
                            "description": "The Slack channel ID to post to"
                          },
                          "message_template": {
                            "type": "string",
                            "description": "Custom message template for the alert"
                          }
                        },
                        "required": [
                          "type",
                          "workspace_id",
                          "channel"
                        ]
                      }
                    ],
                    "description": "The action to take when the automation rule is triggered"
                  }
                },
                "required": [
                  "event_type",
                  "btql_filter",
                  "interval_seconds",
                  "action"
                ]
              },
              {
                "type": "object",
                "properties": {
                  "event_type": {
                    "type": "string",
                    "enum": [
                      "btql_export"
                    ],
                    "description": "The type of automation."
                  },
                  "export_definition": {
                    "oneOf": [
                      {
                        "type": "object",
                        "properties": {
                          "type": {
                            "type": "string",
                            "enum": [
                              "log_traces"
                            ]
                          }
                        },
                        "required": [
                          "type"
                        ]
                      },
                      {
                        "type": "object",
                        "properties": {
                          "type": {
                            "type": "string",
                            "enum": [
                              "log_spans"
                            ]
                          }
                        },
                        "required": [
                          "type"
                        ]
                      },
                      {
                        "type": "object",
                        "properties": {
                          "type": {
                            "type": "string",
                            "enum": [
                              "btql_query"
                            ]
                          },
                          "btql_query": {
                            "type": "string",
                            "description": "The BTQL query to export"
                          }
                        },
                        "required": [
                          "type",
                          "btql_query"
                        ]
                      }
                    ],
                    "description": "The definition of what to export"
                  },
                  "export_path": {
                    "type": "string",
                    "description": "The path to export the results to. It should include the storage protocol and prefix, e.g. s3://bucket-name/path/to/export"
                  },
                  "format": {
                    "type": "string",
                    "enum": [
                      "jsonl",
                      "parquet"
                    ],
                    "description": "The format to export the results in"
                  },
                  "interval_seconds": {
                    "type": "number",
                    "minimum": 1,
                    "maximum": 2592000,
                    "description": "Perform the triggered action at most once in this interval of seconds"
                  },
                  "credentials": {
                    "oneOf": [
                      {
                        "type": "object",
                        "properties": {
                          "type": {
                            "type": "string",
                            "enum": [
                              "aws_iam"
                            ]
                          },
                          "role_arn": {
                            "type": "string",
                            "description": "The ARN of the IAM role to use"
                          },
                          "external_id": {
                            "type": "string",
                            "description": "The automation-specific external id component (auto-generated by default)"
                          }
                        },
                        "required": [
                          "type",
                          "role_arn",
                          "external_id"
                        ]
                      }
                    ]
                  },
                  "batch_size": {
                    "type": [
                      "number",
                      "null"
                    ],
                    "description": "The number of rows to export in each batch"
                  }
                },
                "required": [
                  "event_type",
                  "export_definition",
                  "export_path",
                  "format",
                  "interval_seconds",
                  "credentials"
                ]
              },
              {
                "type": "object",
                "properties": {
                  "event_type": {
                    "type": "string",
                    "enum": [
                      "retention"
                    ],
                    "description": "The type of automation."
                  },
                  "object_type": {
                    "$ref": "#/components/schemas/RetentionObjectType"
                  },
                  "retention_days": {
                    "type": "number",
                    "minimum": 0,
                    "description": "The number of days to retain the object"
                  }
                },
                "required": [
                  "event_type",
                  "object_type",
                  "retention_days"
                ]
              },
              {
                "type": "object",
                "properties": {
                  "event_type": {
                    "type": "string",
                    "enum": [
                      "environment_update"
                    ],
                    "description": "The type of automation."
                  },
                  "environment_filter": {
                    "type": "array",
                    "items": {
                      "type": "string"
                    },
                    "description": "Optional list of environment slugs to filter by"
                  },
                  "action": {
                    "oneOf": [
                      {
                        "type": "object",
                        "properties": {
                          "type": {
                            "type": "string",
                            "enum": [
                              "webhook"
                            ],
                            "description": "The type of action to take"
                          },
                          "url": {
                            "type": "string",
                            "description": "The webhook URL to send the request to"
                          }
                        },
                        "required": [
                          "type",
                          "url"
                        ]
                      },
                      {
                        "type": "object",
                        "properties": {
                          "type": {
                            "type": "string",
                            "enum": [
                              "slack"
                            ],
                            "description": "The type of action to take"
                          },
                          "workspace_id": {
                            "type": "string",
                            "description": "The Slack workspace ID to post to"
                          },
                          "channel": {
                            "type": "string",
                            "description": "The Slack channel ID to post to"
                          },
                          "message_template": {
                            "type": "string",
                            "description": "Custom message template for the alert"
                          }
                        },
                        "required": [
                          "type",
                          "workspace_id",
                          "channel"
                        ]
                      }
                    ],
                    "description": "The action to take when the automation rule is triggered"
                  }
                },
                "required": [
                  "event_type",
                  "action"
                ]
              }
            ],
            "description": "The configuration for the automation rule"
          }
        },
        "required": [
          "id",
          "project_id",
          "name",
          "config"
        ]
      },
      "ProjectLogsEvent": {
        "type": "object",
        "properties": {
          "id": {
            "type": "string",
            "description": "A unique identifier for the project logs event. If you don't provide one, Braintrust will generate one for you"
          },
          "_xact_id": {
            "type": "string",
            "description": "The transaction id of an event is unique to the network operation that processed the event insertion. Transaction ids are monotonically increasing over time and can be used to retrieve a versioned snapshot of the project logs (see the `version` parameter)"
          },
          "_pagination_key": {
            "type": [
              "string",
              "null"
            ],
            "description": "A stable, time-ordered key that can be used to paginate over project logs events. This field is auto-generated by Braintrust and only exists in Brainstore."
          },
          "created": {
            "type": "string",
            "format": "date-time",
            "description": "The timestamp the project logs event was created"
          },
          "org_id": {
            "type": "string",
            "format": "uuid",
            "description": "Unique id for the organization that the project belongs under"
          },
          "project_id": {
            "type": "string",
            "format": "uuid",
            "description": "Unique identifier for the project"
          },
          "log_id": {
            "type": "string",
            "enum": [
              "g"
            ],
            "description": "A literal 'g' which identifies the log as a project log"
          },
          "input": {
            "description": "The arguments that uniquely define a user input (an arbitrary, JSON serializable object)."
          },
          "output": {
            "description": "The output of your application, including post-processing (an arbitrary, JSON serializable object), that allows you to determine whether the result is correct or not. For example, in an app that generates SQL queries, the `output` should be the _result_ of the SQL query generated by the model, not the query itself, because there may be multiple valid queries that answer a single question."
          },
          "expected": {
            "description": "The ground truth value (an arbitrary, JSON serializable object) that you'd compare to `output` to determine if your `output` value is correct or not. Braintrust currently does not compare `output` to `expected` for you, since there are so many different ways to do that correctly. Instead, these values are just used to help you navigate while digging into analyses. However, we may later use these values to re-score outputs or fine-tune your models."
          },
          "error": {
            "description": "The error that occurred, if any."
          },
          "scores": {
            "type": [
              "object",
              "null"
            ],
            "additionalProperties": {
              "type": [
                "number",
                "null"
              ],
              "minimum": 0,
              "maximum": 1
            },
            "description": "A dictionary of numeric values (between 0 and 1) to log. The scores should give you a variety of signals that help you determine how accurate the outputs are compared to what you expect and diagnose failures. For example, a summarization app might have one score that tells you how accurate the summary is, and another that measures the word similarity between the generated and grouth truth summary. The word similarity score could help you determine whether the summarization was covering similar concepts or not. You can use these scores to help you sort, filter, and compare logs."
          },
          "metadata": {
            "type": [
              "object",
              "null"
            ],
            "properties": {
              "model": {
                "type": [
                  "string",
                  "null"
                ],
                "description": "The model used for this example"
              }
            },
            "additionalProperties": {},
            "description": "A dictionary with additional data about the test example, model outputs, or just about anything else that's relevant, that you can use to help find and analyze examples later. For example, you could log the `prompt`, example's `id`, or anything else that would be useful to slice/dice later. The values in `metadata` can be any JSON-serializable type, but its keys must be strings"
          },
          "tags": {
            "type": [
              "array",
              "null"
            ],
            "items": {
              "type": "string"
            },
            "description": "A list of tags to log"
          },
          "metrics": {
            "type": [
              "object",
              "null"
            ],
            "properties": {
              "start": {
                "type": [
                  "number",
                  "null"
                ],
                "description": "A unix timestamp recording when the section of code which produced the project logs event started"
              },
              "end": {
                "type": [
                  "number",
                  "null"
                ],
                "description": "A unix timestamp recording when the section of code which produced the project logs event finished"
              },
              "prompt_tokens": {
                "type": [
                  "integer",
                  "null"
                ],
                "description": "The number of tokens in the prompt used to generate the project logs event (only set if this is an LLM span)"
              },
              "completion_tokens": {
                "type": [
                  "integer",
                  "null"
                ],
                "description": "The number of tokens in the completion generated by the model (only set if this is an LLM span)"
              },
              "tokens": {
                "type": [
                  "integer",
                  "null"
                ],
                "description": "The total number of tokens in the input and output of the project logs event."
              },
              "caller_functionname": {
                "description": "This metric is deprecated"
              },
              "caller_filename": {
                "description": "This metric is deprecated"
              },
              "caller_lineno": {
                "description": "This metric is deprecated"
              }
            },
            "additionalProperties": {
              "type": "number"
            },
            "description": "Metrics are numerical measurements tracking the execution of the code that produced the project logs event. Use \"start\" and \"end\" to track the time span over which the project logs event was produced"
          },
          "context": {
            "type": [
              "object",
              "null"
            ],
            "properties": {
              "caller_functionname": {
                "type": [
                  "string",
                  "null"
                ],
                "description": "The function in code which created the project logs event"
              },
              "caller_filename": {
                "type": [
                  "string",
                  "null"
                ],
                "description": "Name of the file in code where the project logs event was created"
              },
              "caller_lineno": {
                "type": [
                  "integer",
                  "null"
                ],
                "description": "Line of code where the project logs event was created"
              }
            },
            "additionalProperties": {},
            "description": "Context is additional information about the code that produced the project logs event. It is essentially the textual counterpart to `metrics`. Use the `caller_*` attributes to track the location in code which produced the project logs event"
          },
          "span_id": {
            "type": "string",
            "description": "A unique identifier used to link different project logs events together as part of a full trace. See the [tracing guide](https://www.braintrust.dev/docs/guides/tracing) for full details on tracing"
          },
          "span_parents": {
            "type": [
              "array",
              "null"
            ],
            "items": {
              "type": "string"
            },
            "description": "An array of the parent `span_ids` of this project logs event. This should be empty for the root span of a trace, and should most often contain just one parent element for subspans"
          },
          "root_span_id": {
            "type": "string",
            "description": "A unique identifier for the trace this project logs event belongs to"
          },
          "is_root": {
            "type": [
              "boolean",
              "null"
            ],
            "description": "Whether this span is a root span"
          },
          "span_attributes": {
            "$ref": "#/components/schemas/SpanAttributes"
          },
          "origin": {
            "$ref": "#/components/schemas/ObjectReferenceNullish"
          },
          "comments": {
            "type": [
              "array",
              "null"
            ],
            "items": {},
            "description": "Optional list of comments attached to this event"
          },
          "audit_data": {
            "type": [
              "array",
              "null"
            ],
            "items": {},
            "description": "Optional list of audit entries attached to this event"
          },
          "_async_scoring_state": {
            "description": "The async scoring state for this event"
          }
        },
        "required": [
          "id",
          "_xact_id",
          "created",
          "org_id",
          "project_id",
          "log_id",
          "span_id",
          "root_span_id"
        ]
      },
      "ProjectScore": {
        "type": "object",
        "properties": {
          "id": {
            "type": "string",
            "format": "uuid",
            "description": "Unique identifier for the project score"
          },
          "project_id": {
            "type": "string",
            "format": "uuid",
            "description": "Unique identifier for the project that the project score belongs under"
          },
          "user_id": {
            "type": "string",
            "format": "uuid"
          },
          "created": {
            "type": [
              "string",
              "null"
            ],
            "format": "date-time",
            "description": "Date of project score creation"
          },
          "name": {
            "type": "string",
            "description": "Name of the project score"
          },
          "description": {
            "type": [
              "string",
              "null"
            ],
            "description": "Textual description of the project score"
          },
          "score_type": {
            "$ref": "#/components/schemas/ProjectScoreType"
          },
          "categories": {
            "$ref": "#/components/schemas/ProjectScoreCategories"
          },
          "config": {
            "$ref": "#/components/schemas/ProjectScoreConfig"
          },
          "position": {
            "type": [
              "string",
              "null"
            ],
            "description": "An optional LexoRank-based string that sets the sort position for the score in the UI"
          }
        },
        "required": [
          "id",
          "project_id",
          "user_id",
          "name",
          "score_type"
        ],
        "description": "A project score is a user-configured score, which can be manually-labeled through the UI"
      },
      "ProjectScoreCategories": {
        "anyOf": [
          {
            "type": "array",
            "items": {
              "$ref": "#/components/schemas/ProjectScoreCategory"
            },
            "description": "For categorical-type project scores, the list of all categories",
            "title": "categorical"
          },
          {
            "type": "object",
            "additionalProperties": {
              "type": "number"
            },
            "description": "For weighted-type project scores, the weights of each score",
            "title": "weighted"
          },
          {
            "type": "array",
            "items": {
              "type": "string"
            },
            "description": "For minimum-type project scores, the list of included scores",
            "title": "minimum"
          },
          {
            "type": "null"
          }
        ]
      },
      "ProjectScoreCategory": {
        "type": "object",
        "properties": {
          "name": {
            "type": "string",
            "description": "Name of the category"
          },
          "value": {
            "type": "number",
            "description": "Numerical value of the category. Must be between 0 and 1, inclusive"
          }
        },
        "required": [
          "name",
          "value"
        ],
        "description": "For categorical-type project scores, defines a single category"
      },
      "ProjectScoreConfig": {
        "type": [
          "object",
          "null"
        ],
        "properties": {
          "multi_select": {
            "type": [
              "boolean",
              "null"
            ]
          },
          "destination": {
            "type": [
              "string",
              "null"
            ]
          },
          "online": {
            "$ref": "#/components/schemas/OnlineScoreConfig"
          }
        }
      },
      "ProjectScoreType": {
        "type": "string",
        "enum": [
          "slider",
          "categorical",
          "weighted",
          "minimum",
          "maximum",
          "online",
          "free-form"
        ],
        "description": "The type of the configured score"
      },
      "ProjectSettings": {
        "type": [
          "object",
          "null"
        ],
        "properties": {
          "comparison_key": {
            "type": [
              "string",
              "null"
            ],
            "description": "The key used to join two experiments (defaults to `input`)"
          },
          "baseline_experiment_id": {
            "type": [
              "string",
              "null"
            ],
            "format": "uuid",
            "description": "The id of the experiment to use as the default baseline for comparisons"
          },
          "spanFieldOrder": {
            "type": [
              "array",
              "null"
            ],
            "items": {
              "type": "object",
              "properties": {
                "object_type": {
                  "type": "string"
                },
                "column_id": {
                  "type": "string"
                },
                "position": {
                  "type": "string"
                },
                "layout": {
                  "anyOf": [
                    {
                      "type": "string",
                      "enum": [
                        "full"
                      ]
                    },
                    {
                      "type": "string",
                      "enum": [
                        "two_column"
                      ]
                    },
                    {
                      "type": "null"
                    }
                  ]
                }
              },
              "required": [
                "object_type",
                "column_id",
                "position"
              ]
            },
            "description": "The order of the fields to display in the trace view"
          },
          "remote_eval_sources": {
            "type": [
              "array",
              "null"
            ],
            "items": {
              "type": "object",
              "properties": {
                "url": {
                  "type": "string"
                },
                "name": {
                  "type": "string"
                },
                "description": {
                  "type": [
                    "string",
                    "null"
                  ]
                }
              },
              "required": [
                "url",
                "name"
              ]
            },
            "description": "The remote eval sources to use for the project"
          },
          "disable_realtime_queries": {
            "type": [
              "boolean",
              "null"
            ],
            "description": "If true, disable real-time queries for this project. This can improve query performance for high-volume logs."
          },
          "default_preprocessor": {
            "$ref": "#/components/schemas/NullableSavedFunctionId"
          }
        }
      },
      "ProjectTag": {
        "type": "object",
        "properties": {
          "id": {
            "type": "string",
            "format": "uuid",
            "description": "Unique identifier for the project tag"
          },
          "project_id": {
            "type": "string",
            "format": "uuid",
            "description": "Unique identifier for the project that the project tag belongs under"
          },
          "user_id": {
            "type": "string",
            "format": "uuid"
          },
          "created": {
            "type": [
              "string",
              "null"
            ],
            "format": "date-time",
            "description": "Date of project tag creation"
          },
          "name": {
            "type": "string",
            "description": "Name of the project tag"
          },
          "description": {
            "type": [
              "string",
              "null"
            ],
            "description": "Textual description of the project tag"
          },
          "color": {
            "type": [
              "string",
              "null"
            ],
            "description": "Color of the tag for the UI"
          },
          "position": {
            "type": [
              "string",
              "null"
            ],
            "description": "An optional LexoRank-based string that sets the sort position for the tag in the UI"
          }
        },
        "required": [
          "id",
          "project_id",
          "user_id",
          "name"
        ],
        "description": "A project tag is a user-configured tag for tracking and filtering your experiments, logs, and other data"
      },
      "Prompt": {
        "type": "object",
        "properties": {
          "id": {
            "type": "string",
            "format": "uuid",
            "description": "Unique identifier for the prompt"
          },
          "_xact_id": {
            "type": "string",
            "description": "The transaction id of an event is unique to the network operation that processed the event insertion. Transaction ids are monotonically increasing over time and can be used to retrieve a versioned snapshot of the prompt (see the `version` parameter)"
          },
          "project_id": {
            "type": "string",
            "format": "uuid",
            "description": "Unique identifier for the project that the prompt belongs under"
          },
          "log_id": {
            "type": "string",
            "enum": [
              "p"
            ],
            "description": "A literal 'p' which identifies the object as a project prompt"
          },
          "org_id": {
            "type": "string",
            "format": "uuid",
            "description": "Unique identifier for the organization"
          },
          "name": {
            "type": "string",
            "description": "Name of the prompt"
          },
          "slug": {
            "type": "string",
            "description": "Unique identifier for the prompt"
          },
          "description": {
            "type": [
              "string",
              "null"
            ],
            "description": "Textual description of the prompt"
          },
          "created": {
            "type": [
              "string",
              "null"
            ],
            "format": "date-time",
            "description": "Date of prompt creation"
          },
          "prompt_data": {
            "$ref": "#/components/schemas/PromptDataNullish"
          },
          "tags": {
            "type": [
              "array",
              "null"
            ],
            "items": {
              "type": "string"
            },
            "description": "A list of tags for the prompt"
          },
          "metadata": {
            "type": [
              "object",
              "null"
            ],
            "additionalProperties": {},
            "description": "User-controlled metadata about the prompt"
          },
          "function_type": {
            "$ref": "#/components/schemas/FunctionTypeEnumNullish"
          }
        },
        "required": [
          "id",
          "_xact_id",
          "project_id",
          "log_id",
          "org_id",
          "name",
          "slug"
        ]
      },
      "PromptBlockData": {
        "anyOf": [
          {
            "type": "object",
            "properties": {
              "type": {
                "type": "string",
                "enum": [
                  "chat"
                ]
              },
              "messages": {
                "type": "array",
                "items": {
                  "$ref": "#/components/schemas/ChatCompletionMessageParam"
                }
              },
              "tools": {
                "type": "string"
              }
            },
            "required": [
              "type",
              "messages"
            ],
            "title": "chat"
          },
          {
            "type": "object",
            "properties": {
              "type": {
                "type": "string",
                "enum": [
                  "completion"
                ]
              },
              "content": {
                "type": "string"
              }
            },
            "required": [
              "type",
              "content"
            ],
            "title": "completion"
          }
        ]
      },
      "PromptBlockDataNullish": {
        "anyOf": [
          {
            "type": "object",
            "properties": {
              "type": {
                "type": "string",
                "enum": [
                  "chat"
                ]
              },
              "messages": {
                "type": "array",
                "items": {
                  "$ref": "#/components/schemas/ChatCompletionMessageParam"
                }
              },
              "tools": {
                "type": "string"
              }
            },
            "required": [
              "type",
              "messages"
            ],
            "title": "chat"
          },
          {
            "type": "object",
            "properties": {
              "type": {
                "type": "string",
                "enum": [
                  "completion"
                ]
              },
              "content": {
                "type": "string"
              }
            },
            "required": [
              "type",
              "content"
            ],
            "title": "completion"
          },
          {
            "type": "null"
          }
        ]
      },
      "PromptData": {
        "type": "object",
        "properties": {
          "prompt": {
            "$ref": "#/components/schemas/PromptBlockDataNullish"
          },
          "options": {
            "$ref": "#/components/schemas/PromptOptionsNullish"
          },
          "parser": {
            "$ref": "#/components/schemas/PromptParserNullish"
          },
          "tool_functions": {
            "type": [
              "array",
              "null"
            ],
            "items": {
              "$ref": "#/components/schemas/SavedFunctionId"
            }
          },
<<<<<<< HEAD
=======
          "template_format": {
            "type": [
              "string",
              "null"
            ],
            "enum": [
              "mustache",
              "nunjucks",
              "none"
            ]
          },
>>>>>>> dcd4f5a4
          "mcp": {
            "type": [
              "object",
              "null"
            ],
            "additionalProperties": {
              "oneOf": [
                {
                  "type": "object",
                  "properties": {
                    "type": {
                      "type": "string",
                      "enum": [
                        "id"
                      ]
                    },
                    "id": {
                      "type": "string",
                      "format": "uuid"
                    },
                    "is_disabled": {
                      "type": "boolean"
                    },
                    "enabled_tools": {
                      "type": [
                        "array",
                        "null"
                      ],
                      "items": {
                        "type": "string"
                      },
                      "description": "If omitted, all tools are enabled"
                    }
                  },
                  "required": [
                    "type",
                    "id"
                  ],
                  "title": "MCP server id. This is used for project-level MCP server definitions."
                },
                {
                  "type": "object",
                  "properties": {
                    "type": {
                      "type": "string",
                      "enum": [
                        "url"
                      ]
                    },
                    "url": {
                      "type": "string"
                    },
                    "is_disabled": {
                      "type": "boolean"
                    },
                    "enabled_tools": {
                      "type": [
                        "array",
                        "null"
                      ],
                      "items": {
                        "type": "string"
                      },
                      "description": "If omitted, all tools are enabled"
                    }
                  },
                  "required": [
                    "type",
                    "url"
                  ],
                  "title": "MCP server url. This is used for inline definitions of MCP servers."
                }
              ]
            }
          },
          "origin": {
            "type": [
              "object",
              "null"
            ],
            "properties": {
              "prompt_id": {
                "type": "string"
              },
              "project_id": {
                "type": "string"
              },
              "prompt_version": {
                "type": "string"
              }
            }
          }
        }
      },
      "PromptDataNullish": {
        "type": [
          "object",
          "null"
        ],
        "properties": {
          "prompt": {
            "$ref": "#/components/schemas/PromptBlockDataNullish"
          },
          "options": {
            "$ref": "#/components/schemas/PromptOptionsNullish"
          },
          "parser": {
            "$ref": "#/components/schemas/PromptParserNullish"
          },
          "tool_functions": {
            "type": [
              "array",
              "null"
            ],
            "items": {
              "$ref": "#/components/schemas/SavedFunctionId"
            }
          },
<<<<<<< HEAD
=======
          "template_format": {
            "type": [
              "string",
              "null"
            ],
            "enum": [
              "mustache",
              "nunjucks",
              "none"
            ]
          },
>>>>>>> dcd4f5a4
          "mcp": {
            "type": [
              "object",
              "null"
            ],
            "additionalProperties": {
              "oneOf": [
                {
                  "type": "object",
                  "properties": {
                    "type": {
                      "type": "string",
                      "enum": [
                        "id"
                      ]
                    },
                    "id": {
                      "type": "string",
                      "format": "uuid"
                    },
                    "is_disabled": {
                      "type": "boolean"
                    },
                    "enabled_tools": {
                      "type": [
                        "array",
                        "null"
                      ],
                      "items": {
                        "type": "string"
                      },
                      "description": "If omitted, all tools are enabled"
                    }
                  },
                  "required": [
                    "type",
                    "id"
                  ],
                  "title": "MCP server id. This is used for project-level MCP server definitions."
                },
                {
                  "type": "object",
                  "properties": {
                    "type": {
                      "type": "string",
                      "enum": [
                        "url"
                      ]
                    },
                    "url": {
                      "type": "string"
                    },
                    "is_disabled": {
                      "type": "boolean"
                    },
                    "enabled_tools": {
                      "type": [
                        "array",
                        "null"
                      ],
                      "items": {
                        "type": "string"
                      },
                      "description": "If omitted, all tools are enabled"
                    }
                  },
                  "required": [
                    "type",
                    "url"
                  ],
                  "title": "MCP server url. This is used for inline definitions of MCP servers."
                }
              ]
            }
          },
          "origin": {
            "type": [
              "object",
              "null"
            ],
            "properties": {
              "prompt_id": {
                "type": "string"
              },
              "project_id": {
                "type": "string"
              },
              "prompt_version": {
                "type": "string"
              }
            }
          }
        },
        "description": "The prompt, model, and its parameters"
      },
      "PromptOptions": {
        "type": "object",
        "properties": {
          "model": {
            "type": "string"
          },
          "params": {
            "$ref": "#/components/schemas/ModelParams"
          },
          "position": {
            "type": "string"
          }
        }
      },
      "PromptOptionsNullish": {
        "type": [
          "object",
          "null"
        ],
        "properties": {
          "model": {
            "type": "string"
          },
          "params": {
            "$ref": "#/components/schemas/ModelParams"
          },
          "position": {
            "type": "string"
          }
        }
      },
      "PromptParserNullish": {
        "type": [
          "object",
          "null"
        ],
        "properties": {
          "type": {
            "type": "string",
            "enum": [
              "llm_classifier"
            ]
          },
          "use_cot": {
            "type": "boolean"
          },
          "choice_scores": {
            "type": "object",
            "additionalProperties": {
              "type": "number",
              "minimum": 0,
              "maximum": 1
            }
          }
        },
        "required": [
          "type",
          "use_cot",
          "choice_scores"
        ]
      },
      "PromptSessionEvent": {
        "type": "object",
        "properties": {
          "id": {
            "type": "string",
            "description": "A unique identifier for the prompt session event. If you don't provide one, Braintrust will generate one for you"
          },
          "_xact_id": {
            "type": "string",
            "description": "The transaction id of an event is unique to the network operation that processed the event insertion. Transaction ids are monotonically increasing over time and can be used to retrieve a versioned snapshot of the prompt session (see the `version` parameter)"
          },
          "created": {
            "type": "string",
            "format": "date-time",
            "description": "The timestamp the prompt session event was created"
          },
          "_pagination_key": {
            "type": [
              "string",
              "null"
            ],
            "description": "A stable, time-ordered key that can be used to paginate over prompt session events. This field is auto-generated by Braintrust and only exists in Brainstore."
          },
          "project_id": {
            "type": "string",
            "format": "uuid",
            "description": "Unique identifier for the project that the prompt belongs under"
          },
          "prompt_session_id": {
            "type": "string",
            "format": "uuid",
            "description": "Unique identifier for the prompt"
          },
          "prompt_session_data": {
            "description": "Data about the prompt session"
          },
          "prompt_data": {
            "description": "Data about the prompt"
          },
          "function_data": {
            "description": "Data about the function"
          },
          "function_type": {
            "$ref": "#/components/schemas/FunctionTypeEnumNullish"
          },
          "object_data": {
            "description": "Data about the mapped data"
          },
          "completion": {
            "description": "Data about the completion"
          },
          "tags": {
            "type": [
              "array",
              "null"
            ],
            "items": {
              "type": "string"
            },
            "description": "A list of tags to log"
          }
        },
        "required": [
          "id",
          "_xact_id",
          "created",
          "project_id",
          "prompt_session_id"
        ]
      },
      "RepoInfo": {
        "type": [
          "object",
          "null"
        ],
        "properties": {
          "commit": {
            "type": [
              "string",
              "null"
            ],
            "description": "SHA of most recent commit"
          },
          "branch": {
            "type": [
              "string",
              "null"
            ],
            "description": "Name of the branch the most recent commit belongs to"
          },
          "tag": {
            "type": [
              "string",
              "null"
            ],
            "description": "Name of the tag on the most recent commit"
          },
          "dirty": {
            "type": [
              "boolean",
              "null"
            ],
            "description": "Whether or not the repo had uncommitted changes when snapshotted"
          },
          "author_name": {
            "type": [
              "string",
              "null"
            ],
            "description": "Name of the author of the most recent commit"
          },
          "author_email": {
            "type": [
              "string",
              "null"
            ],
            "description": "Email of the author of the most recent commit"
          },
          "commit_message": {
            "type": [
              "string",
              "null"
            ],
            "description": "Most recent commit message"
          },
          "commit_time": {
            "type": [
              "string",
              "null"
            ],
            "description": "Time of the most recent commit"
          },
          "git_diff": {
            "type": [
              "string",
              "null"
            ],
            "description": "If the repo was dirty when run, this includes the diff between the current state of the repo and the most recent commit."
          }
        },
        "description": "Metadata about the state of the repo when the experiment was created"
      },
      "ResponseFormat": {
        "anyOf": [
          {
            "type": "object",
            "properties": {
              "type": {
                "type": "string",
                "enum": [
                  "json_object"
                ]
              }
            },
            "required": [
              "type"
            ],
            "title": "json_object"
          },
          {
            "type": "object",
            "properties": {
              "type": {
                "type": "string",
                "enum": [
                  "json_schema"
                ]
              },
              "json_schema": {
                "$ref": "#/components/schemas/ResponseFormatJsonSchema"
              }
            },
            "required": [
              "type",
              "json_schema"
            ],
            "title": "json_schema"
          },
          {
            "type": "object",
            "properties": {
              "type": {
                "type": "string",
                "enum": [
                  "text"
                ]
              }
            },
            "required": [
              "type"
            ],
            "title": "text"
          }
        ]
      },
      "ResponseFormatJsonSchema": {
        "type": "object",
        "properties": {
          "name": {
            "type": "string"
          },
          "description": {
            "type": "string"
          },
          "schema": {
            "anyOf": [
              {
                "type": "object",
                "additionalProperties": {},
                "title": "object"
              },
              {
                "type": "string",
                "title": "string"
              }
            ]
          },
          "strict": {
            "type": [
              "boolean",
              "null"
            ]
          }
        },
        "required": [
          "name"
        ]
      },
      "ResponseFormatNullish": {
        "anyOf": [
          {
            "type": "object",
            "properties": {
              "type": {
                "type": "string",
                "enum": [
                  "json_object"
                ]
              }
            },
            "required": [
              "type"
            ],
            "title": "json_object"
          },
          {
            "type": "object",
            "properties": {
              "type": {
                "type": "string",
                "enum": [
                  "json_schema"
                ]
              },
              "json_schema": {
                "$ref": "#/components/schemas/ResponseFormatJsonSchema"
              }
            },
            "required": [
              "type",
              "json_schema"
            ],
            "title": "json_schema"
          },
          {
            "type": "object",
            "properties": {
              "type": {
                "type": "string",
                "enum": [
                  "text"
                ]
              }
            },
            "required": [
              "type"
            ],
            "title": "text"
          },
          {
            "type": "null"
          }
        ]
      },
      "RetentionObjectType": {
        "type": "string",
        "enum": [
          "project_logs",
          "experiment",
          "dataset"
        ],
        "description": "The object type that the retention policy applies to"
      },
      "Role": {
        "type": "object",
        "properties": {
          "id": {
            "type": "string",
            "format": "uuid",
            "description": "Unique identifier for the role"
          },
          "org_id": {
            "type": [
              "string",
              "null"
            ],
            "format": "uuid",
            "description": "Unique id for the organization that the role belongs under\n\nA null org_id indicates a system role, which may be assigned to anybody and inherited by any other role, but cannot be edited.\n\nIt is forbidden to change the org after creating a role"
          },
          "user_id": {
            "type": [
              "string",
              "null"
            ],
            "format": "uuid",
            "description": "Identifies the user who created the role"
          },
          "created": {
            "type": [
              "string",
              "null"
            ],
            "format": "date-time",
            "description": "Date of role creation"
          },
          "name": {
            "type": "string",
            "description": "Name of the role"
          },
          "description": {
            "type": [
              "string",
              "null"
            ],
            "description": "Textual description of the role"
          },
          "deleted_at": {
            "type": [
              "string",
              "null"
            ],
            "format": "date-time",
            "description": "Date of role deletion, or null if the role is still active"
          },
          "member_permissions": {
            "type": [
              "array",
              "null"
            ],
            "items": {
              "type": "object",
              "properties": {
                "permission": {
                  "$ref": "#/components/schemas/Permission"
                },
                "restrict_object_type": {
                  "$ref": "#/components/schemas/AclObjectType"
                }
              },
              "required": [
                "permission"
              ]
            },
            "description": "(permission, restrict_object_type) tuples which belong to this role"
          },
          "member_roles": {
            "type": [
              "array",
              "null"
            ],
            "items": {
              "type": "string",
              "format": "uuid"
            },
            "description": "Ids of the roles this role inherits from\n\nAn inheriting role has all the permissions contained in its member roles, as well as all of their inherited permissions"
          }
        },
        "required": [
          "id",
          "name"
        ],
        "description": "A role is a collection of permissions which can be granted as part of an ACL\n\nRoles can consist of individual permissions, as well as a set of roles they inherit from"
      },
      "RunEval": {
        "type": "object",
        "properties": {
          "project_id": {
            "type": "string",
            "description": "Unique identifier for the project to run the eval in"
          },
          "data": {
            "anyOf": [
              {
                "type": "object",
                "properties": {
                  "dataset_id": {
                    "type": "string"
                  },
                  "_internal_btql": {
                    "type": [
                      "object",
                      "null"
                    ],
                    "additionalProperties": {}
                  }
                },
                "required": [
                  "dataset_id"
                ],
                "description": "Dataset id",
                "title": "dataset_id"
              },
              {
                "type": "object",
                "properties": {
                  "project_name": {
                    "type": "string"
                  },
                  "dataset_name": {
                    "type": "string"
                  },
                  "_internal_btql": {
                    "type": [
                      "object",
                      "null"
                    ],
                    "additionalProperties": {}
                  }
                },
                "required": [
                  "project_name",
                  "dataset_name"
                ],
                "description": "Project and dataset name",
                "title": "project_dataset_name"
              },
              {
                "type": "object",
                "properties": {
                  "data": {
                    "type": "array",
                    "items": {}
                  }
                },
                "required": [
                  "data"
                ],
                "description": "Dataset rows",
                "title": "dataset_rows"
              }
            ],
            "description": "The dataset to use"
          },
          "task": {
            "allOf": [
              {
                "$ref": "#/components/schemas/FunctionId"
              },
              {
                "description": "The function to evaluate"
              }
            ]
          },
          "scores": {
            "type": "array",
            "items": {
              "$ref": "#/components/schemas/FunctionId"
            },
            "description": "The functions to score the eval on"
          },
          "experiment_name": {
            "type": "string",
            "description": "An optional name for the experiment created by this eval. If it conflicts with an existing experiment, it will be suffixed with a unique identifier."
          },
          "metadata": {
            "type": "object",
            "additionalProperties": {},
            "description": "Optional experiment-level metadata to store about the evaluation. You can later use this to slice & dice across experiments."
          },
          "parent": {
            "allOf": [
              {
                "$ref": "#/components/schemas/InvokeParent"
              },
              {
                "description": "Options for tracing the evaluation"
              }
            ]
          },
          "stream": {
            "type": "boolean",
            "description": "Whether to stream the results of the eval. If true, the request will return two events: one to indicate the experiment has started, and another upon completion. If false, the request will return the evaluation's summary upon completion."
          },
          "trial_count": {
            "type": [
              "number",
              "null"
            ],
            "description": "The number of times to run the evaluator per input. This is useful for evaluating applications that have non-deterministic behavior and gives you both a stronger aggregate measure and a sense of the variance in the results."
          },
          "is_public": {
            "type": [
              "boolean",
              "null"
            ],
            "description": "Whether the experiment should be public. Defaults to false."
          },
          "timeout": {
            "type": [
              "number",
              "null"
            ],
            "description": "The maximum duration, in milliseconds, to run the evaluation. Defaults to undefined, in which case there is no timeout."
          },
          "max_concurrency": {
            "type": [
              "number",
              "null"
            ],
            "default": 10,
            "description": "The maximum number of tasks/scorers that will be run concurrently. Defaults to 10. If null is provided, no max concurrency will be used."
          },
          "base_experiment_name": {
            "type": [
              "string",
              "null"
            ],
            "description": "An optional experiment name to use as a base. If specified, the new experiment will be summarized and compared to this experiment."
          },
          "base_experiment_id": {
            "type": [
              "string",
              "null"
            ],
            "description": "An optional experiment id to use as a base. If specified, the new experiment will be summarized and compared to this experiment."
          },
          "git_metadata_settings": {
            "allOf": [
              {
                "$ref": "#/components/schemas/GitMetadataSettings"
              },
              {
                "type": [
                  "object",
                  "null"
                ],
                "description": "Optional settings for collecting git metadata. By default, will collect all git metadata fields allowed in org-level settings."
              }
            ]
          },
          "repo_info": {
            "allOf": [
              {
                "$ref": "#/components/schemas/RepoInfo"
              },
              {
                "description": "Optionally explicitly specify the git metadata for this experiment. This takes precedence over `gitMetadataSettings` if specified."
              }
            ]
          },
          "strict": {
            "type": [
              "boolean",
              "null"
            ],
            "description": "If true, throw an error if one of the variables in the prompt is not present in the input"
          },
          "stop_token": {
            "type": [
              "string",
              "null"
            ],
            "description": "The token to stop the run"
          },
          "extra_messages": {
            "type": "string",
            "description": "A template path of extra messages to append to the conversion. These messages will be appended to the end of the conversation, after the last message."
          },
          "tags": {
            "type": "array",
            "items": {
              "type": "string"
            },
            "description": "Optional tags that will be added to the experiment."
          },
          "mcp_auth": {
            "type": "object",
            "additionalProperties": {
              "type": "object",
              "properties": {
                "oauth_token": {
                  "type": "string",
                  "description": "The OAuth token to use"
                }
              }
            }
          }
        },
        "required": [
          "project_id",
          "data",
          "task",
          "scores"
        ]
      },
      "SavedFunctionId": {
        "anyOf": [
          {
            "type": "object",
            "properties": {
              "type": {
                "type": "string",
                "enum": [
                  "function"
                ]
              },
              "id": {
                "type": "string"
              }
            },
            "required": [
              "type",
              "id"
            ],
            "title": "function"
          },
          {
            "type": "object",
            "properties": {
              "type": {
                "type": "string",
                "enum": [
                  "global"
                ]
              },
              "name": {
                "type": "string"
              }
            },
            "required": [
              "type",
              "name"
            ],
            "title": "global"
          }
        ]
      },
      "ServiceToken": {
        "type": "object",
        "properties": {
          "id": {
            "type": "string",
            "format": "uuid",
            "description": "Unique identifier for the service token"
          },
          "created": {
            "type": [
              "string",
              "null"
            ],
            "format": "date-time",
            "description": "Date of service token creation"
          },
          "name": {
            "type": "string",
            "description": "Name of the service token"
          },
          "preview_name": {
            "type": "string"
          },
          "service_account_id": {
            "type": [
              "string",
              "null"
            ],
            "format": "uuid",
            "description": "Unique identifier for the service token"
          },
          "service_account_email": {
            "type": [
              "string",
              "null"
            ],
            "description": "The service account email (not routable)"
          },
          "service_account_name": {
            "type": [
              "string",
              "null"
            ],
            "description": "The service account name"
          },
          "org_id": {
            "type": [
              "string",
              "null"
            ],
            "format": "uuid",
            "description": "Unique identifier for the organization"
          }
        },
        "required": [
          "id",
          "name",
          "preview_name"
        ]
      },
      "SpanAttributes": {
        "type": [
          "object",
          "null"
        ],
        "properties": {
          "name": {
            "type": [
              "string",
              "null"
            ],
            "description": "Name of the span, for display purposes only"
          },
          "type": {
            "$ref": "#/components/schemas/SpanType"
          }
        },
        "additionalProperties": {},
        "description": "Human-identifying attributes of the span, such as name, type, etc."
      },
      "SpanIFrame": {
        "type": "object",
        "properties": {
          "id": {
            "type": "string",
            "format": "uuid",
            "description": "Unique identifier for the span iframe"
          },
          "project_id": {
            "type": "string",
            "format": "uuid",
            "description": "Unique identifier for the project that the span iframe belongs under"
          },
          "user_id": {
            "type": [
              "string",
              "null"
            ],
            "format": "uuid",
            "description": "Identifies the user who created the span iframe"
          },
          "created": {
            "type": [
              "string",
              "null"
            ],
            "format": "date-time",
            "description": "Date of span iframe creation"
          },
          "deleted_at": {
            "type": [
              "string",
              "null"
            ],
            "format": "date-time",
            "description": "Date of span iframe deletion, or null if the span iframe is still active"
          },
          "name": {
            "type": "string",
            "description": "Name of the span iframe"
          },
          "description": {
            "type": [
              "string",
              "null"
            ],
            "description": "Textual description of the span iframe"
          },
          "url": {
            "type": "string",
            "description": "URL to embed the project viewer in an iframe"
          },
          "post_message": {
            "type": [
              "boolean",
              "null"
            ],
            "description": "Whether to post messages to the iframe containing the span's data. This is useful when you want to render more data than fits in the URL."
          }
        },
        "required": [
          "id",
          "project_id",
          "name",
          "url"
        ]
      },
      "SpanScope": {
        "type": "object",
        "properties": {
          "type": {
            "type": "string",
            "enum": [
              "span"
            ]
          },
          "root_span_id": {
            "type": "string",
            "description": "The root span id is a unique identifier for the trace."
          },
          "id": {
            "type": "string",
            "description": "A unique identifier for the span."
          }
        },
        "required": [
          "type",
          "root_span_id",
          "id"
        ],
        "description": "Scope for operating on a single span"
      },
      "SpanType": {
        "type": [
          "string",
          "null"
        ],
        "enum": [
          "llm",
          "score",
          "function",
          "eval",
          "task",
          "tool",
          "review"
        ],
        "description": "Type of the span, for display purposes only"
      },
      "SSEConsoleEventData": {
        "type": "object",
        "properties": {
          "stream": {
            "type": "string",
            "enum": [
              "stderr",
              "stdout"
            ]
          },
          "message": {
            "type": "string"
          }
        },
        "required": [
          "stream",
          "message"
        ]
      },
      "SSEProgressEventData": {
        "type": "object",
        "properties": {
          "id": {
            "type": "string",
            "description": "The id of the span this event is for"
          },
          "object_type": {
            "$ref": "#/components/schemas/FunctionObjectType"
          },
          "origin": {
            "allOf": [
              {
                "$ref": "#/components/schemas/ObjectReferenceNullish"
              },
              {
                "description": "The origin of the event"
              }
            ]
          },
          "format": {
            "$ref": "#/components/schemas/FunctionFormat"
          },
          "output_type": {
            "$ref": "#/components/schemas/FunctionOutputType"
          },
          "name": {
            "type": "string"
          },
          "event": {
            "type": "string",
            "enum": [
              "reasoning_delta",
              "text_delta",
              "json_delta",
              "error",
              "console",
              "start",
              "done",
              "progress"
            ]
          },
          "data": {
            "type": "string"
          }
        },
        "required": [
          "id",
          "object_type",
          "format",
          "output_type",
          "name",
          "event",
          "data"
        ]
      },
      "StreamingMode": {
        "type": [
          "string",
          "null"
        ],
        "enum": [
          "auto",
          "parallel",
          "json",
          "text"
        ],
        "description": "The mode format of the returned value (defaults to 'auto')"
      },
      "ToolFunctionDefinition": {
        "type": "object",
        "properties": {
          "type": {
            "type": "string",
            "enum": [
              "function"
            ]
          },
          "function": {
            "type": "object",
            "properties": {
              "name": {
                "type": "string"
              },
              "description": {
                "type": "string"
              },
              "parameters": {
                "type": "object",
                "additionalProperties": {}
              },
              "strict": {
                "type": [
                  "boolean",
                  "null"
                ]
              }
            },
            "required": [
              "name"
            ]
          }
        },
        "required": [
          "type",
          "function"
        ]
      },
      "TraceScope": {
        "type": "object",
        "properties": {
          "type": {
            "type": "string",
            "enum": [
              "trace"
            ]
          },
          "root_span_id": {
            "type": "string",
            "description": "The root span id is a unique identifier for the trace."
          }
        },
        "required": [
          "type",
          "root_span_id"
        ],
        "description": "Scope for operating on an entire trace"
      },
      "UploadStatus": {
        "type": "string",
        "enum": [
          "uploading",
          "done",
          "error"
        ]
      },
      "User": {
        "type": "object",
        "properties": {
          "id": {
            "type": "string",
            "format": "uuid",
            "description": "Unique identifier for the user"
          },
          "given_name": {
            "type": [
              "string",
              "null"
            ],
            "description": "Given name of the user"
          },
          "family_name": {
            "type": [
              "string",
              "null"
            ],
            "description": "Family name of the user"
          },
          "email": {
            "type": [
              "string",
              "null"
            ],
            "description": "The user's email"
          },
          "avatar_url": {
            "type": [
              "string",
              "null"
            ],
            "description": "URL of the user's Avatar image"
          },
          "created": {
            "type": [
              "string",
              "null"
            ],
            "format": "date-time",
            "description": "Date of user creation"
          }
        },
        "required": [
          "id"
        ]
      },
      "View": {
        "type": "object",
        "properties": {
          "id": {
            "type": "string",
            "format": "uuid",
            "description": "Unique identifier for the view"
          },
          "object_type": {
            "allOf": [
              {
                "$ref": "#/components/schemas/AclObjectType"
              },
              {
                "type": "string"
              }
            ]
          },
          "object_id": {
            "type": "string",
            "format": "uuid",
            "description": "The id of the object the view applies to"
          },
          "view_type": {
            "type": "string",
            "enum": [
              "projects",
              "experiments",
              "experiment",
              "playgrounds",
              "playground",
              "datasets",
              "dataset",
              "prompts",
              "tools",
              "scorers",
              "logs",
              "agents",
              "monitor",
              "for_review"
            ],
            "description": "Type of object that the view corresponds to."
          },
          "name": {
            "type": "string",
            "description": "Name of the view"
          },
          "created": {
            "type": [
              "string",
              "null"
            ],
            "format": "date-time",
            "description": "Date of view creation"
          },
          "view_data": {
            "$ref": "#/components/schemas/ViewData"
          },
          "options": {
            "$ref": "#/components/schemas/ViewOptions"
          },
          "user_id": {
            "type": [
              "string",
              "null"
            ],
            "format": "uuid",
            "description": "Identifies the user who created the view"
          },
          "deleted_at": {
            "type": [
              "string",
              "null"
            ],
            "format": "date-time",
            "description": "Date of role deletion, or null if the role is still active"
          }
        },
        "required": [
          "id",
          "object_type",
          "object_id",
          "view_type",
          "name"
        ]
      },
      "ViewData": {
        "type": [
          "object",
          "null"
        ],
        "properties": {
          "search": {
            "$ref": "#/components/schemas/ViewDataSearch"
          },
          "custom_charts": {}
        },
        "description": "The view definition"
      },
      "ViewDataSearch": {
        "type": [
          "object",
          "null"
        ],
        "properties": {
          "filter": {
            "type": [
              "array",
              "null"
            ],
            "items": {}
          },
          "tag": {
            "type": [
              "array",
              "null"
            ],
            "items": {}
          },
          "match": {
            "type": [
              "array",
              "null"
            ],
            "items": {}
          },
          "sort": {
            "type": [
              "array",
              "null"
            ],
            "items": {}
          }
        }
      },
      "ViewOptions": {
        "anyOf": [
          {
            "type": "object",
            "properties": {
              "viewType": {
                "type": "string",
                "enum": [
                  "monitor"
                ]
              },
              "options": {
                "type": "object",
                "properties": {
                  "spanType": {
                    "type": [
                      "string",
                      "null"
                    ],
                    "enum": [
                      "range",
                      "frame"
                    ]
                  },
                  "rangeValue": {
                    "type": [
                      "string",
                      "null"
                    ]
                  },
                  "frameStart": {
                    "type": [
                      "string",
                      "null"
                    ]
                  },
                  "frameEnd": {
                    "type": [
                      "string",
                      "null"
                    ]
                  },
                  "tzUTC": {
                    "type": [
                      "boolean",
                      "null"
                    ]
                  },
                  "chartVisibility": {
                    "type": [
                      "object",
                      "null"
                    ],
                    "additionalProperties": {
                      "type": "boolean"
                    }
                  },
                  "projectId": {
                    "type": [
                      "string",
                      "null"
                    ]
                  },
                  "type": {
                    "type": [
                      "string",
                      "null"
                    ],
                    "enum": [
                      "project",
                      "experiment"
                    ]
                  },
                  "groupBy": {
                    "type": [
                      "string",
                      "null"
                    ]
                  }
                }
              },
              "freezeColumns": {
                "type": [
                  "boolean",
                  "null"
                ]
              }
            },
            "required": [
              "viewType",
              "options"
            ],
            "title": "MonitorViewOptions"
          },
          {
            "type": "object",
            "properties": {
              "columnVisibility": {
                "type": [
                  "object",
                  "null"
                ],
                "additionalProperties": {
                  "type": "boolean"
                }
              },
              "columnOrder": {
                "type": [
                  "array",
                  "null"
                ],
                "items": {
                  "type": "string"
                }
              },
              "columnSizing": {
                "type": [
                  "object",
                  "null"
                ],
                "additionalProperties": {
                  "type": "number"
                }
              },
              "grouping": {
                "type": [
                  "string",
                  "null"
                ]
              },
              "rowHeight": {
                "type": [
                  "string",
                  "null"
                ]
              },
              "tallGroupRows": {
                "type": [
                  "boolean",
                  "null"
                ]
              },
              "layout": {
                "type": [
                  "string",
                  "null"
                ]
              },
              "chartHeight": {
                "type": [
                  "number",
                  "null"
                ]
              },
              "excludedMeasures": {
                "type": [
                  "array",
                  "null"
                ],
                "items": {
                  "type": "object",
                  "properties": {
                    "type": {
                      "type": "string",
                      "enum": [
                        "none",
                        "score",
                        "metric",
                        "metadata"
                      ]
                    },
                    "value": {
                      "type": "string"
                    }
                  },
                  "required": [
                    "type",
                    "value"
                  ]
                }
              },
              "yMetric": {
                "type": [
                  "object",
                  "null"
                ],
                "properties": {
                  "type": {
                    "type": "string",
                    "enum": [
                      "none",
                      "score",
                      "metric",
                      "metadata"
                    ]
                  },
                  "value": {
                    "type": "string"
                  }
                },
                "required": [
                  "type",
                  "value"
                ]
              },
              "xAxis": {
                "type": [
                  "object",
                  "null"
                ],
                "properties": {
                  "type": {
                    "type": "string",
                    "enum": [
                      "none",
                      "score",
                      "metric",
                      "metadata"
                    ]
                  },
                  "value": {
                    "type": "string"
                  }
                },
                "required": [
                  "type",
                  "value"
                ]
              },
              "symbolGrouping": {
                "type": [
                  "object",
                  "null"
                ],
                "properties": {
                  "type": {
                    "type": "string",
                    "enum": [
                      "none",
                      "score",
                      "metric",
                      "metadata"
                    ]
                  },
                  "value": {
                    "type": "string"
                  }
                },
                "required": [
                  "type",
                  "value"
                ]
              },
              "xAxisAggregation": {
                "type": [
                  "string",
                  "null"
                ],
                "description": "One of 'avg', 'sum', 'min', 'max', 'median', 'all'"
              },
              "chartAnnotations": {
                "type": [
                  "array",
                  "null"
                ],
                "items": {
                  "type": "object",
                  "properties": {
                    "id": {
                      "type": "string"
                    },
                    "text": {
                      "type": "string"
                    }
                  },
                  "required": [
                    "id",
                    "text"
                  ]
                }
              },
              "timeRangeFilter": {
                "anyOf": [
                  {
                    "type": "string"
                  },
                  {
                    "type": "object",
                    "properties": {
                      "from": {
                        "type": "string"
                      },
                      "to": {
                        "type": "string"
                      }
                    },
                    "required": [
                      "from",
                      "to"
                    ]
                  },
                  {
                    "type": "null"
                  }
                ]
              },
              "queryShape": {
                "type": [
                  "string",
                  "null"
                ],
                "enum": [
                  "traces",
                  "spans"
                ]
              },
              "freezeColumns": {
                "type": [
                  "boolean",
                  "null"
                ]
              }
            },
            "title": "TableViewOptions"
          },
          {
            "type": "null"
          }
        ],
        "description": "Options for the view in the app"
      }
    },
    "parameters": {}
  },
  "openapi": "3.1.0",
  "info": {
    "version": "1.0.0",
    "title": "Braintrust exported typespecs",
    "description": "Publicly exported typespecs for the Braintrust API.",
    "license": {
      "name": "Apache 2.0"
    },
<<<<<<< HEAD
    "x-internal-git-sha": "eb107376caa1ccc7db5cfbe6ab90c1c2c1bbf606"
=======
    "x-internal-git-sha": "d2eca897666af49c11b326a9dcc6643824279cf8"
>>>>>>> dcd4f5a4
  },
  "paths": {},
  "webhooks": {}
}<|MERGE_RESOLUTION|>--- conflicted
+++ resolved
@@ -3595,8 +3595,6 @@
                   }
                 },
                 "description": "Map of MCP server URL to auth credentials"
-<<<<<<< HEAD
-=======
               },
               "overrides": {
                 "type": [
@@ -3605,7 +3603,6 @@
                 ],
                 "additionalProperties": {},
                 "description": "Partial function definition to merge with the function being invoked. Fields are validated against the function type's schema at runtime. For facets: { preprocessor?, prompt?, model? }. For prompts: { model?, ... }."
->>>>>>> dcd4f5a4
               }
             }
           }
@@ -3678,8 +3675,6 @@
         ],
         "description": "Options for tracing the function call"
       },
-<<<<<<< HEAD
-=======
       "InvokeScope": {
         "anyOf": [
           {
@@ -3691,7 +3686,6 @@
         ],
         "description": "The scope at which to operate (span or trace)"
       },
->>>>>>> dcd4f5a4
       "MCPServer": {
         "type": "object",
         "properties": {
@@ -5459,8 +5453,6 @@
               "$ref": "#/components/schemas/SavedFunctionId"
             }
           },
-<<<<<<< HEAD
-=======
           "template_format": {
             "type": [
               "string",
@@ -5472,7 +5464,6 @@
               "none"
             ]
           },
->>>>>>> dcd4f5a4
           "mcp": {
             "type": [
               "object",
@@ -5591,8 +5582,6 @@
               "$ref": "#/components/schemas/SavedFunctionId"
             }
           },
-<<<<<<< HEAD
-=======
           "template_format": {
             "type": [
               "string",
@@ -5604,7 +5593,6 @@
               "none"
             ]
           },
->>>>>>> dcd4f5a4
           "mcp": {
             "type": [
               "object",
@@ -7277,11 +7265,7 @@
     "license": {
       "name": "Apache 2.0"
     },
-<<<<<<< HEAD
-    "x-internal-git-sha": "eb107376caa1ccc7db5cfbe6ab90c1c2c1bbf606"
-=======
     "x-internal-git-sha": "d2eca897666af49c11b326a9dcc6643824279cf8"
->>>>>>> dcd4f5a4
   },
   "paths": {},
   "webhooks": {}
