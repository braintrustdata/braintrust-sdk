--- conflicted
+++ resolved
@@ -29,11 +29,8 @@
     "doc": ["pydoc-markdown"],
     "openai-agents": ["openai-agents"],
     "otel": ["opentelemetry-api", "opentelemetry-sdk", "opentelemetry-exporter-otlp-proto-http"],
-<<<<<<< HEAD
     "performance": ["orjson"],
-=======
     "temporal": ["temporalio>=1.19.0; python_version>='3.10'"],
->>>>>>> 8c2b2995
 }
 
 extras_require["all"] = sorted({package for packages in extras_require.values() for package in packages})
