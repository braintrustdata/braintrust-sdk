--- conflicted
+++ resolved
@@ -1,8 +1,4 @@
-<<<<<<< HEAD
-"""Auto-generated file (internal git SHA 49b6de3b00a1c7d32d0f4e836f655edc90c594b5) -- do not modify"""
-=======
 """Auto-generated file (internal git SHA 437eb5379a737f70dec98033fccf81de43e8e177) -- do not modify"""
->>>>>>> dcd4f5a4
 
 from ._generated_types import (
     Acl,
@@ -55,10 +51,7 @@
     InvokeContext,
     InvokeFunction,
     InvokeParent,
-<<<<<<< HEAD
-=======
     InvokeScope,
->>>>>>> dcd4f5a4
     MCPServer,
     MessageRole,
     ModelParams,
@@ -164,10 +157,7 @@
     "InvokeContext",
     "InvokeFunction",
     "InvokeParent",
-<<<<<<< HEAD
-=======
     "InvokeScope",
->>>>>>> dcd4f5a4
     "MCPServer",
     "MessageRole",
     "ModelParams",
