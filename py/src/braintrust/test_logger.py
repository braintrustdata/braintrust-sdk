import asyncio
import os
import time
from typing import AsyncGenerator, List
from unittest import TestCase

import pytest

import braintrust
from braintrust import Attachment, BaseAttachment, ExternalAttachment, LazyValue, Prompt, init_logger, logger
from braintrust.logger import _deep_copy_event, _extract_attachments
from braintrust.prompt import PromptChatBlock, PromptData, PromptMessage, PromptSchema
from braintrust.test_helpers import (
    assert_dict_matches,
    assert_logged_out,
    init_test_logger,
<<<<<<< HEAD
    simulate_login,  # noqa # pyright: ignore
    simulate_logout,
    with_memory_logger,  # noqa # pyright: ignore
    with_simulate_login,  # noqa # pyright: ignore
=======
    simulate_logout,
>>>>>>> 3473b004
)


class TestInit(TestCase):
    def test_init_validation(self):
        with self.assertRaises(ValueError) as cm:
            braintrust.init()

        assert str(cm.exception) == "Must specify at least one of project or project_id"

        with self.assertRaises(ValueError) as cm:
            braintrust.init(project="project", open=True, update=True)

        assert str(cm.exception) == "Cannot open and update an experiment at the same time"

        with self.assertRaises(ValueError) as cm:
            braintrust.init(project="project", open=True)

        assert str(cm.exception) == "Cannot open an experiment without specifying its name"


class TestLogger(TestCase):
    def test_extract_attachments_no_op(self):
        attachments: List[BaseAttachment] = []

        _extract_attachments({}, attachments)
        self.assertEqual(len(attachments), 0)

        event = {"foo": "foo", "bar": None, "baz": [1, 2, 3]}
        _extract_attachments(event, attachments)
        self.assertEqual(len(attachments), 0)
        # Same instance
        self.assertIs(event["baz"], event["baz"])
        # Same content
        self.assertEqual(event, {"foo": "foo", "bar": None, "baz": [1, 2, 3]})

    def test_extract_attachments_with_attachments(self):
        attachment1 = Attachment(
            data=b"data",
            filename="filename",
            content_type="text/plain",
        )
        attachment2 = Attachment(
            data=b"data2",
            filename="filename2",
            content_type="text/plain",
        )
        attachment3 = ExternalAttachment(
            url="s3://bucket/path/to/key.pdf",
            filename="filename3",
            content_type="application/pdf",
        )
        date = "2024-10-23T05:02:48.796Z"
        event = {
            "foo": "bar",
            "baz": [1, 2],
            "attachment1": attachment1,
            "attachment3": attachment3,
            "nested": {
                "attachment2": attachment2,
                "attachment3": attachment3,
                "info": "another string",
                "anArray": [
                    attachment1,
                    None,
                    "string",
                    attachment2,
                    attachment1,
                    attachment3,
                    attachment3,
                ],
            },
            "null": None,
            "undefined": None,
            "date": date,
            "f": "Math.max",
            "empty": {},
        }
        saved_nested = event["nested"]

        attachments: List[BaseAttachment] = []
        _extract_attachments(event, attachments)

        self.assertEqual(
            attachments,
            [
                attachment1,
                attachment3,
                attachment2,
                attachment3,
                attachment1,
                attachment2,
                attachment1,
                attachment3,
                attachment3,
            ],
        )
        self.assertIs(attachments[0], attachment1)
        self.assertIs(attachments[1], attachment3)
        self.assertIs(attachments[2], attachment2)
        self.assertIs(attachments[3], attachment3)
        self.assertIs(attachments[4], attachment1)
        self.assertIs(attachments[5], attachment2)
        self.assertIs(attachments[6], attachment1)
        self.assertIs(attachments[7], attachment3)
        self.assertIs(attachments[8], attachment3)

        self.assertIs(event["nested"], saved_nested)

        self.assertEqual(
            event,
            {
                "foo": "bar",
                "baz": [1, 2],
                "attachment1": attachment1.reference,
                "attachment3": attachment3.reference,
                "nested": {
                    "attachment2": attachment2.reference,
                    "attachment3": attachment3.reference,
                    "info": "another string",
                    "anArray": [
                        attachment1.reference,
                        None,
                        "string",
                        attachment2.reference,
                        attachment1.reference,
                        attachment3.reference,
                        attachment3.reference,
                    ],
                },
                "null": None,
                "undefined": None,
                "date": date,
                "f": "Math.max",
                "empty": {},
            },
        )

    def test_deep_copy_event_basic(self):
        original = {
            "input": {"foo": "bar", "null": None, "empty": {}},
            "output": [1, 2, "3", None, {}],
        }
        copy = _deep_copy_event(original)
        self.assertEqual(copy, original)
        self.assertIsNot(copy, original)
        self.assertIsNot(copy["input"], original["input"])
        self.assertIsNot(copy["output"], original["output"])

    def test_deep_copy_event_with_attachments(self):
        attachment1 = Attachment(
            data=b"data",
            filename="filename",
            content_type="text/plain",
        )
        attachment2 = Attachment(
            data=b"data2",
            filename="filename2",
            content_type="text/plain",
        )
        attachment3 = ExternalAttachment(
            url="s3://bucket/path/to/key.pdf",
            filename="filename3",
            content_type="application/pdf",
        )
        date = "2024-10-23T05:02:48.796Z"

        original = {
            "input": "Testing",
            "output": {
                "span": "<span>",
                "myIllegalObjects": ["<experiment>", "<dataset>", "<logger>"],
                "myOtherWeirdObjects": [None, date, None, None],
                "attachment": attachment1,
                "another_attachment": attachment3,
                "attachmentList": [attachment1, attachment2, "string", attachment3],
                "nestedAttachment": {
                    "attachment": attachment2,
                    "another_attachment": attachment3,
                },
                "fake": {
                    "_bt_internal_saved_attachment": "not a number",
                },
            },
        }

        copy = _deep_copy_event(original)

        self.assertEqual(
            copy,
            {
                "input": "Testing",
                "output": {
                    "span": "<span>",
                    "myIllegalObjects": ["<experiment>", "<dataset>", "<logger>"],
                    "myOtherWeirdObjects": [None, date, None, None],
                    "attachment": attachment1,
                    "another_attachment": attachment3,
                    "attachmentList": [attachment1, attachment2, "string", attachment3],
                    "nestedAttachment": {
                        "attachment": attachment2,
                        "another_attachment": attachment3,
                    },
                    "fake": {
                        "_bt_internal_saved_attachment": "not a number",
                    },
                },
            },
        )

        self.assertIsNot(copy, original)

        self.assertIs(copy["output"]["attachment"], attachment1)
        self.assertIs(copy["output"]["another_attachment"], attachment3)
        self.assertIs(copy["output"]["nestedAttachment"]["attachment"], attachment2)
        self.assertIs(copy["output"]["nestedAttachment"]["another_attachment"], attachment3)
        self.assertIs(copy["output"]["attachmentList"][0], attachment1)
        self.assertIs(copy["output"]["attachmentList"][1], attachment2)
        self.assertIs(copy["output"]["attachmentList"][3], attachment3)

    def test_prompt_build_with_structured_output_templating(self):
        self.maxDiff = None
        prompt = Prompt(
            LazyValue(
                lambda: PromptSchema(
                    id="id",
                    project_id="project_id",
                    _xact_id="_xact_id",
                    name="name",
                    slug="slug",
                    description="description",
                    prompt_data=PromptData(
                        prompt=PromptChatBlock(
                            messages=[
                                PromptMessage(
                                    role="system",
                                    content="Please compute {{input.expression}} and return the result in JSON.",
                                ),
                            ],
                        ),
                        options={
                            "model": "gpt-4o",
                            "params": {
                                "response_format": {
                                    "type": "json_schema",
                                    "json_schema": {
                                        "name": "schema",
                                        "schema": "{{input.schema}}",
                                        "strict": True,
                                    },
                                },
                            },
                        },
                    ),
                    tags=None,
                ),
                use_mutex=True,
            ),
            {},
            False,
        )

        result = prompt.build(
            **{
                "input": {
                    "expression": "2 + 3",
                    "schema": {
                        "type": "object",
                        "properties": {
                            "final_answer": {
                                "type": "string",
                            },
                        },
                        "required": ["final_answer"],
                        "additionalProperties": False,
                    },
                },
            }
        )

        self.assertEqual(
            result["response_format"],
            {
                "type": "json_schema",
                "json_schema": {
                    "name": "schema",
                    "schema": {
                        "type": "object",
                        "properties": {
                            "final_answer": {"type": "string"},
                        },
                        "required": ["final_answer"],
                        "additionalProperties": False,
                    },
                    "strict": True,
                },
            },
        )


def test_noop_permalink_issue_1837():
    # fixes issue #BRA-1837
    span = braintrust.NOOP_SPAN
    assert span.permalink() == "https://www.braintrust.dev/noop-span"

    link = braintrust.permalink(span.export())
    assert link == "https://www.braintrust.dev/noop-span"

    assert span.link() == "https://www.braintrust.dev/noop-span"


def test_span_link_logged_out(with_memory_logger):
    simulate_logout()
    assert_logged_out()
    logger = init_logger(
        project="test-project",
        project_id="test-project-id",
    )
    span = logger.start_span(name="test-span")
    span.end()
    link = span.link()
    assert link == "https://www.braintrust.dev/error-generating-link?msg=login-or-provide-org-name"


def test_span_link_logged_out_org_name(with_memory_logger):
    simulate_logout()
    assert_logged_out()
    logger = init_logger(
        project_id="test-project-id",
        org_name="test-org-name",
    )
    span = logger.start_span(name="test-span")
    span.end()
    link = span.link()
    assert (
        link
        == f"https://www.braintrust.dev/app/test-org-name/object?object_type=project_logs&object_id=test-project-id&id={span._id}"
    )


def test_span_link_logged_out_org_name_env_vars(with_memory_logger):
    simulate_logout()
    assert_logged_out()
    keys = ["BRAINTRUST_APP_URL", "BRAINTRUST_ORG_NAME"]
    originals = {k: os.environ.get(k) for k in keys}
    try:
        os.environ["BRAINTRUST_APP_URL"] = "https://my-own-thing.ca/foo/bar"
        os.environ["BRAINTRUST_ORG_NAME"] = "my-own-thing"

        logger = init_logger(project_id="test-project-id")
        span = logger.start_span(name="test-span")
        span.end()
        link = span.link()
        assert (
            link
            == f"https://my-own-thing.ca/foo/bar/app/my-own-thing/object?object_type=project_logs&object_id=test-project-id&id={span._id}"
        )
    finally:
        for k, v in originals.items():
            os.environ.pop(k, None)
            if v:
                os.environ[k] = v


def test_span_project_id_logged_in(with_memory_logger, with_simulate_login):
    logger = init_logger(
        project="test-project",
        project_id="test-project-id",
    )

    span = logger.start_span(name="test-span")
    span.end()

    link = span.link()
    assert (
        link
        == f"https://www.braintrust.dev/app/test-org-name/object?object_type=project_logs&object_id=test-project-id&id={span._id}"
    )


def test_span_project_name_logged_in(with_simulate_login, with_memory_logger):
    init_logger(project="test-project")
    span = logger.start_span(name="test-span")
    span.end()

    link = span.link()
    assert link == f"https://www.braintrust.dev/app/test-org-name/p/test-project/logs?oid={span._id}"


def test_span_link_with_resolved_experiment(with_simulate_login, with_memory_logger):
    experiment = braintrust.init(
        project="test-project",
        experiment="test-experiment",
    )

    id_lazy_value = LazyValue(lambda: "test-experiment-id", use_mutex=False)
    eid = id_lazy_value.get()
    assert eid == "test-experiment-id"

    span = experiment.start_span(name="test-span")
    span.parent_object_id = id_lazy_value
    span.end()

    link = span.link()
    assert (
        link
        == f"https://www.braintrust.dev/app/test-org-name/object?object_type=experiment&object_id=test-experiment-id&id={span._id}"
    )


def test_span_link_with_unresolved_experiment(with_simulate_login, with_memory_logger):
    experiment = braintrust.init(
        project="test-project",
        experiment="test-experiment",
    )

    span = experiment.start_span(name="test-span")
    span.end()

    link = span.link()
    assert link == "https://www.braintrust.dev/error-generating-link?msg=resolve-experiment-id"


def test_permalink_with_valid_span_logged_in(with_simulate_login, with_memory_logger):
    logger = init_logger(
        project="test-project",
        project_id="test-project-id",
    )

    span = logger.start_span(name="test-span")
    span.end()

    span_export = span.export()

    link = braintrust.permalink(span_export, org_name="test-org-name", app_url="https://www.braintrust.dev")

    expected_link = f"https://www.braintrust.dev/app/test-org-name/object?object_type=project_logs&object_id=test-project-id&id={span._id}"
    assert link == expected_link


@pytest.mark.asyncio
async def test_traced_async_generator_with_exception(with_memory_logger):
    """Test tracing when async generator raises an exception."""
    init_test_logger(__name__)

    @logger.traced
    async def failing_async_generator() -> AsyncGenerator[int, None]:
        """An async generator that fails."""
        yield 1
        yield 2
        raise ValueError("Something went wrong")

    results = []
    start_time = time.time()
    with pytest.raises(ValueError, match="Something went wrong"):
        async for value in failing_async_generator():
            results.append(value)
    end_time = time.time()

    assert results == [1, 2]  # Should have yielded these before failing

    logs = with_memory_logger.pop()
    assert len(logs) == 1
    log = logs[0]

    assert_dict_matches(
        log,
        {
            "metrics": {
                "start": lambda x: start_time <= x <= end_time,
                "end": lambda x: start_time <= x <= end_time,
            },
            "error": lambda e: "ValueError" in str(e),
        },
    )


@pytest.mark.asyncio
async def test_traced_async_generator_with_subtasks(with_memory_logger):
    """Test async generator with current_span().log() calls - similar to user's failing case."""

    init_test_logger(__name__)

    num_loops = 3

    @logger.traced
    async def foo(i: int) -> int:
        """Simulate some async work."""
        await asyncio.sleep(0.001)  # Small delay to simulate work
        return i * 2

    @logger.traced("main")
    async def main():
        yield 1
        logger.current_span().log(metadata={"a": "b"})
        tasks = [asyncio.create_task(foo(i)) for i in range(num_loops)]
        done, _ = await asyncio.wait(tasks, return_when=asyncio.ALL_COMPLETED)
        total = sum(task.result() for task in done)
        logger.current_span().log(metadata=dict(total=total), output="testing")
        yield total

    # consume the generator
    results: list[int] = []
    start_time = time.time()
    async for value in main():
        results.append(value)
    end_time = time.time()

    assert results == [1, 6]

    # Check logs
    logs = with_memory_logger.pop()
    assert len(logs) == num_loops + 1

    # Find the main span
    main_spans = [l for l in logs if l["span_attributes"]["name"] == "main"]
    assert len(main_spans) == 1
    main_span = main_spans[0]

    assert_dict_matches(
        main_span,
        {
            "input": {},
            "output": "testing",
            "metadata": {"a": "b", "total": 6},  # Manual metadata logging
            "metrics": {
                "start": lambda x: start_time <= x <= end_time,
                "end": lambda x: start_time <= x <= end_time,
            },
        },
    )


@pytest.mark.asyncio
async def test_traced_async_function(with_memory_logger):
    """Test tracing async functions."""
    init_test_logger(__name__)

    @logger.traced
    async def async_multiply(x: int, y: int) -> int:
        """An async function that multiplies two numbers."""
        await asyncio.sleep(0.001)  # Small delay to simulate async work
        result = x * y
        logger.current_span().log(metadata={"operation": "multiply"})
        return result

    start_time = time.time()
    result = await async_multiply(3, 4)
    end_time = time.time()

    assert result == 12

    logs = with_memory_logger.pop()
    assert len(logs) == 1
    log = logs[0]

    assert_dict_matches(
        log,
        {
            "input": {"x": 3, "y": 4},
            "output": 12,
            "metadata": {"operation": "multiply"},
            "metrics": {
                "start": lambda x: start_time <= x <= end_time,
                "end": lambda x: start_time <= x <= end_time,
            },
            "span_attributes": {
                "name": "async_multiply",
                "type": "function",
            },
        },
    )

    @logger.traced()
    async def async_multiply(x: int, y: int) -> int:  # pylint: disable=function-redefined
        """An async function that multiplies two numbers."""
        await asyncio.sleep(0.001)  # Small delay to simulate async work
        result = x * y
        logger.current_span().log(metadata={"operation": "multiply"})
        return result

    start_time = time.time()
    result = await async_multiply(3, 4)
    end_time = time.time()

    assert result == 12

    logs = with_memory_logger.pop()
    assert len(logs) == 1
    log = logs[0]

    assert_dict_matches(
        log,
        {
            "input": {"x": 3, "y": 4},
            "output": 12,
            "metadata": {"operation": "multiply"},
            "metrics": {
                "start": lambda x: start_time <= x <= end_time,
                "end": lambda x: start_time <= x <= end_time,
            },
            "span_attributes": {
                "name": "async_multiply",
                "type": "function",
            },
        },
    )

    @logger.traced(name="async_multiply_with_name")
    async def async_multiply(x: int, y: int) -> int:  # pylint: disable=function-redefined
        """An async function that multiplies two numbers."""
        await asyncio.sleep(0.001)  # Small delay to simulate async work
        result = x * y
        logger.current_span().log(metadata={"operation": "multiply"})
        return result

    start_time = time.time()
    result = await async_multiply(3, 4)
    end_time = time.time()

    assert result == 12

    logs = with_memory_logger.pop()
    assert len(logs) == 1
    log = logs[0]

    assert_dict_matches(
        log,
        {
            "input": {"x": 3, "y": 4},
            "output": 12,
            "metadata": {"operation": "multiply"},
            "metrics": {
                "start": lambda x: start_time <= x <= end_time,
                "end": lambda x: start_time <= x <= end_time,
            },
            "span_attributes": {
                "name": "async_multiply_with_name",
                "type": "function",
            },
        },
    )


def test_traced_sync_function(with_memory_logger):
    """Test tracing synchronous functions."""
    init_test_logger(__name__)

    @logger.traced
    def sync_add(a: int, b: int) -> int:
        """A sync function that adds two numbers."""
        result = a + b
        logger.current_span().log(metadata={"operation": "add"})
        return result

    start_time = time.time()
    result = sync_add(5, 7)
    end_time = time.time()

    assert result == 12

    logs = with_memory_logger.pop()
    assert len(logs) == 1
    log = logs[0]

    assert_dict_matches(
        log,
        {
            "input": {"a": 5, "b": 7},
            "output": 12,
            "metadata": {"operation": "add"},
            "metrics": {
                "start": lambda x: start_time <= x <= end_time,
                "end": lambda x: start_time <= x <= end_time,
            },
            "span_attributes": {
                "name": "sync_add",
                "type": "function",
            },
        },
    )<|MERGE_RESOLUTION|>--- conflicted
+++ resolved
@@ -14,14 +14,10 @@
     assert_dict_matches,
     assert_logged_out,
     init_test_logger,
-<<<<<<< HEAD
-    simulate_login,  # noqa # pyright: ignore
+    simulate_login,  # noqa: F401 # type: ignore[reportUnusedImport]
     simulate_logout,
-    with_memory_logger,  # noqa # pyright: ignore
-    with_simulate_login,  # noqa # pyright: ignore
-=======
-    simulate_logout,
->>>>>>> 3473b004
+    with_memory_logger,  # noqa: F401 # type: ignore[reportUnusedImport]
+    with_simulate_login,  # noqa: F401 # type: ignore[reportUnusedImport]
 )
 
 
