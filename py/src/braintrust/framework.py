--- conflicted
+++ resolved
@@ -1139,12 +1139,9 @@
         metadata: Optional[Any] = None,
         expected: Optional[Any] = None,
         trial_index: int = 0,
-<<<<<<< HEAD
+        tags: Optional[Sequence[str]] = None,
         report_progress: Callable[TaskProgressEvent, None] = None,
         parameters: Optional[Dict[str, Any]] = None,
-=======
-        tags: Optional[Sequence[str]] = None,
->>>>>>> ee2acbc9
     ):
         if metadata is not None:
             self.update({"metadata": metadata})
@@ -1152,15 +1149,13 @@
             self.update({"expected": expected})
         self.update({"trial_index": trial_index})
         self._span = None
-<<<<<<< HEAD
-        self._report_progress = report_progress
-        self._parameters = parameters
-=======
         if tags is not None:
             self.update({"tags": tags})
         else:
             self.update({"tags": []})
->>>>>>> ee2acbc9
+
+        self._report_progress = report_progress
+        self._parameters = parameters
 
     @property
     def metadata(self):
@@ -1377,38 +1372,18 @@
             span_attributes={"type": SpanTypeAttribute.EVAL},
             input=datum.input,
             expected=datum.expected,
-            tags=datum.tags,
+            tags=tags,
             origin=origin,
         )
 
         if experiment:
-<<<<<<< HEAD
             root_span = experiment.start_span(**base_event)
-=======
-            root_span = experiment.start_span(
-                "eval",
-                span_attributes={"type": SpanTypeAttribute.EVAL},
-                input=datum.input,
-                expected=datum.expected,
-                tags=tags,
-                origin={
-                    "object_type": "dataset",
-                    "object_id": experiment.dataset.id,
-                    "id": datum.id,
-                    "created": datum.created,
-                    "_xact_id": datum._xact_id,
-                }
-                if experiment.dataset and datum.id and datum._xact_id
-                else None,
-            )
->>>>>>> ee2acbc9
         else:
             # In most cases this will be a no-op span, but if the parent is set, it will use that ctx.
             root_span = start_span(state=state, **base_event)
 
         with root_span:
             try:
-<<<<<<< HEAD
 
                 def report_progress(event: TaskProgressEvent):
                     if not stream:
@@ -1423,12 +1398,10 @@
                     metadata,
                     expected=datum.expected,
                     trial_index=trial_index,
+                    tags=tags,
                     report_progress=report_progress,
                     parameters=evaluator.parameters,
                 )
-=======
-                hooks = DictEvalHooks(metadata, expected=datum.expected, trial_index=trial_index, tags=tags)
->>>>>>> ee2acbc9
 
                 # Check if the task takes a hooks argument
                 task_args = [datum.input]
