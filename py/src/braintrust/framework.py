--- conflicted
+++ resolved
@@ -157,15 +157,16 @@
 
     @property
     @abc.abstractmethod
-<<<<<<< HEAD
     def experiment(self) -> Optional["Experiment"]:
         """
         Access the experiment under which the task is run. Also accessible via braintrust.current_experiment()
-=======
+        """
+
+    @property
+    @abc.abstractmethod
     def trial_index(self) -> int:
         """
         The index of the current trial (0-based). This is useful when trial_count > 1.
->>>>>>> 6a2becd2
         """
 
     @abc.abstractmethod
@@ -1016,11 +1017,7 @@
 
 
 class DictEvalHooks(Dict[str, Any]):
-<<<<<<< HEAD
-    def __init__(self, metadata: Optional[Any] = None, expected: Optional[Any] = None, experiment: Optional["Experiment"] = None):
-=======
-    def __init__(self, metadata: Optional[Any] = None, expected: Optional[Any] = None, trial_index: int = 0):
->>>>>>> 6a2becd2
+    def __init__(self, metadata: Optional[Any] = None, expected: Optional[Any] = None, experiment: Optional["Experiment"] = None, trial_index: int = 0):
         if metadata is not None:
             self.update({"metadata": metadata})
         if expected is not None:
@@ -1226,11 +1223,7 @@
             root_span = NOOP_SPAN
         with root_span:
             try:
-<<<<<<< HEAD
-                hooks = DictEvalHooks(metadata, expected=datum.expected, experiment=experiment)
-=======
-                hooks = DictEvalHooks(metadata, expected=datum.expected, trial_index=trial_index)
->>>>>>> 6a2becd2
+                hooks = DictEvalHooks(metadata, expected=datum.expected, experiment=experiment, trial_index=trial_index)
 
                 # Check if the task takes a hooks argument
                 task_args = [datum.input]
