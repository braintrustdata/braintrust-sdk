import abc
import asyncio
import contextvars
import dataclasses
import inspect
import json
import re
import traceback
from collections import defaultdict
from concurrent.futures import ThreadPoolExecutor
from contextlib import contextmanager
from multiprocessing import cpu_count
from typing import Any, AsyncIterator, Awaitable, Callable, Dict, Iterator, List, Optional, TypeVar, Union

from braintrust_core.score import Score, Scorer
from braintrust_core.util import SerializableDataClass
from tqdm.asyncio import tqdm as async_tqdm
from tqdm.auto import tqdm as std_tqdm

<<<<<<< HEAD
from .logger import NOOP_SPAN, Metadata, Span, current_span
=======
from .logger import NOOP_SPAN, Metadata, Span
>>>>>>> 09902da5
from .logger import init as _init_experiment
from .resource_manager import ResourceManager

Input = TypeVar("Input")
Output = TypeVar("Output")


# https://stackoverflow.com/questions/287871/how-do-i-print-colored-text-to-the-terminal
class bcolors:
    HEADER = "\033[95m"
    OKBLUE = "\033[94m"
    OKCYAN = "\033[96m"
    OKGREEN = "\033[92m"
    WARNING = "\033[93m"
    FAIL = "\033[91m"
    ENDC = "\033[0m"
    BOLD = "\033[1m"
    UNDERLINE = "\033[4m"


@dataclasses.dataclass
class EvalCase(SerializableDataClass):
    """
    An evaluation case. This is a single input to the evaluation task, along with an optional expected
    output and metadata.
    """

    input: Input
    expected: Optional[Output] = None
    metadata: Optional[Metadata] = None


class EvalHooks(abc.ABC):
    """
    An object that can be used to add metadata to an evaluation. This is passed to the `task` function.
    """

    @property
    @abc.abstractmethod
    def span(self) -> Span:
        """
        Access the span under which the task is run. Also accessible via braintrust.current_span()
        """

    @abc.abstractmethod
    def meta(self, **info) -> None:
        """
        Adds metadata to the evaluation. This metadata will be logged to the Braintrust. You can pass in metadaa
        as keyword arguments, e.g. `hooks.meta(foo="bar")`.
        """
        ...


class EvalScorerArgs(SerializableDataClass):
    """
    Arguments passed to an evaluator scorer. This includes the input, expected output, actual output, and metadata.
    """

    input: Input
    output: Output
    expected: Optional[Output] = None
    metadata: Optional[Metadata] = None


EvalScorer = Union[
    Scorer,
    Callable[[Input, Output, Output], Score],
    Callable[[Input, Output, Output], Awaitable[Score]],
]


@dataclasses.dataclass
class Evaluator:
    """
    An evaluator is an abstraction that defines an evaluation dataset, a task to run on the dataset, and a set of
    scorers to evaluate the results of the task. Each method attribute can be synchronous or asynchronous (for
    optimal performance, it is recommended to provide asynchronous implementations).

    You should not create Evaluators directly if you plan to use the Braintrust eval framework. Instead, you should
    create them using the `Eval()` method, which will register them so that `braintrust eval ...` can find them.
    """

    """
    The name of the project the eval falls under.
    """
    project_name: str

    """
    A name that uniquely defines this type of experiment. You do not need to change it each time the experiment runs, but you should not have other experiments in your code with the same name.
    """
    eval_name: str

    """
    Returns an iterator over the evaluation dataset. Each element of the iterator should be an `EvalCase` or a dict
    with the same fields as an `EvalCase` (`input`, `expected`, `metadata`).
    """
    data: Union[
        Iterator[EvalCase],
        Awaitable[Iterator[EvalCase]],
        Callable[[], Union[Iterator[EvalCase], Awaitable[Iterator[EvalCase]]]],
    ]

    """
    Runs the evaluation task on a single input. The `hooks` object can be used to add metadata to the evaluation.
    """
    task: Union[
        Callable[[Input, EvalHooks], Union[Output, Awaitable[Output]]],
        Callable[[Input], Union[Output, Awaitable[Output]]],
    ]

    """
    A list of scorers to evaluate the results of the task. Each scorer can be a Scorer object or a function
    that takes `input`, `output`, and `expected` arguments and returns a `Score` object. The function can be async.
    """
    scores: List[EvalScorer]

    """
    Optional experiment name. If not specified, a name will be generated automatically.
    """
    experiment_name: Optional[str]

    """
    A dictionary with additional data about the test example, model outputs, or just about anything else that's
    relevant, that you can use to help find and analyze examples later. For example, you could log the `prompt`,
    example's `id`, or anything else that would be useful to slice/dice later. The values in `metadata` can be any
    JSON-serializable type, but its keys must be strings.
    """
    metadata: Optional[Metadata]

    """
    The number of times to run the evaluator per input. This is useful for evaluating applications that
    have non-deterministic behavior and gives you both a stronger aggregate measure and a sense of the
    variance in the results.
    """
    trial_count: int = 1


_evals = {}
_lazy_load = False


@contextmanager
def _set_lazy_load(lazy_load: bool):
    global _lazy_load
    current = _lazy_load
    try:
        _lazy_load = lazy_load
        yield
    finally:
        _lazy_load = current


def pluralize(n, singular, plural):
    if n == 1:
        return singular
    else:
        return plural


def report_evaluator_result(eval_name, results, summary, verbose):
    failing_results = [x for x in results if x.error]
    if len(failing_results) > 0:
        print(
            f"{bcolors.FAIL}Evaluator {eval_name} failed with {len(failing_results)} {pluralize(len(failing_results), 'error', 'errors')}{bcolors.ENDC}"
        )

        for result in failing_results:
            info = "".join(
                result.exc_info if verbose else traceback.format_exception_only(type(result.error), result.error)
            ).rstrip()
            print(f"{bcolors.FAIL}{info}{bcolors.ENDC}")

        print(f"{bcolors.FAIL}Add --verbose to see full stack traces.{bcolors.ENDC}")
    if summary:
        print(f"{summary}")
    else:
        scores_by_name = defaultdict(lambda: (0, 0))
        for result in results:
            for name, score in result.scores.items():
                curr = scores_by_name[name]
                scores_by_name[name] = (curr[0] + score, curr[1] + 1)

        print(f"Average scores for {eval_name}:")
        for name, (total, count) in scores_by_name.items():
            print(f"  {name}: {total / count}")


def _make_eval_name(name: str, experiment_name: Optional[str]):
    out = name
    if experiment_name is not None:
        out += f" [experiment_name={experiment_name}]"
    return out


def Eval(
    name: str,
    data: Callable[[], Union[Iterator[EvalCase], AsyncIterator[EvalCase]]],
    task: Callable[[Input, EvalHooks], Union[Output, Awaitable[Output]]],
    scores: List[EvalScorer],
    experiment_name: Optional[str] = None,
    trial_count: int = 1,
    metadata: Optional[Metadata] = None,
):
    """
    A function you can use to define an evaluator. This is a convenience wrapper around the `Evaluator` class.

    Example:
    ```python
    Eval(
        name="my-evaluator",
        data=lambda: [
            EvalCase(input=1, expected=2),
            EvalCase(input=2, expected=4),
        ],
        task=lambda input, hooks: input * 2,
        scores=[
            NumericDiff,
        ],
    )
    ```

    :param name: The name of the evaluator. This corresponds to a project name in Braintrust.
    :param data: Returns an iterator over the evaluation dataset. Each element of the iterator should be a `EvalCase`.
    :param task: Runs the evaluation task on a single input. The `hooks` object can be used to add metadata to the evaluation.
    :param scores: A list of scorers to evaluate the results of the task. Each scorer can be a Scorer object or a function
    that takes an `EvalScorerArgs` object and returns a `Score` object.
    :param experiment_name: (Optional) Experiment name. If not specified, a name will be generated automatically.
    :param trial_count: The number of times to run the evaluator per input. This is useful for evaluating applications that
    have non-deterministic behavior and gives you both a stronger aggregate measure and a sense of the variance in the results.
    :param metadata: (Optional) A dictionary with additional data about the test example, model outputs, or just about
    anything else that's relevant, that you can use to help find and analyze examples later. For example, you could log
    the `prompt`, example's `id`, or anything else that would be useful to slice/dice later. The values in `metadata`
    can be any JSON-serializable type, but its keys must be strings.
    :return: An `Evaluator` object.
    """
    eval_name = _make_eval_name(name, experiment_name)

    global _evals
    if eval_name in _evals:
        raise ValueError(f"Evaluator {eval_name} already exists")

    evaluator = Evaluator(
        eval_name=eval_name,
        project_name=name,
        data=data,
        task=task,
        scores=scores,
        experiment_name=experiment_name,
        trial_count=trial_count,
        metadata=metadata,
    )

    if _lazy_load:
        _evals[eval_name] = evaluator
    else:
        # https://stackoverflow.com/questions/55409641/asyncio-run-cannot-be-called-from-a-running-event-loop-when-using-jupyter-no
        try:
            loop = asyncio.get_running_loop()
        except RuntimeError:  # 'RuntimeError: There is no current event loop...'
            loop = None

        async def run_to_completion():
            experiment = init_experiment(evaluator.project_name, evaluator.experiment_name, evaluator.metadata)
            try:
                results, summary = await run_evaluator(experiment, evaluator, 0, [])
                report_evaluator_result(evaluator.eval_name, results, summary, True)
            finally:
                experiment.flush()

        if loop:
            return loop.create_task(run_to_completion())
        else:
            asyncio.run(run_to_completion())


@dataclasses.dataclass
class Filter:
    path: List[str]
    pattern: re.Pattern


def serialize_json_with_plain_string(v: Any) -> str:
    if isinstance(v, str):
        return v
    else:
        return json.dumps(v)


def deserialize_plain_string_as_json(s: str) -> Any:
    try:
        return {"value": json.loads(s)}
    except json.JSONDecodeError as e:
        return {"value": s, "error": e}


def parse_filters(filters: List[str]) -> List[Filter]:
    result = []
    for f in filters:
        equals_idx = f.index("=")
        if equals_idx == -1:
            raise ValueError(f"Invalid filter {f}")
        path, value = f[:equals_idx], f[equals_idx + 1 :]
        deserialized_value = deserialize_plain_string_as_json(value)["value"]
        if not isinstance(deserialized_value, str):
            deserialized_value = value
        result.append(
            Filter(
                path=path.split("."),
                pattern=re.compile(deserialized_value),
            )
        )

    return result


def evaluate_filter(object, filter: Filter):
    key = object
    for p in filter.path:
        key = key.get(p)
        if key is None:
            return False
    return filter.pattern.match(serialize_json_with_plain_string(key)) is not None


@dataclasses.dataclass
class EvalResult:
    output: Output
    metadata: Metadata
    scores: Dict[str, Score]
    error: Optional[Exception] = None
    exc_info: Optional[str] = None


class DictEvalHooks(EvalHooks):
    def __init__(self, metadata):
        self.metadata = metadata
        self._span = None

    @property
    def span(self):
        return self._span

    def set_span(self, span):
        self._span = span

    def meta(self, **info):
        self.metadata.update(info)


def init_experiment(project_name, experiment_name: Optional[str] = None, metadata: Optional[Metadata] = None):
    ret = _init_experiment(project_name, experiment=experiment_name, metadata=metadata)
    summary = ret.summarize(summarize_scores=False)
    print(f"Experiment {ret.name} is running at {summary.experiment_url}")
    return ret


class EvalThreadPoolSingleton:
    def __init__(self):
        self._thread_pool = None
        self._max_workers = cpu_count()

    def set_max_workers(self, max_workers):
        assert self._thread_pool is None, "Cannot set max_workers. Thread pool has already been initialized"
        self._max_workers = max_workers

    def thread_pool(self):
        if self._thread_pool is None:
            self._thread_pool = ThreadPoolExecutor(max_workers=self._max_workers)
        return self._thread_pool


_THREAD_POOL_SINGLETON = ResourceManager(EvalThreadPoolSingleton())


def set_thread_pool_max_workers(max_workers):
    with _THREAD_POOL_SINGLETON.get() as obj:
        obj.set_max_workers(max_workers)


async def run_evaluator(experiment, evaluator: Evaluator, position: Optional[int], filters: List[Filter]):
    #   if (typeof evaluator.data === "string") {
    #     throw new Error("Unimplemented: string data paths");
    #   }
    #   const dataResult = evaluator.data();
    #   let data = null;
    #   if (dataResult instanceof Promise) {
    #     data = await dataResult;
    #   } else {
    #     data = dataResult;
    #   }

    event_loop = asyncio.get_event_loop()

    async def await_or_run(f, *args, **kwargs):
        if inspect.iscoroutinefunction(f):
            return await f(*args, **kwargs)
        else:

            def run_f(args, kwargs, ctx):
                tokens = [(var, var.set(value)) for var, value in ctx.items()]
                try:
                    return f(*args, **kwargs)
                finally:
                    for var, tok in tokens:
                        var.reset(tok)

            with _THREAD_POOL_SINGLETON.get() as thread_pool:
                return await event_loop.run_in_executor(
                    thread_pool.thread_pool(), run_f, args, kwargs, contextvars.copy_context()
                )

    async def await_or_run_scorer(root_span, scorer, scorer_idx, **kwargs):
        name = scorer._name() if hasattr(scorer, "_name") else scorer.__name__
        if name == "<lambda>":
            name = f"scorer_{scorer_idx}"
<<<<<<< HEAD
        with current_span().start_span(name=name, input=dict(**kwargs)):
=======
        with root_span.start_span(name=name, input=dict(**kwargs)) as span:
>>>>>>> 09902da5
            score = scorer.eval_async if isinstance(scorer, Scorer) else scorer

            scorer_args = kwargs

            signature = inspect.signature(score)
            scorer_accepts_kwargs = any(p.kind == inspect.Parameter.VAR_KEYWORD for p in signature.parameters.values())
            if not scorer_accepts_kwargs:
                scorer_args = {k: v for k, v in scorer_args.items() if k in signature.parameters}

            result = await await_or_run(score, **scorer_args)
            if isinstance(result, Score):
                result_rest = result.as_dict()
                result_metadata = result_rest.pop("metadata", {})
                span.log(output=result_rest, metadata=result_metadata)
            else:
                span.log(output=result)
            return result

    async def run_evaluator_task(datum):
        if isinstance(datum, dict):
            datum = EvalCase(**datum)

        metadata = {**(datum.metadata or {})}
        output = None
        error = None
        exc_info = None
        scores = {}

        if experiment:
            root_span = experiment.start_span("eval", input=datum.input, expected=datum.expected)
        else:
            root_span = NOOP_SPAN
        with root_span:
            try:
                hooks = DictEvalHooks(metadata)

                # Check if the task takes a hooks argument
                task_args = [datum.input]
                if len(inspect.signature(evaluator.task).parameters) == 2:
                    task_args.append(hooks)

                with root_span.start_span("task") as span:
                    hooks.set_span(span)
                    output = await await_or_run(evaluator.task, *task_args)
                    span.log(input=task_args[0], output=output)
                root_span.log(output=output)

                # First, resolve the scorers if they are classes
                scorers = [
                    scorer() if inspect.isclass(scorer) and issubclass(scorer, Scorer) else scorer
                    for scorer in evaluator.scores
                ]
                score_promises = [
                    asyncio.create_task(await_or_run_scorer(root_span, score, idx, **datum.as_dict(), output=output))
                    for idx, score in enumerate(scorers)
                ]
                score_results = [await p for p in score_promises]
                score_metadata = {}
                for scorer, score_result in zip(scorers, score_results):
                    if not isinstance(score_result, Score):
                        score_result = Score(name=scorer.__name__, score=score_result)
                    scores[score_result.name] = score_result.score
                    m = {**(score_result.metadata or {})}
                    if score_result.error is not None:
                        m["error"] = str(score_result.error)
                    if len(m) > 0:
                        score_metadata[score_result.name] = m

                if len(score_metadata) > 0:
                    hooks.meta(scores=score_metadata)

                # XXX: We could probably log these as they are being produced
                root_span.log(metadata=metadata, scores=scores)
            except Exception as e:
                error = e
                # Python3.10 has a different set of arguments to format_exception than earlier versions,
                # so just capture the stack trace here.
                exc_info = traceback.format_exc()

        return EvalResult(output=output, metadata=metadata, scores=scores, error=error, exc_info=exc_info)

    data_iterator = evaluator.data
    if inspect.isfunction(data_iterator):
        data_iterator = data_iterator()

    if not inspect.isasyncgen(data_iterator):

        async def to_async(it):
            for d in it:
                yield d

        data_iterator = to_async(data_iterator)

    async def filtered_iterator(it):
        async for datum in it:
            if all(evaluate_filter(datum, f) for f in filters):
                yield datum

    tasks = []
    with async_tqdm(
        filtered_iterator(data_iterator),
        desc=f"{evaluator.eval_name} (data)",
        position=position,
        disable=position is None,
    ) as pbar:
        async for datum in pbar:
            for _ in range(evaluator.trial_count):
                tasks.append(asyncio.create_task(run_evaluator_task(datum)))

    results = []
    for task in std_tqdm(tasks, desc=f"{evaluator.eval_name} (tasks)", position=position, disable=position is None):
        results.append(await task)

    summary = experiment.summarize() if experiment else None
    return results, summary


__all__ = ["Evaluator", "Eval", "Score", "EvalCase", "EvalHooks"]<|MERGE_RESOLUTION|>--- conflicted
+++ resolved
@@ -17,11 +17,7 @@
 from tqdm.asyncio import tqdm as async_tqdm
 from tqdm.auto import tqdm as std_tqdm
 
-<<<<<<< HEAD
-from .logger import NOOP_SPAN, Metadata, Span, current_span
-=======
 from .logger import NOOP_SPAN, Metadata, Span
->>>>>>> 09902da5
 from .logger import init as _init_experiment
 from .resource_manager import ResourceManager
 
@@ -437,11 +433,7 @@
         name = scorer._name() if hasattr(scorer, "_name") else scorer.__name__
         if name == "<lambda>":
             name = f"scorer_{scorer_idx}"
-<<<<<<< HEAD
-        with current_span().start_span(name=name, input=dict(**kwargs)):
-=======
         with root_span.start_span(name=name, input=dict(**kwargs)) as span:
->>>>>>> 09902da5
             score = scorer.eval_async if isinstance(scorer, Scorer) else scorer
 
             scorer_args = kwargs
