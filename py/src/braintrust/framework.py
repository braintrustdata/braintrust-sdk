import abc
import asyncio
import contextvars
import dataclasses
import inspect
import json
import re
import sys
import traceback
from collections import defaultdict
from concurrent.futures import ThreadPoolExecutor
from contextlib import contextmanager
from multiprocessing import cpu_count
<<<<<<< HEAD
from typing import (
    Any,
    AsyncIterator,
    Awaitable,
    Callable,
    Dict,
    Generic,
    Iterable,
    Iterator,
    List,
    Optional,
    TypeVar,
    Union,
)
=======
from typing import Any, Awaitable, Callable, Coroutine, Dict, Iterable, Iterator, List, Optional, TypeVar, Union
>>>>>>> f2dcd0fc

import exceptiongroup
from braintrust_core.score import Score, Scorer
from braintrust_core.serializable_data_class import SerializableDataClass
from tqdm.asyncio import tqdm as async_tqdm
from tqdm.auto import tqdm as std_tqdm

from .git_fields import GitMetadataSettings, RepoInfo
from .logger import NOOP_SPAN, Dataset, ExperimentSummary, Metadata, ScoreSummary, Span, stringify_exception
from .logger import init as _init_experiment
from .resource_manager import ResourceManager
from .span_types import SpanTypeAttribute
from .util import bt_iscoroutinefunction, eprint

Input = TypeVar("Input")
Output = TypeVar("Output")


# https://stackoverflow.com/questions/287871/how-do-i-print-colored-text-to-the-terminal
class bcolors:
    HEADER = "\033[95m"
    OKBLUE = "\033[94m"
    OKCYAN = "\033[96m"
    OKGREEN = "\033[92m"
    WARNING = "\033[93m"
    FAIL = "\033[91m"
    ENDC = "\033[0m"
    BOLD = "\033[1m"
    UNDERLINE = "\033[4m"


@dataclasses.dataclass
class EvalCase(SerializableDataClass, Generic[Input, Output]):
    """
    An evaluation case. This is a single input to the evaluation task, along with an optional expected
    output, metadata, and tags.
    """

    input: Input
    expected: Optional[Output] = None
    metadata: Optional[Metadata] = None
    tags: Optional[List[str]] = None

    # Id is only set if the EvalCase is part of a Dataset.
    id: Optional[str] = None
    _xact_id: Optional[str] = None


# Inheritance doesn't quite work for dataclasses, so we redefine the fields
# from EvalCase here.
@dataclasses.dataclass
class EvalResult(SerializableDataClass, Generic[Input, Output]):
    """The result of an evaluation. This includes the input, expected output, actual output, and metadata."""

    input: Input
    output: Output
    scores: Dict[str, Optional[float]]
    expected: Optional[Output] = None
    metadata: Optional[Metadata] = None
    tags: Optional[List[str]] = None
    error: Optional[Exception] = None
    exc_info: Optional[str] = None


class EvalHooks(abc.ABC):
    """
    An object that can be used to add metadata to an evaluation. This is passed to the `task` function.
    """

    @property
    @abc.abstractmethod
    def span(self) -> Span:
        """
        Access the span under which the task is run. Also accessible via braintrust.current_span()
        """

    @abc.abstractmethod
    def meta(self, **info) -> None:
        """
        Adds metadata to the evaluation. This metadata will be logged to the Braintrust. You can pass in metadaa
        as keyword arguments, e.g. `hooks.meta(foo="bar")`.
        """
        ...


class EvalScorerArgs(SerializableDataClass, Generic[Input, Output]):
    """
    Arguments passed to an evaluator scorer. This includes the input, expected output, actual output, and metadata.
    """

    input: Input
    output: Output
    expected: Optional[Output] = None
    metadata: Optional[Metadata] = None


OneOrMoreScores = Union[float, int, bool, None, Score, List[Score]]

EvalScorer = Union[
    Scorer,
    Callable[[Input, Output, Output], OneOrMoreScores],
    Callable[[Input, Output, Output], Awaitable[OneOrMoreScores]],
]


@dataclasses.dataclass
class BaseExperiment:
    """
    Use this to specify that the dataset should actually be the data from a previous (base) experiment.
    If you do not specify a name, Braintrust will automatically figure out the best base experiment to
    use based on your git history (or fall back to timestamps).
    """

    name: Optional[str] = None
    """
    The name of the base experiment to use. If unspecified, Braintrust will automatically figure out the best base
    using your git history (or fall back to timestamps).
    """


EvalData = Union[
    Iterator[EvalCase],
    Awaitable[Iterator[EvalCase]],
    Callable[[], Union[Iterator[EvalCase], Awaitable[Iterator[EvalCase]]]],
    BaseExperiment,
    Dataset,
    type,
]


@dataclasses.dataclass
class Evaluator(Generic[Input, Output]):
    """
    An evaluator is an abstraction that defines an evaluation dataset, a task to run on the dataset, and a set of
    scorers to evaluate the results of the task. Each method attribute can be synchronous or asynchronous (for
    optimal performance, it is recommended to provide asynchronous implementations).

    You should not create Evaluators directly if you plan to use the Braintrust eval framework. Instead, you should
    create them using the `Eval()` method, which will register them so that `braintrust eval ...` can find them.
    """

    project_name: str
    """
    The name of the project the eval falls under.
    """

    eval_name: str
    """
    A name that describes the experiment. You do not need to change it each time the experiment runs.
    """

    data: EvalData
    """
    Returns an iterator over the evaluation dataset. Each element of the iterator should be an `EvalCase` or a dict
    with the same fields as an `EvalCase` (`input`, `expected`, `metadata`).
    """

    task: Union[
        Callable[[Input, EvalHooks], Union[Output, Awaitable[Output]]],
        Callable[[Input], Union[Output, Awaitable[Output]]],
    ]
    """
    Runs the evaluation task on a single input. The `hooks` object can be used to add metadata to the evaluation.
    """

    scores: List[EvalScorer[Input, Output]]
    """
    A list of scorers to evaluate the results of the task. Each scorer can be a Scorer object or a function
    that takes `input`, `output`, and `expected` arguments and returns a `Score` object. The function can be async.
    """

    experiment_name: Optional[str]
    """
    Optional experiment name. If not specified, a name will be generated automatically.
    """

    metadata: Optional[Metadata]
    """
    A dictionary with additional data about the test example, model outputs, or just about anything else that's
    relevant, that you can use to help find and analyze examples later. For example, you could log the `prompt`,
    example's `id`, or anything else that would be useful to slice/dice later. The values in `metadata` can be any
    JSON-serializable type, but its keys must be strings.
    """

    trial_count: int = 1
    """
    The number of times to run the evaluator per input. This is useful for evaluating applications that
    have non-deterministic behavior and gives you both a stronger aggregate measure and a sense of the
    variance in the results.
    """

    is_public: bool = False
    """
    Whether the experiment should be public. Defaults to false.
    """

    update: bool = False
    """
    Whether to update an existing experiment with `experiment_name` if one exists. Defaults to false.
    """

    timeout: Optional[float] = None
    """
    The duration, in seconds, after which to time out the evaluation.
    Defaults to None, in which case there is no timeout.
    """

    max_concurrency: Optional[int] = None
    """
    The maximum number of tasks/scorers that will be run concurrently.
    Defaults to None, in which case there is no max concurrency.
    """

    project_id: Optional[str] = None
    """
    If specified, uses the given project ID instead of the evaluator's name to identify the project.
    """

    base_experiment_name: Optional[str] = None
    """
    An optional experiment name to use as a base. If specified, the new experiment will be summarized and
    compared to this experiment.
    """

    base_experiment_id: Optional[str] = None
    """
    An optional experiment id to use as a base. If specified, the new experiment will be summarized and
    compared to this experiment. This takes precedence over `base_experiment_name` if specified.
    """

    git_metadata_settings: Optional[GitMetadataSettings] = None
    """
    Optional settings for collecting git metadata. By default, will collect all
    git metadata fields allowed in org-level settings.
    """

    repo_info: Optional[RepoInfo] = None
    """
    Optionally explicitly specify the git metadata for this experiment. This
    takes precedence over `git_metadata_settings` if specified.
    """


@dataclasses.dataclass
class EvalResultWithSummary(SerializableDataClass, Generic[Input, Output]):
    summary: ExperimentSummary
    results: List[EvalResult[Input, Output]]

    def _repr_pretty_(self, p, cycle):
        p.text(f'EvalResultWithSummary(summary="...", results=[...])')


EvalReport = TypeVar("EvalReport")


async def await_or_run(event_loop, f, *args, **kwargs):
    if bt_iscoroutinefunction(f):
        return await f(*args, **kwargs)
    else:

        def run_f(args, kwargs, ctx):
            tokens = [(var, var.set(value)) for var, value in ctx.items()]
            try:
                return f(*args, **kwargs)
            finally:
                for var, tok in tokens:
                    var.reset(tok)

        with _THREAD_POOL_SINGLETON.get() as thread_pool:
            return await event_loop.run_in_executor(
                thread_pool.thread_pool(), run_f, args, kwargs, contextvars.copy_context()
            )


def _call_user_fn_args(fn, kwargs):
    try:
        signature = inspect.signature(fn)
    except:
        return [], kwargs

    accepts_kwargs = any(p.kind == inspect.Parameter.VAR_KEYWORD for p in signature.parameters.values())

    positional_args = []
    final_kwargs = {}

    for name, param in signature.parameters.items():
        if param.kind == inspect.Parameter.VAR_KEYWORD:
            continue

        if name in kwargs:
            final_kwargs[name] = kwargs.pop(name)
        else:
            next_arg = list(kwargs.keys())[0]
            final_kwargs[name] = kwargs.pop(next_arg)

    if accepts_kwargs:
        final_kwargs.update(kwargs)

    return positional_args, final_kwargs


async def call_user_fn(event_loop, fn, **kwargs):
    positional_args, final_kwargs = _call_user_fn_args(fn, kwargs)
    return await await_or_run(event_loop, fn, *positional_args, **final_kwargs)


@dataclasses.dataclass
class ReporterDef(SerializableDataClass, Generic[EvalReport]):
    """
    A reporter takes an evaluator and its result and returns a report.
    """

    name: str
    """
    The name of the reporter.
    """

    report_eval: Callable[[Evaluator, EvalResultWithSummary, bool, bool], Union[EvalReport, Awaitable[EvalReport]]]
    """
    A function that takes an evaluator and its result and returns a report.
    """

    report_run: Callable[[List[EvalReport], bool, bool], Union[bool, Awaitable[bool]]]
    """
    A function that takes all evaluator results and returns a boolean indicating whether the run was successful.
    If you return false, the `braintrust eval` command will exit with a non-zero status code.
    """

    async def _call_report_eval(self, evaluator: Evaluator, result: EvalResultWithSummary, verbose: bool, jsonl: bool):
        event_loop = asyncio.get_event_loop()
        return await call_user_fn(
            event_loop, self.report_eval, evaluator=evaluator, result=result, verbose=verbose, jsonl=jsonl
        )

    async def _call_report_run(self, results: List[EvalReport], verbose: bool, jsonl: bool):
        event_loop = asyncio.get_event_loop()
        return await call_user_fn(event_loop, self.report_run, results=results, verbose=verbose, jsonl=jsonl)


@dataclasses.dataclass
class EvaluatorInstance(SerializableDataClass):
    evaluator: Evaluator
    reporter: Optional[Union[ReporterDef, str]]


@dataclasses.dataclass
class EvaluatorFile(SerializableDataClass):
    evaluators: Dict[str, EvaluatorInstance] = dataclasses.field(default_factory=dict)
    reporters: Dict[str, ReporterDef] = dataclasses.field(default_factory=dict)

    def clear(self):
        self.evaluators.clear()
        self.reporters.clear()

    def copy(self):
        return EvaluatorFile(
            evaluators={k: v for k, v in self.evaluators.items()},
            reporters={k: v for k, v in self.reporters.items()},
        )


_evals = EvaluatorFile()
_lazy_load = False


@contextmanager
def _set_lazy_load(lazy_load: bool):
    global _lazy_load
    current = _lazy_load
    try:
        _lazy_load = lazy_load
        yield
    finally:
        _lazy_load = current


def pluralize(n, singular, plural):
    if n == 1:
        return singular
    else:
        return plural


def report_failures(evaluator: Evaluator, failing_results: Iterable[EvalResult], verbose: bool, jsonl: bool) -> None:
    eprint(
        f"{bcolors.FAIL}Evaluator {evaluator.eval_name} failed with {len(failing_results)} {pluralize(len(failing_results), 'error', 'errors')}{bcolors.ENDC}"
    )

    errors = [
        (
            result.exc_info
            if verbose or jsonl
            else "\n".join(traceback.format_exception_only(type(result.error), result.error))
        )
        for result in failing_results
    ]

    if jsonl:
        print(json.dumps({"eval_name": evaluator.eval_name, "errors": errors}))
    else:
        info = "".join(errors).rstrip()
        eprint(f"{bcolors.FAIL}{info}{bcolors.ENDC}")

        eprint(f"{bcolors.FAIL}Add --verbose to see full stack traces.{bcolors.ENDC}")


def report_evaluator_result(evaluator: Evaluator, result: EvalResultWithSummary, verbose: bool, jsonl: bool) -> bool:
    results = result.results
    summary = result.summary

    failing_results = [x for x in results if x.error]
    if len(failing_results) > 0:
        report_failures(evaluator, failing_results, verbose=verbose, jsonl=jsonl)
    else:
        print(json.dumps(summary.as_dict()) if jsonl else f"{summary}")

    return len(failing_results) == 0


default_reporter = ReporterDef(
    name="default",
    report_eval=report_evaluator_result,
    report_run=lambda results, verbose, jsonl: all(x for x in results),
)


def _make_eval_name(name: str, experiment_name: Optional[str]):
    out = name
    if experiment_name is not None:
        out += f" [experiment_name={experiment_name}]"
    return out


def _EvalCommon(
    name: str,
    data: EvalData,
    task: Callable[[Input, EvalHooks], Union[Output, Awaitable[Output]]],
    scores: List[EvalScorer],
    experiment_name: Optional[str],
    trial_count: int,
    metadata: Optional[Metadata],
    is_public: bool,
    update: bool,
    reporter: Optional[ReporterDef],
    timeout: Optional[float],
    max_concurrency: Optional[int],
    project_id: Optional[str],
    base_experiment_name: Optional[str],
    base_experiment_id: Optional[str],
    git_metadata_settings: Optional[GitMetadataSettings],
    repo_info: Optional[RepoInfo],
) -> Callable[[], Coroutine[Any, Any, EvalResultWithSummary]]:
    """
    This helper is needed because in case of `_lazy_load`, we need to update
    the `_evals` global immediately instead of whenever the coroutine is
    awaited.

    :internal:
    """
    eval_name = _make_eval_name(name, experiment_name)

    global _evals
    if eval_name in _evals.evaluators:
        eval_name = f"{eval_name}_{len(_evals.evaluators)}"

    evaluator = Evaluator(
        eval_name=eval_name,
        project_name=name,
        data=data,
        task=task,
        scores=scores,
        experiment_name=experiment_name,
        trial_count=trial_count,
        metadata=metadata,
        is_public=is_public,
        update=update,
        timeout=timeout,
        max_concurrency=max_concurrency,
        project_id=project_id,
        base_experiment_name=base_experiment_name,
        base_experiment_id=base_experiment_id,
        git_metadata_settings=git_metadata_settings,
        repo_info=repo_info,
    )

    if _lazy_load:
        print("SAVING EVALUATOR")
        _evals.evaluators[eval_name] = EvaluatorInstance(evaluator=evaluator, reporter=reporter)

        # Better to return this empty object than have an annoying-to-use signature.
        async def make_empty_summary():
            return EvalResultWithSummary(summary=build_local_summary(evaluator, []), results=[])

        return make_empty_summary
    else:
        if isinstance(reporter, str):
            raise ValueError(
                "Must specify a reporter object, not a name. Can only specify reporter names when running 'braintrust eval'"
            )

        reporter = reporter or default_reporter

        if base_experiment_name is None and isinstance(evaluator.data, BaseExperiment):
            base_experiment_name = evaluator.data.name

        dataset = None
        if isinstance(evaluator.data, Dataset):
            dataset = evaluator.data

        experiment = init_experiment(
            project_name=evaluator.project_name if evaluator.project_id is None else None,
            project_id=evaluator.project_id,
            experiment_name=evaluator.experiment_name,
            metadata=evaluator.metadata,
            is_public=evaluator.is_public,
            update=evaluator.update,
            base_experiment=base_experiment_name,
            base_experiment_id=base_experiment_id,
            git_metadata_settings=evaluator.git_metadata_settings,
            repo_info=evaluator.repo_info,
            dataset=dataset,
        )

        async def run_to_completion():
            try:
                ret = await run_evaluator(experiment, evaluator, 0, [])
                reporter.report_eval(evaluator, ret, verbose=True, jsonl=False)
                return ret
            finally:
                experiment.flush()

        return run_to_completion


async def EvalAsync(
    name: str,
    data: EvalData,
    task: Callable[[Input, EvalHooks], Union[Output, Awaitable[Output]]],
    scores: List[EvalScorer],
    experiment_name: Optional[str] = None,
    trial_count: int = 1,
    metadata: Optional[Metadata] = None,
    is_public: bool = False,
    update: bool = False,
    reporter: Optional[ReporterDef] = None,
    timeout: Optional[float] = None,
    max_concurrency: Optional[int] = None,
    project_id: Optional[str] = None,
    base_experiment_name: Optional[str] = None,
    base_experiment_id: Optional[str] = None,
    git_metadata_settings: Optional[GitMetadataSettings] = None,
    repo_info: Optional[RepoInfo] = None,
) -> EvalResultWithSummary:
    """
    A function you can use to define an evaluator. This is a convenience wrapper around the `Evaluator` class.

    Use this function over `Eval()` when you are running in an async context, including in a Jupyter notebook.

    Example:
    ```python
    await EvalAsync(
        name="my-evaluator",
        data=lambda: [
            EvalCase(input=1, expected=2),
            EvalCase(input=2, expected=4),
        ],
        task=lambda input, hooks: input * 2,
        scores=[
            NumericDiff,
        ],
    )
    ```

    :param name: The name of the evaluator. This corresponds to a project name in Braintrust.
    :param data: Returns an iterator over the evaluation dataset. Each element of the iterator should be a `EvalCase`.
    :param task: Runs the evaluation task on a single input. The `hooks` object can be used to add metadata to the evaluation.
    :param scores: A list of scorers to evaluate the results of the task. Each scorer can be a Scorer object or a function
    that takes an `EvalScorerArgs` object and returns a `Score` object.
    :param experiment_name: (Optional) Experiment name. If not specified, a name will be generated automatically.
    :param trial_count: The number of times to run the evaluator per input. This is useful for evaluating applications that
    have non-deterministic behavior and gives you both a stronger aggregate measure and a sense of the variance in the results.
    :param metadata: (Optional) A dictionary with additional data about the test example, model outputs, or just about
    anything else that's relevant, that you can use to help find and analyze examples later. For example, you could log
    the `prompt`, example's `id`, or anything else that would be useful to slice/dice later. The values in `metadata`
    can be any JSON-serializable type, but its keys must be strings.
    :param is_public: (Optional) Whether the experiment should be public. Defaults to false.
    :param reporter: (Optional) A reporter that takes an evaluator and its result and returns a report.
    :param timeout: (Optional) The duration, in seconds, after which to time out the evaluation.
    Defaults to None, in which case there is no timeout.
    :param project_id: (Optional) If specified, uses the given project ID instead of the evaluator's name to identify the project.
    :param base_experiment_name: An optional experiment name to use as a base. If specified, the new experiment will be
    summarized and compared to this experiment.
    :param base_experiment_id: An optional experiment id to use as a base. If specified, the new experiment will be
    summarized and compared to this experiment. This takes precedence over `base_experiment_name` if specified.
    :param git_metadata_settings: Optional settings for collecting git metadata. By default, will collect all git metadata fields allowed in org-level settings.
    :param repo_info: Optionally explicitly specify the git metadata for this experiment. This takes precedence over `git_metadata_settings` if specified.
    :return: An `EvalResultWithSummary` object, which contains all results and a summary.
    """
    f = _EvalCommon(
        name=name,
        data=data,
        task=task,
        scores=scores,
        experiment_name=experiment_name,
        trial_count=trial_count,
        metadata=metadata,
        is_public=is_public,
        update=update,
        reporter=reporter,
        timeout=timeout,
        max_concurrency=max_concurrency,
        project_id=project_id,
        base_experiment_name=base_experiment_name,
        base_experiment_id=base_experiment_id,
        git_metadata_settings=git_metadata_settings,
        repo_info=repo_info,
    )

    return await f()


_has_printed_eval_async_warning = False


def Eval(
    name: str,
    data: EvalData,
    task: Callable[[Input, EvalHooks], Union[Output, Awaitable[Output]]],
    scores: List[EvalScorer],
    experiment_name: Optional[str] = None,
    trial_count: int = 1,
    metadata: Optional[Metadata] = None,
    is_public: bool = False,
    update: bool = False,
    reporter: Optional[ReporterDef] = None,
    timeout: Optional[float] = None,
    max_concurrency: Optional[int] = None,
    project_id: Optional[str] = None,
    base_experiment_name: Optional[str] = None,
    base_experiment_id: Optional[str] = None,
    git_metadata_settings: Optional[GitMetadataSettings] = None,
    repo_info: Optional[RepoInfo] = None,
) -> EvalResultWithSummary:
    """
    A function you can use to define an evaluator. This is a convenience wrapper around the `Evaluator` class.

    For callers running in an async context, use `EvalAsync()` instead.

    Example:
    ```python
    Eval(
        name="my-evaluator",
        data=lambda: [
            EvalCase(input=1, expected=2),
            EvalCase(input=2, expected=4),
        ],
        task=lambda input, hooks: input * 2,
        scores=[
            NumericDiff,
        ],
    )
    ```

    :param name: The name of the evaluator. This corresponds to a project name in Braintrust.
    :param data: Returns an iterator over the evaluation dataset. Each element of the iterator should be a `EvalCase`.
    :param task: Runs the evaluation task on a single input. The `hooks` object can be used to add metadata to the evaluation.
    :param scores: A list of scorers to evaluate the results of the task. Each scorer can be a Scorer object or a function
    that takes an `EvalScorerArgs` object and returns a `Score` object.
    :param experiment_name: (Optional) Experiment name. If not specified, a name will be generated automatically.
    :param trial_count: The number of times to run the evaluator per input. This is useful for evaluating applications that
    have non-deterministic behavior and gives you both a stronger aggregate measure and a sense of the variance in the results.
    :param metadata: (Optional) A dictionary with additional data about the test example, model outputs, or just about
    anything else that's relevant, that you can use to help find and analyze examples later. For example, you could log
    the `prompt`, example's `id`, or anything else that would be useful to slice/dice later. The values in `metadata`
    can be any JSON-serializable type, but its keys must be strings.
    :param is_public: (Optional) Whether the experiment should be public. Defaults to false.
    :param reporter: (Optional) A reporter that takes an evaluator and its result and returns a report.
    :param timeout: (Optional) The duration, in seconds, after which to time out the evaluation.
    Defaults to None, in which case there is no timeout.
    :param project_id: (Optional) If specified, uses the given project ID instead of the evaluator's name to identify the project.
    :param base_experiment_name: An optional experiment name to use as a base. If specified, the new experiment will be
    summarized and compared to this experiment.
    :param base_experiment_id: An optional experiment id to use as a base. If specified, the new experiment will be
    summarized and compared to this experiment. This takes precedence over `base_experiment_name` if specified.
    :param git_metadata_settings: Optional settings for collecting git metadata. By default, will collect all git metadata fields allowed in org-level settings.
    :param repo_info: Optionally explicitly specify the git metadata for this experiment. This takes precedence over `git_metadata_settings` if specified.
    :return: An `EvalResultWithSummary` object, which contains all results and a summary.
    """

    f = _EvalCommon(
        name=name,
        data=data,
        task=task,
        scores=scores,
        experiment_name=experiment_name,
        trial_count=trial_count,
        metadata=metadata,
        is_public=is_public,
        update=update,
        reporter=reporter,
        timeout=timeout,
        max_concurrency=max_concurrency,
        project_id=project_id,
        base_experiment_name=base_experiment_name,
        base_experiment_id=base_experiment_id,
        git_metadata_settings=git_metadata_settings,
        repo_info=repo_info,
    )

    # https://stackoverflow.com/questions/55409641/asyncio-run-cannot-be-called-from-a-running-event-loop-when-using-jupyter-no
    try:
        loop = asyncio.get_running_loop()
    except RuntimeError:  # 'RuntimeError: There is no current event loop...'
        loop = None
    if loop:
        # Notebook or existing async context.
        global _has_printed_eval_async_warning
        if not _has_printed_eval_async_warning:
            _has_printed_eval_async_warning = True
            eprint("WARNING: `Eval()` was called from an async context. Please use `await EvalAsync()` instead.")
            eprint("Call stack:")
            eprint("\n".join(traceback.format_stack()))
        # Return a `Task` to be compatible with a previous signature where the
        # return type included `Awaitable`.
        return loop.create_task(f())  # type: ignore
    else:
        return asyncio.run(f())


def Reporter(
    name: str,
    report_eval: Callable[[Evaluator, EvalResultWithSummary, bool, bool], Union[EvalReport, Awaitable[EvalReport]]],
    report_run: Callable[[List[EvalReport], bool, bool], Union[bool, Awaitable[bool]]],
):
    """
    A function you can use to define a reporter. This is a convenience wrapper around the `ReporterDef` class.

    Example:
    ```python
    def report_eval(evaluator, result, verbose, jsonl):
        return str(result.summary)

    def report_run(results, verbose, jsonl):
        return True

    Reporter(
        name="my-reporter",
        report_eval=report_eval,
        report_run=report_run,
    )
    ```

    :param name: The name of the reporter.
    :param report_eval: A function that takes an evaluator and its result and returns a report.
    :param report_run: A function that takes all evaluator results and returns a boolean indicating whether the run was successful.
    """
    ret = ReporterDef(name=name, report_eval=report_eval, report_run=report_run)

    global _evals
    if name in _evals.reporters:
        raise ValueError(f"Reporter {name} already exists")

    if _lazy_load:
        _evals.reporters[name] = ret

    return ret


@dataclasses.dataclass
class Filter:
    path: List[str]
    pattern: re.Pattern


def serialize_json_with_plain_string(v: Any) -> str:
    if isinstance(v, str):
        return v
    else:
        return json.dumps(v)


def deserialize_plain_string_as_json(s: str) -> Any:
    try:
        return {"value": json.loads(s)}
    except json.JSONDecodeError as e:
        return {"value": s, "error": e}


def parse_filters(filters: List[str]) -> List[Filter]:
    result = []
    for f in filters:
        equals_idx = f.index("=")
        if equals_idx == -1:
            raise ValueError(f"Invalid filter {f}")
        path, value = f[:equals_idx], f[equals_idx + 1 :]
        deserialized_value = deserialize_plain_string_as_json(value)["value"]
        if not isinstance(deserialized_value, str):
            deserialized_value = value
        result.append(
            Filter(
                path=path.split("."),
                pattern=re.compile(deserialized_value),
            )
        )

    return result


def evaluate_filter(object, filter: Filter):
    key = object
    for p in filter.path:
        key = key.get(p)
        if key is None:
            return False
    return filter.pattern.match(serialize_json_with_plain_string(key)) is not None


class DictEvalHooks(EvalHooks):
    def __init__(self, metadata):
        self.metadata = metadata
        self._span = None

    @property
    def span(self):
        return self._span

    def set_span(self, span):
        self._span = span

    def meta(self, **info):
        self.metadata.update(info)


def init_experiment(project_name=None, experiment_name: Optional[str] = None, set_current=False, **kwargs):
    ret = _init_experiment(project=project_name, experiment=experiment_name, set_current=set_current, **kwargs)
    summary = ret.summarize(summarize_scores=False)
    eprint(f"Experiment {ret.name} is running at {summary.experiment_url}")
    return ret


class EvalThreadPoolSingleton:
    def __init__(self):
        self._thread_pool = None
        self._max_workers = cpu_count()

    def set_max_workers(self, max_workers):
        assert self._thread_pool is None, "Cannot set max_workers. Thread pool has already been initialized"
        self._max_workers = max_workers

    def thread_pool(self):
        if self._thread_pool is None:
            self._thread_pool = ThreadPoolExecutor(max_workers=self._max_workers)
        return self._thread_pool


_THREAD_POOL_SINGLETON = ResourceManager(EvalThreadPoolSingleton())


def set_thread_pool_max_workers(max_workers):
    """
    Set the maximum number of threads to use for running evaluators. By default, this is the number of
    CPUs on the machine.
    """
    with _THREAD_POOL_SINGLETON.get() as obj:
        obj.set_max_workers(max_workers)


def _scorer_name(scorer, scorer_idx):
    def helper():
        if hasattr(scorer, "_name"):
            return scorer._name()
        elif hasattr(scorer, "__name__"):
            return scorer.__name__
        else:
            return type(scorer).__name__

    ret = helper()
    if ret == "<lambda>":
        ret = f"scorer_{scorer_idx}"
    return ret


async def run_evaluator(experiment, evaluator: Evaluator, position: Optional[int], filters: List[Filter]):
    """Wrapper on _run_evaluator_internal that times out execution after evaluator.timeout."""
    results = await asyncio.wait_for(
        _run_evaluator_internal(experiment, evaluator, position, filters), evaluator.timeout
    )

    if experiment:
        summary = experiment.summarize()
    else:
        summary = build_local_summary(evaluator, results)

    return EvalResultWithSummary(results=results, summary=summary)


async def _run_evaluator_internal(experiment, evaluator: Evaluator, position: Optional[int], filters: List[Filter]):
    event_loop = asyncio.get_event_loop()

    async def await_or_run_scorer(root_span, scorer, name, **kwargs):
        with root_span.start_span(
            name=name, span_attributes={"type": SpanTypeAttribute.SCORE}, input=dict(**kwargs)
        ) as span:
            score = scorer.eval_async if isinstance(scorer, Scorer) else scorer

            scorer_args = kwargs

            result = await call_user_fn(event_loop, score, **scorer_args)
            if isinstance(result, Iterable):
                for s in result:
                    if not isinstance(s, Score):
                        raise ValueError(
                            f"When returning an array of scores, each score must be a non-empty object. Got: {s}"
                        )
                result = list(result)
            elif isinstance(result, Score):
                result = [result]
            else:
                result = [Score(name=name, score=result)]

            def get_other_fields(s):
                return {k: v for k, v in s.as_dict().items() if k not in ["metadata", "name"]}

            result_metadata = {r.name: r.metadata for r in result} if len(result) != 1 else result[0].metadata
            result_output = (
                {r.name: get_other_fields(r) for r in result} if len(result) != 1 else get_other_fields(result[0])
            )

            scores = {r.name: r.score for r in result}
            span.log(output=result_output, metadata=result_metadata, scores=scores)
            return result

    async def run_evaluator_task(datum):
        if isinstance(datum, dict):
            datum = EvalCase.from_dict(datum)

        metadata = {**(datum.metadata or {})}
        output = None
        error = None
        exc_info = None
        scores = {}

        if experiment:
            root_span = experiment.start_span(
                "eval",
                span_attributes={"type": SpanTypeAttribute.EVAL},
                input=datum.input,
                expected=datum.expected,
                tags=datum.tags,
                origin={
                    "object_type": "dataset",
                    "object_id": experiment.dataset.id,
                    "id": datum.id,
                    "_xact_id": datum._xact_id,
                }
                if experiment.dataset and datum.id and datum._xact_id
                else None,
            )
        else:
            root_span = NOOP_SPAN
        with root_span:
            try:
                hooks = DictEvalHooks(metadata)

                # Check if the task takes a hooks argument
                task_args = [datum.input]
                try:
                    if len(inspect.signature(evaluator.task).parameters) == 2:
                        task_args.append(hooks)
                except:
                    pass

                with root_span.start_span("task", span_attributes={"type": SpanTypeAttribute.TASK}) as span:
                    hooks.set_span(span)
                    output = await await_or_run(event_loop, evaluator.task, *task_args)
                    span.log(input=task_args[0], output=output)
                root_span.log(output=output, metadata=metadata)

                # First, resolve the scorers if they are classes
                scorers = [
                    scorer() if inspect.isclass(scorer) and issubclass(scorer, Scorer) else scorer
                    for scorer in evaluator.scores
                ]
                scorer_names = [_scorer_name(scorer, i) for i, scorer in enumerate(scorers)]
                score_promises = [
                    asyncio.create_task(
                        await_or_run_scorer(
                            root_span,
                            score,
                            name,
                            **{
                                "input": datum.input,
                                "expected": datum.expected,
                                "metadata": metadata,
                                "output": output,
                            },
                        )
                    )
                    for score, name in zip(scorers, scorer_names)
                ]
                passing_scorers_and_results = []
                failing_scorers_and_exceptions = []
                for name, p in zip(scorer_names, score_promises):
                    try:
                        score_results = await p
                        for score in score_results:
                            passing_scorers_and_results.append((score.name, score))
                            scores[score.name] = score.score
                    except Exception as e:
                        exc_info = traceback.format_exc()
                        failing_scorers_and_exceptions.append((name, e, exc_info))

                if failing_scorers_and_exceptions:
                    scorer_errors = {
                        scorer_name: exc_info for scorer_name, _, exc_info in failing_scorers_and_exceptions
                    }
                    metadata["scorer_errors"] = scorer_errors
                    root_span.log(metadata=metadata)
                    names = ", ".join(scorer_errors.keys())
                    exceptions = [x[1] for x in failing_scorers_and_exceptions]
                    raise exceptiongroup.ExceptionGroup(
                        f"Found exceptions for the following scorers: {names}", exceptions
                    )
            except Exception as e:
                exc_type, exc_value, tb = sys.exc_info()
                root_span.log(error=stringify_exception(exc_type, exc_value, tb))

                error = e
                # Python3.10 has a different set of arguments to format_exception than earlier versions,
                # so just capture the stack trace here.
                exc_info = traceback.format_exc()

        return EvalResult(
            input=datum.input,
            expected=datum.expected,
            metadata=metadata,
            tags=datum.tags,
            output=output,
            scores=scores,
            error=error,
            exc_info=exc_info,
        )

    data_iterator = evaluator.data

    if inspect.isclass(data_iterator):
        data_iterator = data_iterator()

    if isinstance(data_iterator, BaseExperiment):
        if experiment is None:
            raise ValueError(
                "Cannot use BaseExperiment() without connecting to Braintrust (you most likely set --no-send-logs)"
            )
        base_experiment_name = data_iterator.name
        if base_experiment_name is None:
            base_experiment = experiment.fetch_base_experiment()
            if base_experiment is None:
                raise Exception("BaseExperiment() failed to fetch base experiment")
            base_experiment_name = base_experiment.name
        data_iterator = _init_experiment(
            project=evaluator.project_name if evaluator.project_id is None else None,
            project_id=evaluator.project_id,
            experiment=base_experiment_name,
            open=True,
            set_current=False,
        ).as_dataset()

    if inspect.isfunction(data_iterator) or inspect.isroutine(data_iterator):
        data_iterator = data_iterator()

    if not inspect.isasyncgen(data_iterator):

        async def to_async(it):
            for d in it:
                yield d

        data_iterator = to_async(data_iterator)

    async def filtered_iterator(it):
        async for datum in it:
            if all(evaluate_filter(datum, f) for f in filters):
                yield datum

    max_concurrency_semaphore = (
        asyncio.Semaphore(evaluator.max_concurrency) if evaluator.max_concurrency is not None else None
    )

    async def with_max_concurrency(coro):
        if max_concurrency_semaphore:
            async with max_concurrency_semaphore:
                return await coro
        else:
            return await coro

    tasks = []
    with async_tqdm(
        filtered_iterator(data_iterator),
        desc=f"{evaluator.eval_name} (data)",
        position=position,
        disable=position is None,
    ) as pbar:
        async for datum in pbar:
            for _ in range(evaluator.trial_count):
                tasks.append(asyncio.create_task(with_max_concurrency(run_evaluator_task(datum))))

    results = []
    for task in std_tqdm(tasks, desc=f"{evaluator.eval_name} (tasks)", position=position, disable=position is None):
        results.append(await task)
    return results


def build_local_summary(evaluator, results):
    scores_by_name = defaultdict(lambda: (0, 0))
    for result in results:
        for name, score in result.scores.items():
            curr = scores_by_name[name]
            if curr is None:
                continue
            scores_by_name[name] = (curr[0] + score, curr[1] + 1)
    longest_score_name = max(len(name) for name in scores_by_name) if scores_by_name else 0
    avg_scores = {
        name: ScoreSummary(
            name=name,
            score=total / count,
            diff=None,
            improvements=0,
            regressions=0,
            _longest_score_name=longest_score_name,
        )
        for name, (total, count) in scores_by_name.items()
    }
    return ExperimentSummary(
        experiment_id=None,
        experiment_name=evaluator.experiment_name,
        project_name=evaluator.project_name,
        project_id=None,
        project_url=None,
        experiment_url=None,
        comparison_experiment_name=None,
        scores=avg_scores,
        metrics={},
    )


__all__ = ["Evaluator", "Eval", "EvalAsync", "Score", "EvalCase", "EvalHooks", "BaseExperiment", "Reporter"]<|MERGE_RESOLUTION|>--- conflicted
+++ resolved
@@ -11,12 +11,12 @@
 from concurrent.futures import ThreadPoolExecutor
 from contextlib import contextmanager
 from multiprocessing import cpu_count
-<<<<<<< HEAD
 from typing import (
     Any,
     AsyncIterator,
     Awaitable,
     Callable,
+    Coroutine,
     Dict,
     Generic,
     Iterable,
@@ -26,9 +26,6 @@
     TypeVar,
     Union,
 )
-=======
-from typing import Any, Awaitable, Callable, Coroutine, Dict, Iterable, Iterator, List, Optional, TypeVar, Union
->>>>>>> f2dcd0fc
 
 import exceptiongroup
 from braintrust_core.score import Score, Scorer
