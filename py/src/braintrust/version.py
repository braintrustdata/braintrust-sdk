<<<<<<< HEAD
VERSION = "0.1.0"
=======
VERSION = "0.1.0"

# this will be templated during the build
GIT_COMMIT = "__GIT_COMMIT__"
>>>>>>> e6b72cfd
<|MERGE_RESOLUTION|>--- conflicted
+++ resolved
@@ -1,8 +1,4 @@
-<<<<<<< HEAD
-VERSION = "0.1.0"
-=======
 VERSION = "0.1.0"
 
 # this will be templated during the build
-GIT_COMMIT = "__GIT_COMMIT__"
->>>>>>> e6b72cfd
+GIT_COMMIT = "__GIT_COMMIT__"