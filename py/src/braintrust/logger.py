--- conflicted
+++ resolved
@@ -465,14 +465,8 @@
             concurrent.futures.wait(post_promises)
 
     @staticmethod
-<<<<<<< HEAD
-    def _submit_logs_request(items, conn):
+    def _submit_logs_request(items, conn, outfile):
         dataS = construct_logs3_data(items)
-        print(dataS)
-=======
-    def _submit_logs_request(items, conn, outfile):
-        items_s = construct_json_array(items)
->>>>>>> b136d742
         for i in range(NUM_RETRIES):
             start_time = time.time()
             resp = conn.post("/logs3", data=dataS)
@@ -482,14 +476,9 @@
             if resp.ok:
                 return
             retrying_text = "" if i + 1 == NUM_RETRIES else " Retrying"
-<<<<<<< HEAD
-            _logger.warning(
-                f"log request failed. Elapsed time: {time.time() - start_time} seconds. Payload size: {len(dataS)}. Error: {resp.status_code}: {resp.text}.{retrying_text}"
-=======
             print(
-                f"log request failed. Elapsed time: {time.time() - start_time} seconds. Payload size: {len(items_s)}. Error: {resp.status_code}: {resp.text}.{retrying_text}",
+                f"log request failed. Elapsed time: {time.time() - start_time} seconds. Payload size: {len(dataS)}. Error: {resp.status_code}: {resp.text}.{retrying_text}",
                 file=outfile
->>>>>>> b136d742
             )
         if not resp.ok:
             print(f"log request failed after {NUM_RETRIES} retries. Dropping batch", file=outfile)
