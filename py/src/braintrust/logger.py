--- conflicted
+++ resolved
@@ -1543,11 +1543,6 @@
         del type, value, callback
 
 
-<<<<<<< HEAD
-# Make this an atomic counter
-_EXEC_COUNTER_LOCK = threading.Lock()
-_EXEC_COUNTER = 0
-=======
 class ReadonlyExperiment(ObjectFetcher):
     """
     A read-only view of an experiment, initialized by passing `open=True` to `init()`.
@@ -1567,7 +1562,10 @@
 
     def as_dataset(self):
         return ExperimentDatasetIterator(self.fetch())
->>>>>>> 8e2d5dd3
+
+
+_EXEC_COUNTER_LOCK = threading.Lock()
+_EXEC_COUNTER = 0
 
 
 class SpanImpl(Span):
