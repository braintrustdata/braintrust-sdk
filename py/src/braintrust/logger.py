import atexit
import concurrent.futures
import contextvars
import dataclasses
import datetime
import inspect
import json
import logging
import os
import queue
import sys
import textwrap
import threading
import time
import traceback
import uuid
from abc import ABC, abstractmethod
from functools import partial, wraps
from getpass import getpass
from multiprocessing import cpu_count
from typing import Any, Callable, Dict, Optional, Union

import requests
from braintrust_core.db_fields import (
    IS_MERGE_FIELD,
    TRANSACTION_ID_FIELD,
)
from braintrust_core.merge_row_batch import merge_row_batch
from braintrust_core.util import (
    SerializableDataClass,
    coalesce,
    merge_dicts,
)
from requests.adapters import HTTPAdapter
from urllib3.util.retry import Retry

from .cache import CACHE_PATH, EXPERIMENTS_PATH, LOGIN_INFO_PATH
from .gitutil import get_past_n_ancestors, get_repo_status
from .resource_manager import ResourceManager
from .util import (
    GLOBAL_PROJECT,
    AugmentedHTTPError,
    encode_uri_component,
    eprint,
    get_caller_location,
    response_raise_for_status,
)

Metadata = Dict[str, Any]


class Span(ABC):
    """
    A Span encapsulates logged data and metrics for a unit of work. This interface is shared by all span implementations.

    We suggest using one of the various `start_span` methods, instead of creating Spans directly. See `Span.start_span` for full details.
    """

    @property
    @abstractmethod
    def id(self) -> str:
        """Row ID of the span."""

    @property
    @abstractmethod
    def span_id(self) -> str:
        """Span ID of the span. This is used to link spans together."""

    @property
    @abstractmethod
    def root_span_id(self) -> str:
        """Span ID of the root span in the full trace."""

    @abstractmethod
    def log(self, **event):
        """Incrementally update the current span with new data. The event will be batched and uploaded behind the scenes.

        :param **event: Data to be logged. See `Experiment.log` for full details.
        """

    @abstractmethod
    def start_span(self, name=None, span_attributes={}, start_time=None, set_current=None, **event):
        """Create a new span. This is useful if you want to log more detailed trace information beyond the scope of a single log event. Data logged over several calls to `Span.log` will be merged into one logical row.

        We recommend running spans within context managers (`with start_span(...) as span`) to automatically mark them as current and ensure they are ended. Only spans run within a context manager will be marked current, so they can be accessed using `braintrust.current_span()`. If you wish to start a span outside a context manager, be sure to end it with `span.end()`.

        :param name: Optional name of the span. If not provided, a name will be inferred from the call stack.
        :param span_attributes: Optional additional attributes to attach to the span, such as a type name.
        :param start_time: Optional start time of the span, as a timestamp in seconds.
        :param set_current: If true (the default), the span will be marked as the currently-active span for the duration of the context manager.
        :param **event: Data to be logged. See `Experiment.log` for full details.
        :returns: The newly-created `Span`
        """

    @abstractmethod
    def end(self, end_time=None) -> float:
        """Log an end time to the span (defaults to the current time). Returns the logged time.

        Will be invoked automatically if the span is bound to a context manager.

        :param end_time: Optional end time of the span, as a timestamp in seconds.
        :returns: The end time logged to the span metrics.
        """

    @abstractmethod
    def close(self, end_time=None) -> float:
        """Alias for `end`."""

    @abstractmethod
    def serialize(self) -> str:
        """Serializes the span as a token which can be passed around to other processes, across the network, etc. To start a span under a serialized span, call `braintrust.start_span_under_serialized` (see docs for more details)."""

    @abstractmethod
    def __enter__(self):
        pass

    @abstractmethod
    def __exit__(self):
        pass


class _NoopSpan(Span):
    """A fake implementation of the Span API which does nothing. This can be used as the default span."""

    def __init__(self, *args, **kwargs):
        pass

    @property
    def id(self):
        return ""

    @property
    def span_id(self):
        return ""

    @property
    def root_span_id(self):
        return ""

    def log(self, **event):
        pass

    def start_span(self, name=None, span_attributes={}, start_time=None, set_current=None, **event):
        return self

    def end(self, end_time=None):
        return end_time or time.time()

    def close(self, end_time=None):
        return self.end(end_time)

    def serialize():
        return ""

    def __enter__(self):
        return self

    def __exit__(self, type, value, callback):
        del type, value, callback


NOOP_SPAN = _NoopSpan()


class BraintrustState:
    def __init__(self):
        self.id = str(uuid.uuid4())
        self.current_experiment = None
        self.current_logger = None
        self.current_span = contextvars.ContextVar("braintrust_current_span", default=NOOP_SPAN)

        self.api_url = None
        self.login_token = None
        self.org_id = None
        self.org_name = None
        self.log_url = None
        self.logged_in = False

        self._api_conn = None
        self._log_conn = None
        self._user_info = None

    def api_conn(self):
        if not self._api_conn:
            if not self.api_url:
                raise RuntimeError("Must initialize api_url before requesting api_conn")
            self._api_conn = HTTPConnection(self.api_url)
        return self._api_conn

    def log_conn(self):
        if not self._log_conn:
            if not self.log_url:
                raise RuntimeError("Must initialize log_url before requesting log_conn")
            self._log_conn = HTTPConnection(self.log_url)
        return self._log_conn

    def user_info(self):
        if not self._user_info:
            self._user_info = self.log_conn().get_json("ping")
        return self._user_info

    def set_user_info_if_null(self, info):
        if not self._user_info:
            self._user_info = info


_state = BraintrustState()
_logger = logging.getLogger("braintrust")


<<<<<<< HEAD
def _internal_get_global_state():
    return _state


class _UnterminatedObjectsHandler:
    """A utility to keep track of objects that should be cleaned up before program exit. At the end of the program, the _UnterminatedObjectsHandler will print out all un-terminated objects as a warning."""

    def __init__(self):
        self._unterminated_objects = ResourceManager({})
        atexit.register(self._warn_unterminated)

    def add_unterminated(self, obj, created_location=None):
        with self._unterminated_objects.get() as unterminated_objects:
            unterminated_objects[obj] = created_location

    def remove_unterminated(self, obj):
        with self._unterminated_objects.get() as unterminated_objects:
            del unterminated_objects[obj]

    def _warn_unterminated(self):
        with self._unterminated_objects.get() as unterminated_objects:
            if not unterminated_objects:
                return
            warning_message = "WARNING: Did not close the following braintrust objects. We recommend running `.close` on the listed objects, or binding them to a context manager so they are closed automatically:"
            for obj, created_location in unterminated_objects.items():
                msg = f"\n\tObject of type {type(obj)}"
                if created_location:
                    msg += f" created at {created_location}"
                warning_message += msg
            print(warning_message, file=sys.stderr)


_unterminated_objects = _UnterminatedObjectsHandler()


=======
>>>>>>> 3b9b7ab7
class HTTPConnection:
    def __init__(self, base_url):
        self.base_url = base_url
        self.token = None

        self._reset(total=0)

    def ping(self):
        try:
            resp = self.get("ping")
            _state.set_user_info_if_null(resp.json())
            return resp.ok
        except requests.exceptions.ConnectionError:
            return False

    def make_long_lived(self):
        # Following a suggestion in https://stackoverflow.com/questions/23013220/max-retries-exceeded-with-url-in-requests
        self._reset(connect=10, backoff_factor=0.5)

    @staticmethod
    def sanitize_token(token):
        return token.rstrip("\n")

    def set_token(self, token):
        token = HTTPConnection.sanitize_token(token)
        self.token = token
        self._set_session_token()

    def _reset(self, **retry_kwargs):
        self.session = requests.Session()

        retry = Retry(**retry_kwargs)
        adapter = HTTPAdapter(max_retries=retry)
        self.session.mount("http://", adapter)
        self.session.mount("https://", adapter)

        self._set_session_token()

    def _set_session_token(self):
        if self.token:
            self.session.headers.update({"Authorization": f"Bearer {self.token}"})

    def get(self, path, *args, **kwargs):
        return self.session.get(_urljoin(self.base_url, path), *args, **kwargs)

    def post(self, path, *args, **kwargs):
        return self.session.post(_urljoin(self.base_url, path), *args, **kwargs)

    def delete(self, path, *args, **kwargs):
        return self.session.delete(_urljoin(self.base_url, path), *args, **kwargs)

    def get_json(self, object_type, args=None, retries=0):
        tries = retries + 1
        for i in range(tries):
            resp = self.get(f"/{object_type}", params=args)
            if i < tries - 1 and not resp.ok:
                _logger.warning(f"Retrying API request {object_type} {args} {resp.status_code} {resp.text}")
                continue
            response_raise_for_status(resp)

            return resp.json()

    def post_json(self, object_type, args):
        resp = self.post(f"/{object_type.lstrip('/')}", json=args)
        response_raise_for_status(resp)
        return resp.json()


# Sometimes we'd like to launch network requests concurrently. We provide a
# thread pool to accomplish this. Use a multiple of number of CPU cores to limit
# concurrency.
HTTP_REQUEST_THREAD_POOL = concurrent.futures.ThreadPoolExecutor(max_workers=cpu_count())


def log_conn():
    return _state.log_conn()


def api_conn():
    return _state.api_conn()


def user_info():
    return _state.user_info()


def org_id():
    return _state.org_id


class ModelWrapper:
    def __init__(self, data):
        self.data = data

    def __getattr__(self, name: str) -> Any:
        return self.data[name]


# 6 MB (from our own testing).
MAX_REQUEST_SIZE = 6 * 1024 * 1024


def construct_json_array(items):
    return "[" + ",".join(items) + "]"


DEFAULT_BATCH_SIZE = 100
NUM_RETRIES = 3


class _BackgroundLogger:
    def __init__(self, name=None):
        self.flush_lock = threading.RLock()
        self.start_thread_lock = threading.RLock()
        self.thread = threading.Thread(target=self._publisher, daemon=True)
        self.started = False

        log_namespace = "braintrust"
        if name:
            log_namespace += f" [{name}]"

        self.logger = logging.getLogger(log_namespace)

        try:
            queue_size = int(os.environ.get("BRAINTRUST_QUEUE_SIZE"))
        except Exception:
            queue_size = 1000
        self.queue = queue.Queue(maxsize=queue_size)
        # Each time we put items in the queue, we increment a semaphore to
        # indicate to any consumer thread that it should attempt a flush.
        self.queue_filled_semaphore = threading.Semaphore(value=0)

        atexit.register(self._finalize)

    def log(self, *args):
        self._start()
        for event in args:
            try:
                _ = json.dumps(event)
            except TypeError as e:
                raise Exception(f"All logged values must be JSON-serializable: {event}") from e

            try:
                self.queue.put_nowait(event)
            except queue.Full:
                # Notify consumers to start draining the queue.
                self.queue_filled_semaphore.release()
                self.queue.put(event)
        self.queue_filled_semaphore.release()

    def _start(self):
        # Double read to avoid contention in the common case.
        if not self.started:
            with self.start_thread_lock:
                if not self.started:
                    self.thread.start()
                    self.started = True

    def _finalize(self):
        self.logger.info("Flushing final log events...")
        self.flush()

    def _publisher(self, batch_size=None):
        kwargs = {}
        if batch_size is not None:
            kwargs["batch_size"] = batch_size

        while True:
            # Wait for some data on the queue before trying to flush.
            self.queue_filled_semaphore.acquire()
            try:
                self.flush(**kwargs)
            except Exception:
                traceback.print_exc()

    def flush(self, batch_size=100):
        # We cannot have multiple threads flushing in parallel, because the
        # order of published elements would be undefined.
        with self.flush_lock:
            # Drain the queue.
            all_items = []
            try:
                for _ in range(self.queue.qsize()):
                    all_items.append(self.queue.get_nowait())
            except queue.Empty:
                pass
            all_items = list(reversed(merge_row_batch(all_items)))

            if len(all_items) == 0:
                return

            conn = _state.log_conn()
            post_promises = []
            while True:
                items = []
                items_len = 0
                while len(items) < batch_size and items_len < MAX_REQUEST_SIZE / 2:
                    if len(all_items) > 0:
                        item = all_items.pop()
                    else:
                        break

                    item_s = json.dumps(item)
                    items.append(item_s)
                    items_len += len(item_s)

                if len(items) == 0:
                    break

                try:
                    post_promises.append(
                        HTTP_REQUEST_THREAD_POOL.submit(_BackgroundLogger._submit_logs_request, items, conn)
                    )
                except RuntimeError:
                    # If the thread pool has shut down, e.g. because the process is terminating, run the request the
                    # old fashioned way.
                    _BackgroundLogger._submit_logs_request(items, conn)

            concurrent.futures.wait(post_promises)

    @staticmethod
    def _submit_logs_request(items, conn):
        items_s = construct_json_array(items)
        for i in range(NUM_RETRIES):
            start_time = time.time()
            resp = conn.post("/logs", data=items_s)
            if resp.ok:
                return
            retrying_text = "" if i + 1 == NUM_RETRIES else " Retrying"
            _logger.warning(
                f"log request failed. Elapsed time: {time.time() - start_time} seconds. Payload size: {len(items_s)}. Error: {resp.status_code}: {resp.text}.{retrying_text}"
            )
        if not resp.ok:
            _logger.warning(f"log request failed after {NUM_RETRIES} retries. Dropping batch")


def _ensure_object(object_type, object_id, force=False):
    experiment_path = EXPERIMENTS_PATH / f"{object_id}.parquet"

    if force or not experiment_path.exists():
        os.makedirs(EXPERIMENTS_PATH, exist_ok=True)
        conn = _state.log_conn()
        resp = conn.get(
            f"object/{object_type}",
            params={"id": object_id},
            headers={
                "Accept": "application/octet-stream",
            },
        )

        with open(experiment_path, "wb") as f:
            f.write(resp.content)

    return experiment_path


def init(
    project: str,
    experiment: Optional[str] = None,
    description: Optional[str] = None,
    dataset: Optional["Dataset"] = None,
    update: bool = False,
    base_experiment: Optional[str] = None,
    is_public: bool = False,
    api_url: Optional[str] = None,
    api_key: Optional[str] = None,
    org_name: Optional[str] = None,
    metadata: Optional[Metadata] = None,
):
    """
    Log in, and then initialize a new experiment in a specified project. If the project does not exist, it will be created.

    :param project: The name of the project to create the experiment in.
    :param experiment: The name of the experiment to create. If not specified, a name will be generated automatically.
    :param description: (Optional) An optional description of the experiment.
    :param dataset: (Optional) A dataset to associate with the experiment. The dataset must be initialized with `braintrust.init_dataset` before passing
    it into the experiment.
    :param update: If the experiment already exists, continue logging to it.
    :param base_experiment: An optional experiment name to use as a base. If specified, the new experiment will be summarized and compared to this
    experiment. Otherwise, it will pick an experiment by finding the closest ancestor on the default (e.g. main) branch.
    :param is_public: An optional parameter to control whether the experiment is publicly visible to anybody with the link or privately visible to only members of the organization. Defaults to private.
    :param api_url: The URL of the Braintrust API. Defaults to https://www.braintrustdata.com.
    :param api_key: The API key to use. If the parameter is not specified, will try to use the `BRAINTRUST_API_KEY` environment variable. If no API
    key is specified, will prompt the user to login.
    :param org_name: (Optional) The name of a specific organization to connect to. This is useful if you belong to multiple.
    :param metadata: (Optional) a dictionary with additional data about the test example, model outputs, or just about anything else that's relevant, that you can use to help find and analyze examples later. For example, you could log the `prompt`, example's `id`, or anything else that would be useful to slice/dice later. The values in `metadata` can be any JSON-serializable type, but its keys must be strings.
    :returns: The experiment object.
    """
    login(org_name=org_name, api_key=api_key, api_url=api_url)
    ret = Experiment(
        project_name=project,
        experiment_name=experiment,
        description=description,
        dataset=dataset,
        update=update,
        base_experiment=base_experiment,
        is_public=is_public,
        metadata=metadata,
    )
    _state.current_experiment = ret
    return ret


def init_dataset(
    project: str,
    name: str = None,
    description: str = None,
    version: "str | int" = None,
    api_url: str = None,
    api_key: str = None,
    org_name: str = None,
):
    """
    Create a new dataset in a specified project. If the project does not exist, it will be created.

    :param project: The name of the project to create the dataset in.
    :param name: The name of the dataset to create. If not specified, a name will be generated automatically.
    :param description: An optional description of the dataset.
    :param version: An optional version of the dataset (to read). If not specified, the latest version will be used.
    :param api_url: The URL of the Braintrust API. Defaults to https://www.braintrustdata.com.
    :param api_key: The API key to use. If the parameter is not specified, will try to use the `BRAINTRUST_API_KEY` environment variable. If no API
    key is specified, will prompt the user to login.
    :param org_name: (Optional) The name of a specific organization to connect to. This is useful if you belong to multiple.
    :returns: The dataset object.
    """
    login(org_name=org_name, api_key=api_key, api_url=api_url)

    return Dataset(
        project_name=project,
        name=name,
        description=description,
        version=version,
    )


def init_logger(
    project: str = None,
    project_id: str = None,
    async_flush: bool = True,
    api_url: str = None,
    api_key: str = None,
    org_name: str = None,
):
    """
    Create a new logger in a specified project. If the project does not exist, it will be created.

    :param project: The name of the project to log into. If unspecified, will default to the Global project.
    :param project_id: The id of the project to log into. This takes precedence over project if specified.
    :param async_flush: If true (the default), log events will be batched and sent asynchronously in a background thread. If false, log events will be sent synchronously. Set to false in serverless environments.
    :param api_url: The URL of the Braintrust API. Defaults to https://www.braintrustdata.com.
    :param api_key: The API key to use. If the parameter is not specified, will try to use the `BRAINTRUST_API_KEY` environment variable. If no API
    key is specified, will prompt the user to login.
    :param org_name: (Optional) The name of a specific organization to connect to. This is useful if you belong to multiple.
    :returns: The newly created Logger.
    """

    def lazy_login():
        login(org_name=org_name, api_key=api_key, api_url=api_url)

    ret = Logger(
        lazy_login=lazy_login,
        project=Project(name=project, id=project_id),
        async_flush=async_flush,
    )
    _state.current_logger = ret
    return ret


login_lock = threading.RLock()


def login(api_url=None, api_key=None, org_name=None, force_login=False):
    """
    Log into Braintrust. This will prompt you for your API token, which you can find at
    https://www.braintrustdata.com/app/token. This method is called automatically by `init()`.

    :param api_url: The URL of the Braintrust API. Defaults to https://www.braintrustdata.com.
    :param api_key: The API key to use. If the parameter is not specified, will try to use the `BRAINTRUST_API_KEY` environment variable. If no API
    key is specified, will prompt the user to login.
    :param org_name: (Optional) The name of a specific organization to connect to. This is useful if you belong to multiple.
    :param force_login: Login again, even if you have already logged in (by default, this function will exit quickly if you have already logged in)
    """

    global _state

    # Only permit one thread to login at a time
    with login_lock:
        if api_url is None:
            api_url = os.environ.get("BRAINTRUST_API_URL", "https://www.braintrustdata.com")

        if api_key is None:
            api_key = os.environ.get("BRAINTRUST_API_KEY")

        if org_name is None:
            org_name = os.environ.get("BRAINTRUST_ORG_NAME")

        # If any provided login inputs disagree with our existing settings,
        # force login.
        if (
            api_url != _state.api_url
            or (api_key is not None and HTTPConnection.sanitize_token(api_key) != _state.login_token)
            or (org_name is not None and org_name != _state.org_name)
        ):
            force_login = True

        if not force_login and _state.logged_in:
            # We have already logged in
            return

        _state = BraintrustState()

        _state.api_url = api_url

        os.makedirs(CACHE_PATH, exist_ok=True)

        conn = None
        if api_key is not None:
            resp = requests.post(_urljoin(_state.api_url, "/api/apikey/login"), json={"token": api_key})
            if not resp.ok:
                api_key_prefix = (
                    (" (" + api_key[:2] + "*" * (len(api_key) - 4) + api_key[-2:] + ")") if len(api_key) > 4 else ""
                )
                raise ValueError(f"Invalid API key{api_key_prefix}: [{resp.status_code}] {resp.text}")
            info = resp.json()

            _check_org_info(info["org_info"], org_name)

            conn = _state.log_conn()
            conn.set_token(api_key)

        if not conn:
            raise ValueError(
                "Could not login to Braintrust. You may need to set BRAINTRUST_API_KEY in your environment."
            )

        # make_long_lived() allows the connection to retry if it breaks, which we're okay with after
        # this point because we know the connection _can_ successfully ping.
        conn.make_long_lived()

        # Set the same token in the API
        _state.api_conn().set_token(conn.token)
        _state.login_token = conn.token
        _state.logged_in = True


def log(**event):
    """
    Log a single event to the current experiment. The event will be batched and uploaded behind the scenes.

    :param **event: Data to be logged. See `Experiment.log` for full details.
    :returns: The `id` of the logged event.
    """
    eprint(
        "braintrust.log is deprecated and will be removed in a future version of braintrust. Use `experiment.log` instead."
    )
    e = current_experiment()
    if not e:
        raise Exception("Not initialized. Please call init() first")
    return e.log(**event)


def summarize(summarize_scores=True, comparison_experiment_id=None):
    """
    Summarize the current experiment, including the scores (compared to the closest reference experiment) and metadata.

    :param summarize_scores: Whether to summarize the scores. If False, only the metadata will be returned.
    :param comparison_experiment_id: The experiment to compare against. If None, the most recent experiment on the comparison_commit will be used.
    :returns: `ExperimentSummary`
    """
    eprint(
        "braintrust.summarize is deprecated and will be removed in a future version of braintrust. Use `experiment.summarize` instead."
    )
    e = _state.current_experiment.get()
    if not e:
        raise Exception("Not initialized. Please call init() first")
    return e.summarize(
        summarize_scores=summarize_scores,
        comparison_experiment_id=comparison_experiment_id,
    )


def current_experiment() -> Optional["Experiment"]:
    """Returns the currently-active experiment (set by `braintrust.init(...)`). Returns None if no current experiment has been set."""

    return _state.current_experiment


def current_logger() -> Optional["Logger"]:
    """Returns the currently-active logger (set by `braintrust.init_logger(...)`). Returns None if no current logger has been set."""

    return _state.current_logger


def current_span() -> Span:
    """Return the currently-active span for logging (set by running a span under a context manager). If there is no active span, returns a no-op span object, which supports the same interface as spans but does no logging.

    See `Span` for full details.
    """

    return _state.current_span.get()


def get_span_parent_object() -> Union["Logger", "Experiment", Span]:
    """Mainly for internal use. Return the parent object for starting a span in a global context."""
<<<<<<< HEAD
    parent_span = current_span()
    if parent_span != NOOP_SPAN:
        return parent_span
    experiment = current_experiment()
    if experiment:
        return experiment
    logger = current_logger()
    if logger:
        return logger
    return NOOP_SPAN


def start_span(name=None, span_attributes={}, start_time=None, set_current=None, **event) -> Span:
    """Toplevel function for starting a span. It checks the following (in precedence order):
    * Currently-active span
    * Currently-active experiment
    * Currently-active logger

    and creates a span in the first one that is active. If none of these are active, it returns a no-op span object.

    Unless a name is explicitly provided, the name of the span will be the name of the calling function, or "root" if no meaningful name can be determined.

    We recommend running spans bound to a context manager (`with start_span`) to automatically mark them as current and ensure they are terminated. If you wish to start a span outside a callback, be sure to terminate it with `span.end()`.

    See `Span.startSpan` for full details.
    """

    name = name or get_caller_location()["caller_functionname"] or "root"
    kwargs = dict(name=name, span_attributes=span_attributes, start_time=start_time, set_current=set_current, **event)
    return get_span_parent_object().start_span(**kwargs)


def start_span_under_serialized(
    object_token, name, span_attributes={}, start_time=None, set_current=None, **event
) -> Span:
    """Start a span under the serialized object from `*.serialize`. See `Span.start_span` for documentation of the remaining arguments.
=======

    parent_span = current_span()
    if parent_span != NOOP_SPAN:
        return parent_span

    experiment = current_experiment()
    if experiment:
        return experiment

    logger = current_logger()
    if logger:
        return logger
>>>>>>> 3b9b7ab7

    :param object_token: The serialized token from `*.serialize`.
    :returns: The newly-created Span.
    """

    if object_token == "":
        return NOOP_SPAN
    span_info = _SerializedSpanInfo_from_string(object_token)
    return SpanImpl(
        bg_logger=_LogThread(name=name),
        name=name,
        span_attributes=span_attributes,
        start_time=start_time,
        set_current=set_current,
        event=event,
        serialized_parent=span_info,
    )


def _try_log_input_output(span, f_sig, f_args, f_kwargs, output):
    bound_args = f_sig.bind(*f_args, **f_kwargs).arguments
    try:
        span.log(input=bound_args, output=output)
    except Exception:
        # Don't complain if the contents are not JSON-serializable.
        pass


def traced(*span_args, **span_kwargs):
    """Decorator to trace the wrapped function. Can either be applied bare (`@traced`) or by providing arguments (`@traced(*span_args, **span_kwargs)`), which will be forwarded to the created span. See `Span.start_span` for full details on the span arguments.

    It checks the following (in precedence order):
        * Currently-active span
        * Currently-active experiment
        * Currently-active logger

    and creates a span in the first one that is active. If none of these are active, it returns a no-op span object.

    The decorator will automatically log the input and output of the wrapped function to the corresponding fields of the created span. Pass the kwarg `notrace_io=True` to the decorator to prevent this.

    Unless a name is explicitly provided in `span_args` or `span_kwargs`, the name of the span will be the name of the decorated function.
    """

    trace_io = not span_kwargs.pop("notrace_io", False)

    def decorator(span_args, span_kwargs, f):
        # We assume 'name' is the first positional argument in `start_span`.
        if len(span_args) == 0 and span_kwargs.get("name") is None:
            span_args += (f.__name__,)

        f_sig = inspect.signature(f)

        @wraps(f)
        def wrapper_sync(*f_args, **f_kwargs):
            with start_span(*span_args, **span_kwargs) as span:
                ret = f(*f_args, **f_kwargs)
                if trace_io:
                    _try_log_input_output(span, f_sig, f_args, f_kwargs, ret)
                return ret

        @wraps(f)
        async def wrapper_async(*f_args, **f_kwargs):
            with start_span(*span_args, **span_kwargs) as span:
                ret = await f(*f_args, **f_kwargs)
                if trace_io:
                    _try_log_input_output(span, f_sig, f_args, f_kwargs, ret)
                return ret

        if inspect.iscoroutinefunction(f):
            return wrapper_async
        else:
            return wrapper_sync

    # We determine if the decorator is invoked bare or with arguments by
    # checking if the first positional argument to the decorator is a callable.
    if len(span_args) == 1 and len(span_kwargs) == 0 and callable(span_args[0]):
        return decorator(span_args[1:], span_kwargs, span_args[0])
    else:
        return partial(decorator, span_args, span_kwargs)


def start_span(name=None, span_attributes={}, start_time=None, set_current=None, **event) -> Span:
    """Lower-level alternative to `@traced` for starting a span at the toplevel. It creates a span under the first active object (using the same precedence order as `@traced`) or returns a no-op span object.

    We recommend running spans bound to a context manager (`with start_span`) to automatically mark them as current and ensure they are terminated. If you wish to start a span outside a context manager, be sure to terminate it with `span.end()`.

    See `Span.start_span` for full details.
    """

    parent_object = get_span_parent_object()
    if not isinstance(parent_object, Span):
        name = coalesce(name, "root")
    return parent_object.start_span(
        name=name, span_attributes=span_attributes, start_time=start_time, set_current=set_current, **event
    )


def _check_org_info(org_info, org_name):
    global _state

    if len(org_info) == 0:
        raise ValueError("This user is not part of any organizations.")

    for orgs in org_info:
        if org_name is None or orgs["name"] == org_name:
            _state.org_id = orgs["id"]
            _state.org_name = orgs["name"]
            _state.log_url = os.environ.get("BRAINTRUST_LOG_URL", orgs["api_url"])
            break

    if _state.org_id is None:
        raise ValueError(
            f"Organization {org_name} not found. Must be one of {', '.join([x['name'] for x in org_info])}"
        )


def _save_api_info(api_info):
    os.makedirs(CACHE_PATH, exist_ok=True)
    with open(LOGIN_INFO_PATH, "w") as f:
        json.dump(api_info, f)


def _urljoin(*parts):
    return "/".join([x.lstrip("/") for x in parts])


def _populate_args(d, **kwargs):
    for k, v in kwargs.items():
        if v is not None:
            d[k] = v

    return d


def _validate_and_sanitize_experiment_log_partial_args(event):
    # Make sure only certain keys are specified.
    forbidden_keys = set(event.keys()) - {
        "input",
        "output",
        "expected",
        "scores",
        "metadata",
        "metrics",
        "dataset_record_id",
        "inputs",
    }
    if forbidden_keys:
        raise ValueError(f"The following keys may are not permitted: {forbidden_keys}")

    scores = event.get("scores")
    if scores:
        for name, score in scores.items():
            if not isinstance(name, str):
                raise ValueError("score names must be strings")

            if isinstance(score, bool):
                score = 1 if score else 0
                scores[name] = score

            if not isinstance(score, (int, float)):
                raise ValueError("score values must be numbers")
            if score < 0 or score > 1:
                raise ValueError("score values must be between 0 and 1")

    metadata = event.get("metadata")
    if metadata:
        if not isinstance(metadata, dict):
            raise ValueError("metadata must be a dictionary")
        for key in metadata.keys():
            if not isinstance(key, str):
                raise ValueError("metadata keys must be strings")

    metrics = event.get("metrics")
    if metrics:
        if not isinstance(metrics, dict):
            raise ValueError("metrics must be a dictionary")
        for key in metrics.keys():
            if not isinstance(key, str):
                raise ValueError("metric keys must be strings")

        for value in metrics.values():
            if not isinstance(value, (int, float)):
                raise ValueError("metric values must be numbers")

    input = event.get("input")
    inputs = event.get("inputs")
    if input is not None and inputs is not None:
        raise ValueError("Only one of input or inputs (deprecated) can be specified. Prefer input.")
    if inputs is not None:
        return dict(**{k: v for k, v in event.items() if k not in ["input", "inputs"]}, input=inputs)
    else:
        return {k: v for k, v in event.items()}


# Note that this only checks properties that are expected of a complete event.
# _validate_and_sanitize_experiment_log_partial_args should still be invoked
# (after handling special fields like 'id').
def _validate_and_sanitize_experiment_log_full_args(event, has_dataset):
    input = event.get("input")
    inputs = event.get("inputs")
    if (input is not None and inputs is not None) or (input is None and inputs is None):
        raise ValueError("Exactly one of input or inputs (deprecated) must be specified. Prefer input.")

    if event.get("scores") is None:
        raise ValueError("scores must be specified")
    elif not isinstance(event["scores"], dict):
        raise ValueError("scores must be a dictionary of names with scores")

    if has_dataset and event.get("dataset_record_id") is None:
        raise ValueError("dataset_record_id must be specified when using a dataset")
    elif not has_dataset and event.get("dataset_record_id") is not None:
        raise ValueError("dataset_record_id cannot be specified when not using a dataset")

    return event


class Experiment(ModelWrapper):
    """
    An experiment is a collection of logged events, such as model inputs and outputs, which represent
    a snapshot of your application at a particular point in time. An experiment is meant to capture more
    than just the model you use, and includes the data you use to test, pre- and post- processing code,
    comparison metrics (scores), and any other metadata you want to include.

    Experiments are associated with a project, and two experiments are meant to be easily comparable via
    their `inputs`. You can change the attributes of the experiments in a project (e.g. scoring functions)
    over time, simply by changing what you log.

    You should not create `Experiment` objects directly. Instead, use the `braintrust.init()` method.
    """

    def __init__(
        self,
        project_name: str,
        experiment_name: str = None,
        description: str = None,
        dataset: "Dataset" = None,
        update: bool = False,
        base_experiment: str = None,
        is_public: bool = False,
        metadata: Optional[Metadata] = None,
    ):
        args = {"project_name": project_name, "org_id": _state.org_id}

        if experiment_name is not None:
            args["experiment_name"] = experiment_name

        if description is not None:
            args["description"] = description

        if update:
            args["update"] = update

        repo_status = get_repo_status()
        if repo_status:
            args["repo_info"] = repo_status.as_dict()

        if base_experiment is not None:
            args["base_experiment"] = base_experiment
        else:
            args["ancestor_commits"] = list(get_past_n_ancestors())

        if dataset is not None:
            args["dataset_id"] = dataset.id
            args["dataset_version"] = dataset.version

        if is_public is not None:
            args["public"] = is_public

        if metadata is not None:
            args["metadata"] = metadata

        while True:
            try:
                response = _state.api_conn().post_json("api/experiment/register", args)
                break
            except AugmentedHTTPError as e:
                if args.get("base_experiment") is not None and "base experiment" in str(e):
                    _logger.warning(f"Base experiment {args['base_experiment']} not found.")
                    args["base_experiment"] = None
                else:
                    raise

        self.project = ModelWrapper(response["project"])
        super().__init__(response["experiment"])
        self.dataset = dataset
        self.bg_logger = _BackgroundLogger(name=experiment_name)
        self.last_start_time = time.time()

    def log(
        self,
        input=None,
        output=None,
        expected=None,
        scores=None,
        metadata=None,
        metrics=None,
        id=None,
        dataset_record_id=None,
        inputs=None,
    ):
        """
        Log a single event to the experiment. The event will be batched and uploaded behind the scenes.

        :param input: The arguments that uniquely define a test case (an arbitrary, JSON serializable object). Later on, Braintrust will use the `input` to know whether two test cases are the same between experiments, so they should not contain experiment-specific state. A simple rule of thumb is that if you run the same experiment twice, the `input` should be identical.
        :param output: The output of your application, including post-processing (an arbitrary, JSON serializable object), that allows you to determine whether the result is correct or not. For example, in an app that generates SQL queries, the `output` should be the _result_ of the SQL query generated by the model, not the query itself, because there may be multiple valid queries that answer a single question.
        :param expected: The ground truth value (an arbitrary, JSON serializable object) that you'd compare to `output` to determine if your `output` value is correct or not. Braintrust currently does not compare `output` to `expected` for you, since there are so many different ways to do that correctly. Instead, these values are just used to help you navigate your experiments while digging into analyses. However, we may later use these values to re-score outputs or fine-tune your models.
        :param scores: A dictionary of numeric values (between 0 and 1) to log. The scores should give you a variety of signals that help you determine how accurate the outputs are compared to what you expect and diagnose failures. For example, a summarization app might have one score that tells you how accurate the summary is, and another that measures the word similarity between the generated and grouth truth summary. The word similarity score could help you determine whether the summarization was covering similar concepts or not. You can use these scores to help you sort, filter, and compare experiments.
        :param metadata: (Optional) a dictionary with additional data about the test example, model outputs, or just about anything else that's relevant, that you can use to help find and analyze examples later. For example, you could log the `prompt`, example's `id`, or anything else that would be useful to slice/dice later. The values in `metadata` can be any JSON-serializable type, but its keys must be strings.
        :param metrics: (Optional) a dictionary of metrics to log. The following keys are populated automatically: "start", "end", "caller_functionname", "caller_filename", "caller_lineno".
        :param id: (Optional) a unique identifier for the event. If you don't provide one, BrainTrust will generate one for you.
        :param dataset_record_id: (Optional) the id of the dataset record that this event is associated with. This field is required if and only if the experiment is associated with a dataset.
        :param inputs: (Deprecated) the same as `input` (will be removed in a future version).
        :returns: The `id` of the logged event.
        """
        event = _validate_and_sanitize_experiment_log_full_args(
            dict(
                input=input,
                output=output,
                expected=expected,
                scores=scores,
                metadata=metadata,
                metrics=metrics,
                id=id,
                dataset_record_id=dataset_record_id,
                inputs=inputs,
            ),
            self.dataset is not None,
        )
        span = self.start_span(start_time=self.last_start_time, **event)
        self.last_start_time = span.end()
        return span.id

    def start_span(self, name="root", span_attributes={}, start_time=None, set_current=None, **event):
        """Create a new toplevel span underneath the experiment. The name defaults to "root".

        See `Span.start_span` for full details
        """
        return SpanImpl(
            bg_logger=self.bg_logger,
            name=name,
            span_attributes=span_attributes,
            start_time=start_time,
            set_current=set_current,
            event=event,
            root_experiment=self,
        )

    def summarize(self, summarize_scores=True, comparison_experiment_id=None):
        """
        Summarize the experiment, including the scores (compared to the closest reference experiment) and metadata.

        :param summarize_scores: Whether to summarize the scores. If False, only the metadata will be returned.
        :param comparison_experiment_id: The experiment to compare against. If None, the most recent experiment on the origin's main branch will be used.
        :returns: `ExperimentSummary`
        """
        # Flush our events to the API, and to the data warehouse, to ensure that the link we print
        # includes the new experiment.
        self.bg_logger.flush()

        project_url = (
            f"{_state.api_url}/app/{encode_uri_component(_state.org_name)}/p/{encode_uri_component(self.project.name)}"
        )
        experiment_url = f"{project_url}/{encode_uri_component(self.name)}"

        score_summary = {}
        metric_summary = {}
        comparison_experiment_name = None
        if summarize_scores:
            # Get the comparison experiment
            if comparison_experiment_id is None:
                conn = _state.log_conn()
                resp = conn.get("/crud/base_experiments", params={"id": self.id})
                response_raise_for_status(resp)
                base_experiments = resp.json()
                if base_experiments:
                    comparison_experiment_id = base_experiments[0]["base_exp_id"]
                    comparison_experiment_name = base_experiments[0]["base_exp_name"]

            if comparison_experiment_id is not None:
                summary_items = _state.log_conn().get_json(
                    "experiment-comparison2",
                    args={
                        "experiment_id": self.id,
                        "base_experiment_id": comparison_experiment_id,
                    },
                    retries=3,
                )
                score_items = summary_items.get("scores", {})
                metric_items = summary_items.get("metrics", {})

                longest_score_name = max(len(k) for k in score_items.keys()) if score_items else 0
                score_summary = {
                    k: ScoreSummary(_longest_score_name=longest_score_name, **v) for (k, v) in score_items.items()
                }

                longest_metric_name = max(len(k) for k in metric_items.keys()) if metric_items else 0
                metric_summary = {
                    k: MetricSummary(_longest_metric_name=longest_metric_name, **v) for (k, v) in metric_items.items()
                }

        return ExperimentSummary(
            project_name=self.project.name,
            experiment_name=self.name,
            project_url=project_url,
            experiment_url=experiment_url,
            comparison_experiment_name=comparison_experiment_name,
            scores=score_summary,
            metrics=metric_summary,
        )

    def serialize(self) -> str:
        """Serializes the experiment as a token which can be passed around to other processes, across the network, etc. To start a span under a serialized experiment, call `braintrust.start_span_under_serialized` (see docs for more details)."""
        return _SerializedSpanInfo_to_string(
            SerializedSpanInfo(
                object_ids=SpanExperimentIds(project_id=self.project.id, experiment_id=self.id), parent_span_ids=None
            )
        )

    def close(self):
        """This function is deprecated. You can simply remove it from your code."""

        eprint(
            "close is deprecated and will be removed in a future version of braintrust. It is now a no-op and can be removed"
        )
        return self.id

    def flush(self):
        """Flush any pending rows to the server."""

        self.bg_logger.flush()

    def __enter__(self):
        return self

    def __exit__(self, type, value, callback):
        del type, value, callback


# Format and utils for serializing objects to create spans later. Keep this in
# sync with the span serialization implementation in logger.ts.


@dataclasses.dataclass
class SpanExperimentIds:
    project_id: str
    experiment_id: str


@dataclasses.dataclass
class SpanProjectLogIds:
    org_id: str
    project_id: str
    log_id: str


@dataclasses.dataclass
class SpanParentSubSpanIds:
    span_id: str
    root_span_id: str


@dataclasses.dataclass
class SpanParentRootSpanIds:
    span_id: str


@dataclasses.dataclass
class SerializedSpanInfo:
    object_ids: Union[SpanExperimentIds, SpanProjectLogIds]
    span_parent_ids: Union[SpanParentSubSpanIds, SpanParentRootSpanIds, None]


def _SerializedSpanInfo_to_string(info: SerializedSpanInfo) -> str:
    ids = info.object_ids
    if isinstance(ids, SpanExperimentIds):
        object_ids = ["e", ids.project_id, ids.experiment_id]
    elif isinstance(ids, SpanProjectLogIds):
        object_ids = ["pl", ids.org_id, ids.project_id]
    else:
        raise Exception(f"Unknown object_ids value {ids}")

    ids = info.span_parent_ids
    if isinstance(ids, SpanParentSubSpanIds):
        span_parent_ids = [ids.span_id, ids.root_span_id]
    elif isinstance(ids, SpanParentRootSpanIds):
        span_parent_ids = [ids.span_id, ""]
    elif ids is None:
        span_parent_ids = ["", ""]
    else:
        raise Exception(f"Unknown span_parent_ids value {ids}")

    ids = object_ids + span_parent_ids
    # Since all of these IDs are auto-generated as UUIDs, we can expect them to
    # not contain any colons.
    for id in ids:
        if ":" in id:
            raise Exception(f"Unexpected: id {id} should not have a ':'")
    return ":".join(ids)


def _SerializedSpanInfo_from_string(s: str) -> SerializedSpanInfo:
    ids = s.split(":")
    if len(ids) != 5:
        raise Exception(f"Expected serialized info {s} to have 5 colon-separated components")

    if ids[0] == "e":
        object_ids = SpanExperimentIds(project_id=ids[1], experiment_id=ids[2])
    elif ids[0] == "pl":
        object_ids = SpanProjectLogIds(org_id=ids[1], project_id=ids[2], log_id="g")
    else:
        raise Exception(f"Unknown serialized object kind {ids[0]}")

    if ids[4] == "":
        if ids[3] == "":
            span_parent_ids = None
        else:
            span_parent_ids = SpanParentRootSpanIds(span_id=ids[3])
    else:
        span_parent_ids = SpanParentSubSpanIds(span_id=ids[3], root_span_id=ids[4])

    return SerializedSpanInfo(object_ids=object_ids, span_parent_ids=span_parent_ids)


@dataclasses.dataclass
class SpanIds:
    id: str
    span_id: str
    root_span_id: str


class SpanImpl(Span):
    """Primary implementation of the `Span` interface. See the `Span` interface for full details on each method.

    We suggest using one of the various `start_span` methods, instead of creating Spans directly. See `Span.start_span` for full details.
    """

    def __init__(
        self,
        bg_logger,
        name=None,
        span_attributes={},
        start_time=None,
        set_current=None,
        event={},
        root_experiment=None,
        root_project=None,
        parent_span=None,
        serialized_parent=None,
    ):
        if sum(x is not None for x in [root_experiment, root_project, parent_span, serialized_parent]) != 1:
            raise ValueError(
                "Must specify exactly one of `root_experiment`, `root_project`, `parent_span`, and `serialized_parent`"
            )

        self.set_current = coalesce(set_current, True)
        self._logged_end_time = None

        self.bg_logger = bg_logger

        caller_location = get_caller_location()
        if name is None:
            if caller_location:
                filename = os.path.basename(caller_location.caller_filename)
                name = ":".join(
                    [caller_location.caller_functionname]
                    + ([f"{filename}:{caller_location.caller_lineno}"] if filename else [])
                )
            else:
                name = "subspan"

        # `internal_data` contains fields that are not part of the
        # "user-sanitized" set of fields which we want to log in just one of the
        # span rows. It is cleared after every log.
        caller_location = get_caller_location()
        self.internal_data = dict(
            metrics=dict(
                start=start_time or time.time(),
                **(caller_location or {}),
            ),
            span_attributes=dict(**span_attributes, name=name),
            created=datetime.datetime.now(datetime.timezone.utc).isoformat(),
        )

        id = event.get("id", None)
        if id is None:
            id = str(uuid.uuid4())
        span_id = str(uuid.uuid4())
        # `_span_ids` and `_object_ids` contain fields that are logged to every span
        # row.
        if root_experiment is not None:
            self._span_ids = SpanIds(id=id, span_id=span_id, root_span_id=span_id)
            self._object_ids = SpanExperimentIds(
                project_id=root_experiment.project.id,
                experiment_id=root_experiment.id,
            )
        elif root_project is not None:
            self._span_ids = SpanIds(id=id, span_id=span_id, root_span_id=span_id)
            self._object_ids = SpanProjectLogIds(
                org_id=_state.org_id,
                project_id=root_project.id,
                log_id="g",
            )
        elif parent_span is not None:
            self._span_ids = SpanIds(id=id, span_id=span_id, root_span_id=parent_span.root_span_id)
            self._object_ids = parent_span._object_ids
            self.internal_data.update(span_parents=[parent_span.span_id])
        elif serialized_parent is not None:

            parent_span_id = getattr(serialized_parent.span_parent_ids, "span_id", None)

            ids = serialized_parent.span_parent_ids
            if isinstance(ids, SpanParentSubSpanIds):
                root_span_id = ids.root_span_id
            elif isinstance(ids, SpanParentRootSpanIds):
                root_span_id = ids.span_id
            elif ids is None:
                root_span_id = span_id
            else:
                raise Exception(f"Invalid span_parent_ids value {ids}")

            self._span_ids = SpanIds(id=id, span_id=span_id, root_span_id=get_root_span_id())
            self._object_ids = serialized_parent.object_ids
            if parent_span_id:
                self.internal_data.update(span_parents=[parent_span_id])
        else:
            raise RuntimeError("Must provide parent info")

        # The first log is a replacement, but subsequent logs to the same span
        # object will be merges.
        self._is_merge = False
        self.log(**{k: v for k, v in event.items() if k != "id"})
        self._is_merge = True

    @property
    def id(self):
        return self._span_ids.id

    @property
    def span_id(self):
        return self._span_ids.span_id

    @property
    def root_span_id(self):
        return self._span_ids.root_span_id

    def log(self, **event):
        sanitized = {
            k: v for k, v in _validate_and_sanitize_experiment_log_partial_args(event).items() if v is not None
        }
        # There should be no overlap between the dictionaries being merged,
        # except for `sanitized` and `internal_data`, where the former overrides
        # the latter.
        sanitized_and_internal_data = {**self.internal_data}
        merge_dicts(sanitized_and_internal_data, sanitized)
        record = dict(
            **sanitized_and_internal_data,
            **dataclasses.asdict(self._span_ids),
            **dataclasses.asdict(self._object_ids),
            **{IS_MERGE_FIELD: self._is_merge},
        )
        if "metrics" in record and "end" in record["metrics"]:
            self._logged_end_time = record["metrics"]["end"]
        self.internal_data = {}
        self.bg_logger.log(record)

    def start_span(self, name=None, span_attributes={}, start_time=None, set_current=None, **event):
        return SpanImpl(
            bg_logger=self.bg_logger,
            name=name,
            span_attributes=span_attributes,
            start_time=start_time,
            set_current=set_current,
            event=event,
            parent_span=self,
        )

    def end(self, end_time=None):
        if not self._logged_end_time:
            end_time = end_time or time.time()
            self.internal_data = dict(metrics=dict(end=end_time))
        else:
            end_time = self._logged_end_time
        self.log()
        return end_time

    def close(self, end_time=None):
        return self.end(end_time)

<<<<<<< HEAD
    def serialize(self) -> str:
        if self.span_id == self.root_span_id:
            span_parent_ids = SpanParentRootSpanIds(span_id=self.span_id)
        else:
            span_parent_ids = SpanParentSubSpanIds(span_id=self.span_id, root_span_id=self.root_span_id)
        return _SerializedSpanInfo_to_string(
            SerializedSpanInfo(object_ids=self._object_ids, span_parent_ids=span_parent_ids)
        )

    def _check_not_finished(self):
        if self.finished:
            raise RuntimeError("Cannot invoke method on finished span")

=======
>>>>>>> 3b9b7ab7
    def __enter__(self):
        if self.set_current:
            self._context_token = _state.current_span.set(self)
        return self

    def __exit__(self, type, value, callback):
        del type, value, callback

        if self.set_current:
            _state.current_span.reset(self._context_token)

        self.end()


class Dataset(ModelWrapper):
    """
    A dataset is a collection of records, such as model inputs and outputs, which represent
    data you can use to evaluate and fine-tune models. You can log production data to datasets,
    curate them with interesting examples, edit/delete records, and run evaluations against them.

    You should not create `Dataset` objects directly. Instead, use the `braintrust.init_dataset()` method.
    """

    def __init__(self, project_name: str, name: str = None, description: str = None, version: "str | int" = None):
        args = _populate_args(
            {"project_name": project_name, "org_id": _state.org_id},
            dataset_name=name,
            description=description,
        )
        response = _state.api_conn().post_json("api/dataset/register", args)
        self.project = ModelWrapper(response["project"])

        self.new_records = 0

        self._fetched_data = None

        self._pinned_version = None
        if version is not None:
            try:
                self._pinned_version = int(version)
                assert self._pinned_version >= 0
            except (ValueError, AssertionError):
                raise ValueError(f"version ({version}) must be a positive integer")

        super().__init__(response["dataset"])
        self.bg_logger = _BackgroundLogger(name=self.name)

    def insert(self, input, output, metadata=None, id=None):
        """
        Insert a single record to the dataset. The record will be batched and uploaded behind the scenes. If you pass in an `id`,
        and a record with that `id` already exists, it will be overwritten (upsert).

        :param input: The argument that uniquely define an input case (an arbitrary, JSON serializable object).
        :param output: The output of your application, including post-processing (an arbitrary, JSON serializable object).
        :param metadata: (Optional) a dictionary with additional data about the test example, model outputs, or just
        about anything else that's relevant, that you can use to help find and analyze examples later. For example, you could log the
        `prompt`, example's `id`, or anything else that would be useful to slice/dice later. The values in `metadata` can be any
        JSON-serializable type, but its keys must be strings.
        :param id: (Optional) a unique identifier for the event. If you don't provide one, Braintrust will generate one for you.
        :returns: The `id` of the logged record.
        """
        if metadata:
            if not isinstance(metadata, dict):
                raise ValueError("metadata must be a dictionary")
            for key in metadata.keys():
                if not isinstance(key, str):
                    raise ValueError("metadata keys must be strings")

        args = _populate_args(
            {
                "id": id or str(uuid.uuid4()),
                "inputs": input,
                "output": output,
                "project_id": self.project.id,
                "dataset_id": self.id,
                "created": datetime.datetime.now(datetime.timezone.utc).isoformat(),
            },
            metadata=metadata,
        )

        self._clear_cache()  # We may be able to optimize this
        self.new_records += 1
        self.bg_logger.log(args)
        return args["id"]

    def delete(self, id):
        """
        Delete a record from the dataset.

        :param id: The `id` of the record to delete.
        """
        args = _populate_args(
            {
                "id": id,
                "project_id": self.project.id,
                "dataset_id": self.id,
                "created": datetime.datetime.now(datetime.timezone.utc).isoformat(),
                "_object_delete": True,  # XXX potentially place this in the logging endpoint
            },
        )

        self.bg_logger.log(args)
        return args["id"]

    def summarize(self, summarize_data=True):
        """
        Summarize the dataset, including high level metrics about its size and other metadata.

        :param summarize_data: Whether to summarize the data. If False, only the metadata will be returned.
        :returns: `DatasetSummary`
        """
        # Flush our events to the API, and to the data warehouse, to ensure that the link we print
        # includes the new experiment.
        self.bg_logger.flush()

        project_url = (
            f"{_state.api_url}/app/{encode_uri_component(_state.org_name)}/p/{encode_uri_component(self.project.name)}"
        )
        dataset_url = f"{project_url}/d/{encode_uri_component(self.name)}"

        data_summary = None
        if summarize_data:
            data_summary_d = _state.log_conn().get_json(
                "dataset-summary",
                args={
                    "dataset_id": self.id,
                },
                retries=3,
            )
            data_summary = DataSummary(new_records=self.new_records, **data_summary_d)

        return DatasetSummary(
            project_name=self.project.name,
            dataset_name=self.name,
            project_url=project_url,
            dataset_url=dataset_url,
            data_summary=data_summary,
        )

    def fetch(self):
        """
        Fetch all records in the dataset.

        ```python
        for record in dataset.fetch():
            print(record)

        # You can also iterate over the dataset directly.
        for record in dataset:
            print(record)
        ```

        :returns: An iterator over the records in the dataset.
        """
        for record in self.fetched_data:
            yield {
                "id": record.get("id"),
                "input": json.loads(record.get("input") or "null"),
                "output": json.loads(record.get("output") or "null"),
                "metadata": json.loads(record.get("metadata") or "null"),
            }

        self._clear_cache()

    def __iter__(self):
        return self.fetch()

    @property
    def fetched_data(self):
        if not self._fetched_data:
            resp = _state.log_conn().get(
                "object/dataset", params={"id": self.id, "fmt": "json", "version": self._pinned_version}
            )
            response_raise_for_status(resp)

            self._fetched_data = [json.loads(line) for line in resp.content.split(b"\n") if line.strip()]
        return self._fetched_data

    def _clear_cache(self):
        self._fetched_data = None

    @property
    def version(self):
        if self._pinned_version is not None:
            return self._pinned_version
        else:
            return max([int(record.get(TRANSACTION_ID_FIELD, 0)) for record in self.fetched_data] or [0])

    def close(self):
        """This function is deprecated. You can simply remove it from your code."""

        eprint(
            "close is deprecated and will be removed in a future version of braintrust. It is now a no-op and can be removed"
        )
        return self.id

    def flush(self):
        """Flush any pending rows to the server."""

        self.bg_logger.flush()

    def __enter__(self):
        return self

    def __exit__(self, type, value, callback):
        del type, value, callback


class Project:
    def __init__(self, name=None, id=None):
        self._name = name
        self._id = id
        self.init_lock = threading.RLock()

    def lazy_init(self):
        if self._id is None or self._name is None:
            with self.init_lock:
                if self._id is None:
                    response = _state.api_conn().post_json(
                        "api/project/register",
                        {
                            "project_name": self._name or GLOBAL_PROJECT,
                            "org_id": _state.org_id,
                        },
                    )
                    self._id = response["project"]["id"]
                    self._name = response["project"]["name"]
                elif self._name is None:
                    response = _state.api_conn().get_json("api/project", {"id": self._id})
                    self._name = response["name"]

        return self

    @property
    def id(self):
        self.lazy_init()
        return self._id

    @property
    def name(self):
        self.lazy_init()
        return self._name


class Logger:
    def __init__(self, lazy_login: Callable, project: Project, async_flush: bool = True):
        self._lazy_login = lazy_login
        self._logged_in = False

        self.project = project
        self.async_flush = async_flush

        self.bg_logger = _BackgroundLogger()
        self.last_start_time = time.time()

    def log(
        self,
        input=None,
        output=None,
        expected=None,
        scores=None,
        metadata=None,
        metrics=None,
        id=None,
    ):
        """
        Log a single event. The event will be batched and uploaded behind the scenes.

        :param input: The arguments that uniquely define a user input(an arbitrary, JSON serializable object).
        :param output: The output of your application, including post-processing (an arbitrary, JSON serializable object), that allows you to determine whether the result is correct or not. For example, in an app that generates SQL queries, the `output` should be the _result_ of the SQL query generated by the model, not the query itself, because there may be multiple valid queries that answer a single question.
        :param expected: The ground truth value (an arbitrary, JSON serializable object) that you'd compare to `output` to determine if your `output` value is correct or not. Braintrust currently does not compare `output` to `expected` for you, since there are so many different ways to do that correctly. Instead, these values are just used to help you navigate while digging into analyses. However, we may later use these values to re-score outputs or fine-tune your models.
        :param scores: A dictionary of numeric values (between 0 and 1) to log. The scores should give you a variety of signals that help you determine how accurate the outputs are compared to what you expect and diagnose failures. For example, a summarization app might have one score that tells you how accurate the summary is, and another that measures the word similarity between the generated and grouth truth summary. The word similarity score could help you determine whether the summarization was covering similar concepts or not. You can use these scores to help you sort, filter, and compare logs.
        :param metadata: (Optional) a dictionary with additional data about the test example, model outputs, or just about anything else that's relevant, that you can use to help find and analyze examples later. For example, you could log the `prompt`, example's `id`, or anything else that would be useful to slice/dice later. The values in `metadata` can be any JSON-serializable type, but its keys must be strings.
        :param metrics: (Optional) a dictionary of metrics to log. The following keys are populated automatically: "start", "end", "caller_functionname", "caller_filename", "caller_lineno".
        :param id: (Optional) a unique identifier for the event. If you don't provide one, BrainTrust will generate one for you.
        """
        # Do the lazy login before retrieving the last_start_time.
        self._perform_lazy_login()
        span = self.start_span(
            start_time=self.last_start_time,
            input=input,
            output=output,
            expected=expected,
            scores=scores,
            metadata=metadata,
            metrics=metrics,
            id=id,
        )
        self.last_start_time = span.end()

        if not self.async_flush:
            self.bg_logger.flush()

        return span.id

    def _perform_lazy_login(self):
        if not self._logged_in:
            self._lazy_login()
            self.last_start_time = time.time()
            self._logged_in = True

    def start_span(self, name="root", span_attributes={}, start_time=None, set_current=None, **event):
        """Create a new toplevel span underneath the logger. The name parameter defaults to "root".

        See `Span.start_span` for full details
        """
        self._perform_lazy_login()
        return SpanImpl(
            bg_logger=self.bg_logger,
            name=name,
            span_attributes=span_attributes,
            start_time=start_time,
            set_current=set_current,
            event=event,
            root_project=self.project,
        )

    def __enter__(self):
        return self

    def __exit__(self, type, value, callback):
        del type, value, callback

<<<<<<< HEAD
        if self.set_current:
            _state.current_logger.reset(self._context_token)

        self.logger.flush()

    def serialize(self) -> str:
        """Serializes the logger as a token which can be passed around to other processes, across the network, etc. To start a span under a serialized logger, call `braintrust.start_span_under_serialized` (see docs for more details)."""
        self._perform_lazy_login()
        return _SerializedSpanInfo_to_string(
            SerializedSpanInfo(
                object_ids=SpanProjectLogIds(org_id=_state.org_id, project_id=self.project.id, log_id="g"),
                parent_span_ids=None,
            )
        )

=======
>>>>>>> 3b9b7ab7
    def flush(self):
        """
        Flush any pending logs to the server.
        """
        self._perform_lazy_login()
        self.bg_logger.flush()


@dataclasses.dataclass
class ScoreSummary(SerializableDataClass):
    """Summary of a score's performance."""

    """Name of the score."""
    name: str
    """Average score across all examples."""
    score: float
    """Difference in score between the current and reference experiment."""
    diff: float
    """Number of improvements in the score."""
    improvements: int
    """Number of regressions in the score."""
    regressions: int

    # Used to help with formatting
    _longest_score_name: int

    def __str__(self):
        # format with 2 decimal points and pad so that it's exactly 2 characters then 2 decimals
        score_pct = f"{self.score * 100:05.2f}%"
        diff_pct = f"{abs(self.diff) * 100:05.2f}%"
        diff_score = f"+{diff_pct}" if self.diff > 0 else f"-{diff_pct}" if self.diff < 0 else "-"

        # pad the name with spaces so that its length is self._longest_score_name + 2
        score_name = f"'{self.name}'".ljust(self._longest_score_name + 2)

        return textwrap.dedent(
            f"""{score_pct} ({diff_score}) {score_name} score\t({self.improvements} improvements, {self.regressions} regressions)"""
        )


@dataclasses.dataclass
class MetricSummary(SerializableDataClass):
    """Summary of a metric's performance."""

    """Name of the metric."""
    name: str
    """Average metric across all examples."""
    metric: float
    """Unit label for the metric."""
    unit: str
    """Difference in metric between the current and reference experiment."""
    diff: float
    """Number of improvements in the metric."""
    improvements: int
    """Number of regressions in the metric."""
    regressions: int

    # Used to help with formatting
    _longest_metric_name: int

    def __str__(self):
        # format with 2 decimal points
        metric = f"{self.metric:.2f}"
        diff_pct = f"{abs(self.diff) * 100:05.2f}%"
        diff_score = f"+{diff_pct}" if self.diff > 0 else f"-{diff_pct}" if self.diff < 0 else "-"

        # pad the name with spaces so that its length is self._longest_score_name + 2
        metric_name = f"'{self.name}'".ljust(self._longest_metric_name + 2)

        return textwrap.dedent(
            f"""{metric}{self.unit} ({diff_score}) {metric_name}\t({self.improvements} improvements, {self.regressions} regressions)"""
        )


@dataclasses.dataclass
class ExperimentSummary(SerializableDataClass):
    """Summary of an experiment's scores and metadata."""

    """Name of the project that the experiment belongs to."""
    project_name: str
    """Name of the experiment."""
    experiment_name: str
    """URL to the project's page in the Braintrust app."""
    project_url: str
    """URL to the experiment's page in the Braintrust app."""
    experiment_url: str
    """The experiment scores are baselined against."""
    comparison_experiment_name: Optional[str]
    """Summary of the experiment's scores."""
    scores: Dict[str, ScoreSummary]
    """Summary of the experiment's metrics."""
    metrics: Dict[str, ScoreSummary]

    def __str__(self):
        comparison_line = ""
        if self.comparison_experiment_name:
            comparison_line = f"""{self.experiment_name} compared to {self.comparison_experiment_name}:\n"""
        return (
            f"""\n=========================SUMMARY=========================\n{comparison_line}"""
            + "\n".join([str(score) for score in self.scores.values()])
            + ("\n\n" if self.scores else "")
            + "\n".join([str(metric) for metric in self.metrics.values()])
            + ("\n\n" if self.metrics else "")
            + textwrap.dedent(
                f"""\
        See results for {self.experiment_name} at {self.experiment_url}"""
            )
        )


@dataclasses.dataclass
class DataSummary(SerializableDataClass):
    """Summary of a dataset's data."""

    """New or updated records added in this session."""
    new_records: int
    """Total records in the dataset."""
    total_records: int

    def __str__(self):
        return textwrap.dedent(f"""Total records: {self.total_records} ({self.new_records} new or updated records)""")


@dataclasses.dataclass
class DatasetSummary(SerializableDataClass):
    """Summary of a dataset's scores and metadata."""

    """Name of the project that the dataset belongs to."""
    project_name: str
    """Name of the dataset."""
    dataset_name: str
    """URL to the project's page in the Braintrust app."""
    project_url: str
    """URL to the experiment's page in the Braintrust app."""
    dataset_url: str
    """Summary of the dataset's data."""
    data_summary: int

    def __str__(self):
        return textwrap.dedent(
            f"""\

             =========================SUMMARY=========================
             {str(self.data_summary)}
             See results for all datasets in {self.project_name} at {self.project_url}
             See results for {self.dataset_name} at {self.dataset_url}"""
        )<|MERGE_RESOLUTION|>--- conflicted
+++ resolved
@@ -208,44 +208,10 @@
 _logger = logging.getLogger("braintrust")
 
 
-<<<<<<< HEAD
 def _internal_get_global_state():
     return _state
 
 
-class _UnterminatedObjectsHandler:
-    """A utility to keep track of objects that should be cleaned up before program exit. At the end of the program, the _UnterminatedObjectsHandler will print out all un-terminated objects as a warning."""
-
-    def __init__(self):
-        self._unterminated_objects = ResourceManager({})
-        atexit.register(self._warn_unterminated)
-
-    def add_unterminated(self, obj, created_location=None):
-        with self._unterminated_objects.get() as unterminated_objects:
-            unterminated_objects[obj] = created_location
-
-    def remove_unterminated(self, obj):
-        with self._unterminated_objects.get() as unterminated_objects:
-            del unterminated_objects[obj]
-
-    def _warn_unterminated(self):
-        with self._unterminated_objects.get() as unterminated_objects:
-            if not unterminated_objects:
-                return
-            warning_message = "WARNING: Did not close the following braintrust objects. We recommend running `.close` on the listed objects, or binding them to a context manager so they are closed automatically:"
-            for obj, created_location in unterminated_objects.items():
-                msg = f"\n\tObject of type {type(obj)}"
-                if created_location:
-                    msg += f" created at {created_location}"
-                warning_message += msg
-            print(warning_message, file=sys.stderr)
-
-
-_unterminated_objects = _UnterminatedObjectsHandler()
-
-
-=======
->>>>>>> 3b9b7ab7
 class HTTPConnection:
     def __init__(self, base_url):
         self.base_url = base_url
@@ -750,57 +716,102 @@
 
 def get_span_parent_object() -> Union["Logger", "Experiment", Span]:
     """Mainly for internal use. Return the parent object for starting a span in a global context."""
-<<<<<<< HEAD
+
     parent_span = current_span()
     if parent_span != NOOP_SPAN:
         return parent_span
+
     experiment = current_experiment()
     if experiment:
         return experiment
+
     logger = current_logger()
     if logger:
         return logger
-    return NOOP_SPAN
+
+
+def _try_log_input_output(span, f_sig, f_args, f_kwargs, output):
+    bound_args = f_sig.bind(*f_args, **f_kwargs).arguments
+    try:
+        span.log(input=bound_args, output=output)
+    except Exception:
+        # Don't complain if the contents are not JSON-serializable.
+        pass
+
+
+def traced(*span_args, **span_kwargs):
+    """Decorator to trace the wrapped function. Can either be applied bare (`@traced`) or by providing arguments (`@traced(*span_args, **span_kwargs)`), which will be forwarded to the created span. See `Span.start_span` for full details on the span arguments.
+
+    It checks the following (in precedence order):
+        * Currently-active span
+        * Currently-active experiment
+        * Currently-active logger
+
+    and creates a span in the first one that is active. If none of these are active, it returns a no-op span object.
+
+    The decorator will automatically log the input and output of the wrapped function to the corresponding fields of the created span. Pass the kwarg `notrace_io=True` to the decorator to prevent this.
+
+    Unless a name is explicitly provided in `span_args` or `span_kwargs`, the name of the span will be the name of the decorated function.
+    """
+
+    trace_io = not span_kwargs.pop("notrace_io", False)
+
+    def decorator(span_args, span_kwargs, f):
+        # We assume 'name' is the first positional argument in `start_span`.
+        if len(span_args) == 0 and span_kwargs.get("name") is None:
+            span_args += (f.__name__,)
+
+        f_sig = inspect.signature(f)
+
+        @wraps(f)
+        def wrapper_sync(*f_args, **f_kwargs):
+            with start_span(*span_args, **span_kwargs) as span:
+                ret = f(*f_args, **f_kwargs)
+                if trace_io:
+                    _try_log_input_output(span, f_sig, f_args, f_kwargs, ret)
+                return ret
+
+        @wraps(f)
+        async def wrapper_async(*f_args, **f_kwargs):
+            with start_span(*span_args, **span_kwargs) as span:
+                ret = await f(*f_args, **f_kwargs)
+                if trace_io:
+                    _try_log_input_output(span, f_sig, f_args, f_kwargs, ret)
+                return ret
+
+        if inspect.iscoroutinefunction(f):
+            return wrapper_async
+        else:
+            return wrapper_sync
+
+    # We determine if the decorator is invoked bare or with arguments by
+    # checking if the first positional argument to the decorator is a callable.
+    if len(span_args) == 1 and len(span_kwargs) == 0 and callable(span_args[0]):
+        return decorator(span_args[1:], span_kwargs, span_args[0])
+    else:
+        return partial(decorator, span_args, span_kwargs)
 
 
 def start_span(name=None, span_attributes={}, start_time=None, set_current=None, **event) -> Span:
-    """Toplevel function for starting a span. It checks the following (in precedence order):
-    * Currently-active span
-    * Currently-active experiment
-    * Currently-active logger
-
-    and creates a span in the first one that is active. If none of these are active, it returns a no-op span object.
-
-    Unless a name is explicitly provided, the name of the span will be the name of the calling function, or "root" if no meaningful name can be determined.
-
-    We recommend running spans bound to a context manager (`with start_span`) to automatically mark them as current and ensure they are terminated. If you wish to start a span outside a callback, be sure to terminate it with `span.end()`.
-
-    See `Span.startSpan` for full details.
-    """
-
-    name = name or get_caller_location()["caller_functionname"] or "root"
-    kwargs = dict(name=name, span_attributes=span_attributes, start_time=start_time, set_current=set_current, **event)
-    return get_span_parent_object().start_span(**kwargs)
+    """Lower-level alternative to `@traced` for starting a span at the toplevel. It creates a span under the first active object (using the same precedence order as `@traced`) or returns a no-op span object.
+
+    We recommend running spans bound to a context manager (`with start_span`) to automatically mark them as current and ensure they are terminated. If you wish to start a span outside a context manager, be sure to terminate it with `span.end()`.
+
+    See `Span.start_span` for full details.
+    """
+
+    parent_object = get_span_parent_object()
+    if not isinstance(parent_object, Span):
+        name = coalesce(name, "root")
+    return parent_object.start_span(
+        name=name, span_attributes=span_attributes, start_time=start_time, set_current=set_current, **event
+    )
 
 
 def start_span_under_serialized(
     object_token, name, span_attributes={}, start_time=None, set_current=None, **event
 ) -> Span:
     """Start a span under the serialized object from `*.serialize`. See `Span.start_span` for documentation of the remaining arguments.
-=======
-
-    parent_span = current_span()
-    if parent_span != NOOP_SPAN:
-        return parent_span
-
-    experiment = current_experiment()
-    if experiment:
-        return experiment
-
-    logger = current_logger()
-    if logger:
-        return logger
->>>>>>> 3b9b7ab7
 
     :param object_token: The serialized token from `*.serialize`.
     :returns: The newly-created Span.
@@ -817,84 +828,6 @@
         set_current=set_current,
         event=event,
         serialized_parent=span_info,
-    )
-
-
-def _try_log_input_output(span, f_sig, f_args, f_kwargs, output):
-    bound_args = f_sig.bind(*f_args, **f_kwargs).arguments
-    try:
-        span.log(input=bound_args, output=output)
-    except Exception:
-        # Don't complain if the contents are not JSON-serializable.
-        pass
-
-
-def traced(*span_args, **span_kwargs):
-    """Decorator to trace the wrapped function. Can either be applied bare (`@traced`) or by providing arguments (`@traced(*span_args, **span_kwargs)`), which will be forwarded to the created span. See `Span.start_span` for full details on the span arguments.
-
-    It checks the following (in precedence order):
-        * Currently-active span
-        * Currently-active experiment
-        * Currently-active logger
-
-    and creates a span in the first one that is active. If none of these are active, it returns a no-op span object.
-
-    The decorator will automatically log the input and output of the wrapped function to the corresponding fields of the created span. Pass the kwarg `notrace_io=True` to the decorator to prevent this.
-
-    Unless a name is explicitly provided in `span_args` or `span_kwargs`, the name of the span will be the name of the decorated function.
-    """
-
-    trace_io = not span_kwargs.pop("notrace_io", False)
-
-    def decorator(span_args, span_kwargs, f):
-        # We assume 'name' is the first positional argument in `start_span`.
-        if len(span_args) == 0 and span_kwargs.get("name") is None:
-            span_args += (f.__name__,)
-
-        f_sig = inspect.signature(f)
-
-        @wraps(f)
-        def wrapper_sync(*f_args, **f_kwargs):
-            with start_span(*span_args, **span_kwargs) as span:
-                ret = f(*f_args, **f_kwargs)
-                if trace_io:
-                    _try_log_input_output(span, f_sig, f_args, f_kwargs, ret)
-                return ret
-
-        @wraps(f)
-        async def wrapper_async(*f_args, **f_kwargs):
-            with start_span(*span_args, **span_kwargs) as span:
-                ret = await f(*f_args, **f_kwargs)
-                if trace_io:
-                    _try_log_input_output(span, f_sig, f_args, f_kwargs, ret)
-                return ret
-
-        if inspect.iscoroutinefunction(f):
-            return wrapper_async
-        else:
-            return wrapper_sync
-
-    # We determine if the decorator is invoked bare or with arguments by
-    # checking if the first positional argument to the decorator is a callable.
-    if len(span_args) == 1 and len(span_kwargs) == 0 and callable(span_args[0]):
-        return decorator(span_args[1:], span_kwargs, span_args[0])
-    else:
-        return partial(decorator, span_args, span_kwargs)
-
-
-def start_span(name=None, span_attributes={}, start_time=None, set_current=None, **event) -> Span:
-    """Lower-level alternative to `@traced` for starting a span at the toplevel. It creates a span under the first active object (using the same precedence order as `@traced`) or returns a no-op span object.
-
-    We recommend running spans bound to a context manager (`with start_span`) to automatically mark them as current and ensure they are terminated. If you wish to start a span outside a context manager, be sure to terminate it with `span.end()`.
-
-    See `Span.start_span` for full details.
-    """
-
-    parent_object = get_span_parent_object()
-    if not isinstance(parent_object, Span):
-        name = coalesce(name, "root")
-    return parent_object.start_span(
-        name=name, span_attributes=span_attributes, start_time=start_time, set_current=set_current, **event
     )
 
 
@@ -1489,7 +1422,6 @@
     def close(self, end_time=None):
         return self.end(end_time)
 
-<<<<<<< HEAD
     def serialize(self) -> str:
         if self.span_id == self.root_span_id:
             span_parent_ids = SpanParentRootSpanIds(span_id=self.span_id)
@@ -1499,12 +1431,6 @@
             SerializedSpanInfo(object_ids=self._object_ids, span_parent_ids=span_parent_ids)
         )
 
-    def _check_not_finished(self):
-        if self.finished:
-            raise RuntimeError("Cannot invoke method on finished span")
-
-=======
->>>>>>> 3b9b7ab7
     def __enter__(self):
         if self.set_current:
             self._context_token = _state.current_span.set(self)
@@ -1822,18 +1748,6 @@
             root_project=self.project,
         )
 
-    def __enter__(self):
-        return self
-
-    def __exit__(self, type, value, callback):
-        del type, value, callback
-
-<<<<<<< HEAD
-        if self.set_current:
-            _state.current_logger.reset(self._context_token)
-
-        self.logger.flush()
-
     def serialize(self) -> str:
         """Serializes the logger as a token which can be passed around to other processes, across the network, etc. To start a span under a serialized logger, call `braintrust.start_span_under_serialized` (see docs for more details)."""
         self._perform_lazy_login()
@@ -1844,14 +1758,18 @@
             )
         )
 
-=======
->>>>>>> 3b9b7ab7
     def flush(self):
         """
         Flush any pending logs to the server.
         """
         self._perform_lazy_login()
         self.bg_logger.flush()
+
+    def __enter__(self):
+        return self
+
+    def __exit__(self, type, value, callback):
+        del type, value, callback
 
 
 @dataclasses.dataclass
