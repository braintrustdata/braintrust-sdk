import atexit
import base64
import concurrent.futures
import contextlib
import contextvars
import dataclasses
import datetime
import inspect
import json
import logging
import os
import sys
import textwrap
import threading
import time
import traceback
import types
import uuid
from abc import ABC, abstractmethod
from functools import partial, wraps
from multiprocessing import cpu_count
from types import TracebackType
from typing import (
    Any,
    Callable,
    Dict,
    Generic,
    Iterator,
    List,
    Literal,
    Mapping,
    MutableMapping,
    Optional,
    Sequence,
    Set,
    Tuple,
    Type,
    TypedDict,
    TypeVar,
    Union,
    cast,
    overload,
)
from urllib.parse import urlencode

import chevron
import exceptiongroup
import requests
import urllib3
from requests.adapters import HTTPAdapter
from urllib3.util.retry import Retry

from braintrust.functions.stream import BraintrustStream

from .bt_json import bt_dumps
from .db_fields import (
    ASYNC_SCORING_CONTROL_FIELD,
    AUDIT_METADATA_FIELD,
    AUDIT_SOURCE_FIELD,
    IS_MERGE_FIELD,
    MERGE_PATHS_FIELD,
    SKIP_ASYNC_SCORING_FIELD,
    TRANSACTION_ID_FIELD,
    VALID_SOURCES,
)
from .generated_types import (
    AttachmentReference,
    AttachmentStatus,
    DatasetEvent,
    ExperimentEvent,
    PromptOptions,
    SpanAttributes,
)
from .git_fields import GitMetadataSettings, RepoInfo
from .gitutil import get_past_n_ancestors, get_repo_info
from .merge_row_batch import batch_items, merge_row_batch
from .object import DEFAULT_IS_LEGACY_DATASET, ensure_dataset_record
from .prompt import BRAINTRUST_PARAMS, ImagePart, PromptBlockData, PromptData, PromptMessage, PromptSchema, TextPart
from .prompt_cache.disk_cache import DiskCache
from .prompt_cache.lru_cache import LRUCache
from .prompt_cache.prompt_cache import PromptCache
from .queue import DEFAULT_QUEUE_SIZE, LogQueue
from .serializable_data_class import SerializableDataClass
from .span_identifier_v3 import SpanComponentsV3, SpanObjectTypeV3
from .span_types import SpanTypeAttribute
from .util import (
    GLOBAL_PROJECT,
    AugmentedHTTPError,
    LazyValue,
    _urljoin,
    add_azure_blob_headers,
    bt_iscoroutinefunction,
    coalesce,
    encode_uri_component,
    eprint,
    get_caller_location,
    mask_api_key,
    merge_dicts,
    response_raise_for_status,
)

# Fields that should be passed to the masking function
# Note: "tags" field is intentionally excluded, but can be added if needed
REDACTION_FIELDS = ["input", "output", "expected", "metadata", "context", "scores", "metrics"]
from .xact_ids import prettify_xact

Metadata = Dict[str, Any]
DATA_API_VERSION = 2

T = TypeVar("T")
TMapping = TypeVar("TMapping", bound=Mapping[str, Any])
TMutableMapping = TypeVar("TMutableMapping", bound=MutableMapping[str, Any])


TEST_API_KEY = "___TEST_API_KEY__"

DEFAULT_APP_URL = "https://www.braintrust.dev"


class Exportable(ABC):
    @abstractmethod
    def export(self) -> str:
        """Return a serialized representation of the object that can be used to start subspans in other places. See `Span.start_span` for more details."""


class Span(Exportable, contextlib.AbstractContextManager, ABC):
    """
    A Span encapsulates logged data and metrics for a unit of work. This interface is shared by all span implementations.

    We suggest using one of the various `start_span` methods, instead of creating Spans directly. See `Span.start_span` for full details.
    """

    @property
    @abstractmethod
    def id(self) -> str:
        """Row ID of the span."""

    @abstractmethod
    def log(self, **event: Any) -> None:
        """Incrementally update the current span with new data. The event will be batched and uploaded behind the scenes.

        :param **event: Data to be logged. See `Experiment.log` for full details.
        """

    @abstractmethod
    def log_feedback(self, **event: Any) -> None:
        """Add feedback to the current span. Unlike `Experiment.log_feedback` and `Logger.log_feedback`, this method does not accept an id parameter, because it logs feedback to the current span.

        :param **event: Data to be logged. See `Experiment.log_feedback` for full details.
        """

    @abstractmethod
    def start_span(
        self,
        name: Optional[str] = None,
        type: Optional[SpanTypeAttribute] = None,
        span_attributes: Optional[Union[SpanAttributes, Mapping[str, Any]]] = None,
        start_time: Optional[float] = None,
        set_current: Optional[bool] = None,
        parent: Optional[str] = None,
        **event: Any,
    ) -> "Span":
        """Create a new span. This is useful if you want to log more detailed trace information beyond the scope of a single log event. Data logged over several calls to `Span.log` will be merged into one logical row.

        We recommend running spans within context managers (`with start_span(...) as span`) to automatically mark them as current and ensure they are ended. Only spans run within a context manager will be marked current, so they can be accessed using `braintrust.current_span()`. If you wish to start a span outside a context manager, be sure to end it with `span.end()`.

        :param name: Optional name of the span. If not provided, a name will be inferred from the call stack.
        :param type: Optional type of the span. Use the `SpanTypeAttribute` enum or just provide a string directly.
        If not provided, the type will be unset.
        :param span_attributes: Optional additional attributes to attach to the span, such as a type name.
        :param start_time: Optional start time of the span, as a timestamp in seconds.
        :param set_current: If true (the default), the span will be marked as the currently-active span for the duration of the context manager.
        :param parent: Optional parent info string for the span. The string can be generated from `[Span,Experiment,Logger].export`. If not provided, the current span will be used (depending on context). This is useful for adding spans to an existing trace.
        :param **event: Data to be logged. See `Experiment.log` for full details.
        :returns: The newly-created `Span`
        """

    @abstractmethod
    def export(self) -> str:
        """
        Serialize the identifiers of this span. The return value can be used to identify this span when starting a subspan elsewhere, such as another process or service, without needing to access this `Span` object. See the parameters of `Span.start_span` for usage details.

        Callers should treat the return value as opaque. The serialization format may change from time to time. If parsing is needed, use `SpanComponentsV3.from_str`.

        :returns: Serialized representation of this span's identifiers.
        """

    @abstractmethod
    def link(self) -> str:
        """
        Format a link to the Braintrust application for viewing this span.

        Links can be generated at any time, but they will only become viewable
        after the span and its root have been flushed to the server and ingested.

        There are some conditions when a Span doesn't have enough information
        to return a stable link (e.g. during an unresolved experiment). In this case
        or if there's an error generating link, we'll return a placeholder link.

        :returns: A link to the span.
        """

    @abstractmethod
    def permalink(self) -> str:
        """
        Format a permalink to the Braintrust application for viewing this span.

        Links can be generated at any time, but they will only become viewable after the span and its root have been flushed to the server and ingested.

        This function can block resolving data with the server. For production
        applications it's preferable to call `Span.link` instead.


        :returns: A permalink to the span.
        """

    @abstractmethod
    def end(self, end_time: Optional[float] = None) -> float:
        """Log an end time to the span (defaults to the current time). Returns the logged time.

        Will be invoked automatically if the span is bound to a context manager.

        :param end_time: Optional end time of the span, as a timestamp in seconds.
        :returns: The end time logged to the span metrics.
        """

    @abstractmethod
    def flush(self) -> None:
        """Flush any pending rows to the server."""

    @abstractmethod
    def close(self, end_time: Optional[float] = None) -> float:
        """Alias for `end`."""

    @abstractmethod
    def set_attributes(
        self,
        name: Optional[str] = None,
        type: Optional[SpanTypeAttribute] = None,
        span_attributes: Optional[Union[SpanAttributes, Mapping[str, Any]]] = None,
    ) -> None:
        """Set the span's name, type, or other attributes. These attributes will be attached to all log events within the span.
        The attributes are equivalent to the arguments to start_span.

        :param name: Optional name of the span. If not provided, a name will be inferred from the call stack.
        :param type: Optional type of the span. Use the `SpanTypeAttribute` enum or just provide a string directly.
        If not provided, the type will be unset.
        :param span_attributes: Optional additional attributes to attach to the span, such as a type name.
        """
        pass

    @abstractmethod
    def set_current(self) -> None:
        """Set the span as the current span. This is used to mark the span as the active span for the current thread."""
        pass


class _NoopSpan(Span):
    """A fake implementation of the Span API which does nothing. This can be used as the default span."""

    def __init__(self, *args: Any, **kwargs: Any):
        pass

    @property
    def id(self):
        return ""

    def log(self, **event: Any):
        pass

    def log_feedback(self, **event: Any):
        pass

    def start_span(
        self,
        name: Optional[str] = None,
        type: Optional[SpanTypeAttribute] = None,
        span_attributes: Optional[Union[SpanAttributes, Mapping[str, Any]]] = None,
        start_time: Optional[float] = None,
        set_current: Optional[bool] = None,
        parent: Optional[str] = None,
        **event: Any,
    ):
        return self

    def end(self, end_time: Optional[float] = None) -> float:
        return end_time or time.time()

    def export(self):
        return ""

    def link(self) -> str:
        return NOOP_SPAN_PERMALINK

    def permalink(self) -> str:
        return NOOP_SPAN_PERMALINK

    def flush(self):
        pass

    def close(self, end_time: Optional[float] = None) -> float:
        return self.end(end_time)

    def set_attributes(
        self,
        name: Optional[str] = None,
        type: Optional[SpanTypeAttribute] = None,
        span_attributes: Optional[Union[SpanAttributes, Mapping[str, Any]]] = None,
    ):
        pass

    def set_current(self):
        pass

    def __enter__(self):
        return super().__enter__()

    def __exit__(
        self,
        exc_type: Optional[Type[BaseException]],
        exc_value: Optional[BaseException],
        traceback: Optional[TracebackType],
    ):
        pass


NOOP_SPAN: Span = _NoopSpan()
NOOP_SPAN_PERMALINK = "https://www.braintrust.dev/noop-span"


class BraintrustState:
    def __init__(self):
        self.id = str(uuid.uuid4())
        self.current_experiment: Optional[Experiment] = None
        self.current_logger: Optional[Logger] = None
        self.current_parent: contextvars.ContextVar[Optional[str]] = contextvars.ContextVar(
            "braintrust_current_parent", default=None
        )
        self.current_span: contextvars.ContextVar[Span] = contextvars.ContextVar(
            "braintrust_current_span", default=NOOP_SPAN
        )

        def default_get_api_conn():
            login()
            return self.api_conn()

        # Any time we re-log in, we directly update the api_conn inside the
        # logger. This is preferable to replacing the whole logger, which would
        # create the possibility of multiple loggers floating around.
        #
        # We lazily-initialize the logger so that it does any initialization
        # (including reading env variables) upon the first actual usage.
        self._global_bg_logger = LazyValue(
            lambda: _HTTPBackgroundLogger(LazyValue(default_get_api_conn, use_mutex=True)), use_mutex=True
        )

        # For unit-testing, tests may wish to temporarily override the global
        # logger with a custom one. We allow this but keep the override variable
        # thread-local to prevent the possibility that tests running on
        # different threads unintentionally use the same override.
        self._override_bg_logger = threading.local()

        self.reset_login_info()

        self._prompt_cache = PromptCache(
            memory_cache=LRUCache(
                max_size=int(os.environ.get("BRAINTRUST_PROMPT_CACHE_MEMORY_MAX_SIZE", str(1 << 10)))
            ),
            disk_cache=DiskCache(
                cache_dir=os.environ.get(
                    "BRAINTRUST_PROMPT_CACHE_DIR", f"{os.environ.get('HOME')}/.braintrust/prompt_cache"
                ),
                max_size=int(os.environ.get("BRAINTRUST_PROMPT_CACHE_DISK_MAX_SIZE", str(1 << 20))),
                serializer=lambda x: x.as_dict(),
                deserializer=PromptSchema.from_dict_deep,
            ),
        )

    def reset_login_info(self):
        self.app_url: Optional[str] = None
        self.app_public_url: Optional[str] = None
        self.login_token: Optional[str] = None
        self.org_id: Optional[str] = None
        self.org_name: Optional[str] = None
        self.api_url: Optional[str] = None
        self.proxy_url: Optional[str] = None
        self.logged_in: bool = False
        self.git_metadata_settings: Optional[GitMetadataSettings] = None

        self._app_conn: Optional[HTTPConnection] = None
        self._api_conn: Optional[HTTPConnection] = None
        self._proxy_conn: Optional[HTTPConnection] = None
        self._user_info: Optional[Mapping[str, Any]] = None

    def copy_login_info(self, other: "BraintrustState"):
        """Copy login information from another BraintrustState instance."""
        self.app_url = other.app_url
        self.app_public_url = other.app_public_url
        self.login_token = other.login_token
        self.org_id = other.org_id
        self.org_name = other.org_name
        self.api_url = other.api_url
        self.proxy_url = other.proxy_url
        self.logged_in = other.logged_in
        self.git_metadata_settings = other.git_metadata_settings

        # Reset connections to ensure they are re-initialized with the new URLs.
        self._app_conn = None
        self._api_conn = None
        self._proxy_conn = None
        self._user_info = None

    def login(
        self,
        app_url: Optional[str] = None,
        api_key: Optional[str] = None,
        org_name: Optional[str] = None,
        force_login: bool = False,
    ) -> None:
        if self.api_url and not force_login:
            # If we already have an API connection, we don't need to log in again.
            return

        state = login_to_state(
            app_url=app_url,
            api_key=api_key,
            org_name=org_name,
        )
        self.copy_login_info(state)

    def app_conn(self):
        if not self._app_conn:
            if not self.app_url:
                raise RuntimeError("Must initialize app_url before requesting app_conn")
            self._app_conn = HTTPConnection(self.app_url, adapter=_http_adapter)
        return self._app_conn

    def api_conn(self):
        if not self._api_conn:
            if not self.api_url:
                raise RuntimeError("Must initialize api_url before requesting api_conn")
            self._api_conn = HTTPConnection(self.api_url, adapter=_http_adapter)
        return self._api_conn

    def proxy_conn(self):
        if not self.proxy_url:
            return self.api_conn()

        if not self._proxy_conn:
            if not self.proxy_url:
                raise RuntimeError("Must initialize proxy_url before requesting proxy_conn")
            self._proxy_conn = HTTPConnection(self.proxy_url, adapter=_http_adapter)
        return self._proxy_conn

    def user_info(self) -> Mapping[str, Any]:
        if not self._user_info:
            self._user_info = self.api_conn().get_json("ping")
        return self._user_info

    def set_user_info_if_null(self, info: Mapping[str, Any]):
        if not self._user_info:
            self._user_info = info

    def global_bg_logger(self) -> "_BackgroundLogger":
        return getattr(self._override_bg_logger, "logger", None) or self._global_bg_logger.get()

    # Should only be called by the login function.
    def login_replace_api_conn(self, api_conn: "HTTPConnection"):
        self._global_bg_logger.get().internal_replace_api_conn(api_conn)

<<<<<<< HEAD
    def flush(self):
        self._global_bg_logger.get().flush()
=======
    def set_masking_function(self, masking_function: Optional[Callable[[Any], Any]]) -> None:
        """Set the masking function on the background logger."""
        self.global_bg_logger().set_masking_function(masking_function)
>>>>>>> 50159c19


_state: BraintrustState = None  # type: ignore


_http_adapter: Optional[HTTPAdapter] = None


def set_http_adapter(adapter: HTTPAdapter) -> None:
    """
    Specify a custom HTTP adapter to use for all network requests. This is useful for setting custom retry policies, timeouts, etc.
    Braintrust uses the `requests` library, so the adapter should be an instance of `requests.adapters.HTTPAdapter`. Alternatively, consider
    sub-classing our `RetryRequestExceptionsAdapter` to get automatic retries on network-related exceptions.

    :param adapter: The adapter to use.
    """

    global _http_adapter

    _http_adapter = adapter

    if _state._app_conn:
        _state._app_conn._set_adapter(adapter=adapter)
        _state._app_conn._reset()
    if _state._api_conn:
        _state._api_conn._set_adapter(adapter=adapter)
        _state._api_conn._reset()


class RetryRequestExceptionsAdapter(HTTPAdapter):
    """An HTTP adapter that automatically retries requests on connection exceptions.

    This adapter extends requests' HTTPAdapter to add retry logic for common network-related
    exceptions including connection errors, timeouts, and other HTTP errors. It implements
    an exponential backoff strategy between retries to avoid overwhelming servers during
    intermittent connectivity issues.

    Attributes:
        base_num_retries: Maximum number of retries before giving up and re-raising the exception.
        backoff_factor: A multiplier used to determine the time to wait between retries.
                       The actual wait time is calculated as: backoff_factor * (2 ** retry_count).
    """

    def __init__(self, *args: Any, base_num_retries: int = 0, backoff_factor: float = 0.5, **kwargs: Any):
        self.base_num_retries = base_num_retries
        self.backoff_factor = backoff_factor
        super().__init__(*args, **kwargs)

    def send(self, *args, **kwargs):
        num_prev_retries = 0
        while True:
            try:
                response = super().send(*args, **kwargs)
                # Fully-download the content to ensure we catch any errors from
                # downloading.
                if not response.is_redirect and response.content:
                    pass
                return response
            except (urllib3.exceptions.HTTPError, requests.exceptions.RequestException) as e:
                if num_prev_retries < self.base_num_retries:
                    # Emulates the sleeping logic in the backoff_factor of urllib3 Retry
                    sleep_s = self.backoff_factor * (2**num_prev_retries)
                    print("Retrying request after error:", e, file=sys.stderr)
                    print("Sleeping for", sleep_s, "seconds", file=sys.stderr)
                    time.sleep(sleep_s)
                    num_prev_retries += 1
                else:
                    raise e


class HTTPConnection:
    def __init__(self, base_url: str, adapter: Optional[HTTPAdapter] = None):
        self.base_url = base_url
        self.token = None
        self.adapter = adapter

        self._reset(total=0)

    def ping(self) -> bool:
        try:
            resp = self.get("ping")
            _state.set_user_info_if_null(resp.json())
            return resp.ok
        except requests.exceptions.ConnectionError:
            return False

    def make_long_lived(self) -> None:
        if not self.adapter:
            self.adapter = RetryRequestExceptionsAdapter(base_num_retries=10, backoff_factor=0.5)
        self._reset()

    @staticmethod
    def sanitize_token(token: str) -> str:
        return token.rstrip("\n")

    def set_token(self, token: str) -> None:
        token = HTTPConnection.sanitize_token(token)
        self.token = token
        self._set_session_token()

    def _set_adapter(self, adapter: Optional[HTTPAdapter]) -> None:
        self.adapter = adapter

    def _reset(self, **retry_kwargs: Any) -> None:
        self.session = requests.Session()

        adapter = self.adapter
        if adapter is None:
            retry = Retry(**retry_kwargs)
            adapter = HTTPAdapter(max_retries=retry)

        self.session.mount("http://", adapter)
        self.session.mount("https://", adapter)

        self._set_session_token()

    def _set_session_token(self) -> None:
        if self.token:
            self.session.headers.update({"Authorization": f"Bearer {self.token}"})

    def get(self, path: str, *args: Any, **kwargs: Any) -> requests.Response:
        return self.session.get(_urljoin(self.base_url, path), *args, **kwargs)

    def post(self, path: str, *args: Any, **kwargs: Any) -> requests.Response:
        return self.session.post(_urljoin(self.base_url, path), *args, **kwargs)

    def put(self, path: str, *args: Any, **kwargs: Any) -> requests.Response:
        return self.session.put(_urljoin(self.base_url, path), *args, **kwargs)

    def delete(self, path: str, *args: Any, **kwargs: Any) -> requests.Response:
        return self.session.delete(_urljoin(self.base_url, path), *args, **kwargs)

    def get_json(
        self, object_type: str, args: Optional[Mapping[str, Any]] = None, retries: int = 0
    ) -> Mapping[str, Any]:
        tries = retries + 1
        for i in range(tries):
            resp = self.get(f"/{object_type}", params=args)
            if i < tries - 1 and not resp.ok:
                _logger.warning(f"Retrying API request {object_type} {args} {resp.status_code} {resp.text}")
                continue
            response_raise_for_status(resp)

            return resp.json()
        # Needed for type checking.
        raise Exception("unreachable")

    def post_json(self, object_type: str, args: Optional[Mapping[str, Any]] = None) -> Any:
        resp = self.post(f"/{object_type.lstrip('/')}", json=args)
        response_raise_for_status(resp)
        return resp.json()


# Sometimes we'd like to launch network requests concurrently. We provide a
# thread pool to accomplish this. Use a multiple of number of CPU cores to limit
# concurrency.
HTTP_REQUEST_THREAD_POOL = concurrent.futures.ThreadPoolExecutor(max_workers=cpu_count())


def api_conn():
    return _state.api_conn()


def app_conn():
    return _state.app_conn()


def proxy_conn():
    return _state.proxy_conn()


def user_info():
    return _state.user_info()


def org_id():
    return _state.org_id


def construct_json_array(items: Sequence[str]):
    return "[" + ",".join(items) + "]"


def construct_logs3_data(items: Sequence[str]):
    rowsS = construct_json_array(items)
    return '{"rows": ' + rowsS + ', "api_version": ' + str(DATA_API_VERSION) + "}"


def _check_json_serializable(event):
    try:
        return bt_dumps(event)
    except TypeError as e:
        raise Exception(f"All logged values must be JSON-serializable: {event}") from e


class _MaskingError:
    """Internal class to signal masking errors that need special handling."""
    def __init__(self, field_name: str, error_type: str):
        self.field_name = field_name
        self.error_type = error_type
        self.error_msg = f"ERROR: Failed to mask field '{field_name}' - {error_type}"


def _apply_masking_to_field(masking_function: Callable[[Any], Any], data: Any, field_name: str) -> Any:
    """Apply masking function to data and handle errors gracefully.

    If the masking function raises an exception, returns an error message.
    Returns _MaskingError for scores/metrics fields to signal they should be dropped.
    """
    try:
        return masking_function(data)
    except Exception as mask_error:
        # Return a generic error message without the stack trace to avoid leaking PII
        error_type = type(mask_error).__name__

        # For scores and metrics fields, return a special error object
        # to signal the field should be dropped and error logged
        if field_name in ["scores", "metrics"]:
            return _MaskingError(field_name, error_type)

        # For metadata field that expects dict type, return a dict with error key
        if field_name == "metadata":
            return {"error": f"ERROR: Failed to mask field '{field_name}' - {error_type}"}

        # For other fields, return the error message as a string
        return f"ERROR: Failed to mask field '{field_name}' - {error_type}"


class _BackgroundLogger(ABC):
    @abstractmethod
    def log(self, *args: LazyValue[Dict[str, Any]]) -> None:
        pass

    @abstractmethod
    def flush(self, batch_size: Optional[int] = None):
        pass


class _MemoryBackgroundLogger(_BackgroundLogger):
    def __init__(self):
        self.lock = threading.Lock()
        self.logs = []
        self.masking_function: Optional[Callable[[Any], Any]] = None

    def log(self, *args: LazyValue[Dict[str, Any]]) -> None:
        with self.lock:
            self.logs.extend(args)

    def set_masking_function(self, masking_function: Optional[Callable[[Any], Any]]) -> None:
        """Set the masking function for the memory logger."""
        self.masking_function = masking_function

    def flush(self, batch_size: Optional[int] = None):
        pass

    def pop(self):
        with self.lock:
            logs = [l.get() for l in self.logs]  # unwrap the LazyValues
            self.logs = []

            if not logs:
                return []

            # all the logs get merged before gettig sent to the server, so simulate that
            # here
            merged = merge_row_batch(logs)
            first = merged[0]
            for other in merged[1:]:
                first.extend(other)

            # Apply masking after merge, similar to HTTPBackgroundLogger
            if self.masking_function:
                for i in range(len(first)):
                    item = first[i]
                    masked_item = item.copy()

                    # Only mask specific fields if they exist
                    for field in REDACTION_FIELDS:
                        if field in item:
                            masked_value = _apply_masking_to_field(self.masking_function, item[field], field)
                            if isinstance(masked_value, _MaskingError):
                                # Drop the field and add error message
                                if field in masked_item:
                                    del masked_item[field]
                                if "error" in masked_item:
                                    masked_item["error"] = f"{masked_item['error']}; {masked_value.error_msg}"
                                else:
                                    masked_item["error"] = masked_value.error_msg
                            else:
                                masked_item[field] = masked_value

                    first[i] = masked_item

            return first


BACKGROUND_LOGGER_BASE_SLEEP_TIME_S = 1.0


# We should only have one instance of this object in
# 'BraintrustState._global_bg_logger'. Be careful about spawning multiple
# instances of this class, because concurrent _BackgroundLoggers will not log to
# the backend in a deterministic order.
class _HTTPBackgroundLogger:
    def __init__(self, api_conn: LazyValue[HTTPConnection]):
        self.api_conn = api_conn
        self.masking_function: Optional[Callable[[Any], Any]] = None
        self.outfile = sys.stderr
        self.flush_lock = threading.RLock()

        try:
            self.sync_flush = bool(int(os.environ["BRAINTRUST_SYNC_FLUSH"]))
        except:
            self.sync_flush = False

        try:
            self.max_request_size = int(os.environ["BRAINTRUST_MAX_REQUEST_SIZE"])
        except:
            # 6 MB for the AWS lambda gateway (from our own testing).
            self.max_request_size = 6 * 1024 * 1024

        try:
            self.default_batch_size = int(os.environ["BRAINTRUST_DEFAULT_BATCH_SIZE"])
        except:
            self.default_batch_size = 100

        try:
            self.num_tries = int(os.environ["BRAINTRUST_NUM_RETRIES"]) + 1
        except:
            self.num_tries = 3

        try:
            self.queue_maxsize = int(os.environ["BRAINTRUST_QUEUE_SIZE"])
        except:
            self.queue_maxsize = DEFAULT_QUEUE_SIZE

        try:
            self.queue_drop_logging_period = float(os.environ["BRAINTRUST_QUEUE_DROP_LOGGING_PERIOD"])
        except:
            self.queue_drop_logging_period = 60

        self._queue_drop_logging_state = dict(lock=threading.Lock(), num_dropped=0, last_logged_timestamp=0)

        try:
            self.failed_publish_payloads_dir = os.environ["BRAINTRUST_FAILED_PUBLISH_PAYLOADS_DIR"]
        except:
            self.failed_publish_payloads_dir = None

        try:
            self.all_publish_payloads_dir = os.environ["BRAINTRUST_ALL_PUBLISH_PAYLOADS_DIR"]
        except:
            self.all_publish_payloads_dir = None

        self.start_thread_lock = threading.RLock()
        self.thread = threading.Thread(target=self._publisher, daemon=True)
        self.started = False

        self.logger = logging.getLogger("braintrust")
        self.queue: "LogQueue[LazyValue[Dict[str, Any]]]" = LogQueue(maxsize=self.queue_maxsize)

        atexit.register(self._finalize)

    def log(self, *args: LazyValue[Dict[str, Any]]) -> None:
        self._start()
        dropped_items = []
        for event in args:
            dropped = self.queue.put(event)
            dropped_items.extend(dropped)

        if dropped_items:
            self._register_dropped_item_count(len(dropped_items))
            if self.all_publish_payloads_dir or self.failed_publish_payloads_dir:
                try:
                    HTTP_REQUEST_THREAD_POOL.submit(self._dump_dropped_events, dropped_items)
                except Exception as e:
                    traceback.print_exc(file=self.outfile)

    def _start(self):
        # Double read to avoid contention in the common case.
        if not self.started:
            with self.start_thread_lock:
                if not self.started:
                    self.thread.start()
                    self.started = True

    def _finalize(self):
        self.logger.debug("Flushing final log events...")
        self.flush()

    def _publisher(self):
        while True:
            # Wait for some data on the queue before trying to flush.
            self.queue.wait_for_items()

            while self.sync_flush:
                time.sleep(0.1)

            try:
                self.flush()
            except:
                traceback.print_exc(file=self.outfile)

    def flush(self, batch_size: Optional[int] = None):
        if batch_size is None:
            batch_size = self.default_batch_size

        # We cannot have multiple threads flushing in parallel, because the
        # order of published elements would be undefined.
        with self.flush_lock:
            # Drain the queue.
            wrapped_items = self.queue.drain_all()

            all_items, attachments = self._unwrap_lazy_values(wrapped_items)
            if len(all_items) == 0:
                return

            # Construct batches of records to flush in parallel and in sequence.
            all_items_str = [[bt_dumps(item) for item in bucket] for bucket in all_items]
            batch_sets = batch_items(
                items=all_items_str, batch_max_num_items=batch_size, batch_max_num_bytes=self.max_request_size // 2
            )
            for batch_set in batch_sets:
                post_promises = []
                try:
                    post_promises = [
                        HTTP_REQUEST_THREAD_POOL.submit(self._submit_logs_request, batch) for batch in batch_set
                    ]
                except RuntimeError:
                    # If the thread pool has shut down, e.g. because the process
                    # is terminating, run the requests the old fashioned way.
                    for batch in batch_set:
                        self._submit_logs_request(batch)

                concurrent.futures.wait(post_promises)
                # Raise any exceptions from the promises as one group.
                post_promise_exceptions = [e for e in (f.exception() for f in post_promises) if e is not None]
                if post_promise_exceptions:
                    raise exceptiongroup.BaseExceptionGroup(
                        f"Encountered the following errors while logging:", post_promise_exceptions
                    )

            attachment_errors: List[Exception] = []
            for attachment in attachments:
                try:
                    result = attachment.upload()
                    if result["upload_status"] == "error":
                        raise RuntimeError(result.get("error_message"))
                except Exception as e:
                    attachment_errors.append(e)

            if len(attachment_errors) == 1:
                raise attachment_errors[0]
            elif len(attachment_errors) > 1:
                raise exceptiongroup.ExceptionGroup(
                    "Encountered errors while uploading attachments",
                    attachment_errors,
                )

    def _unwrap_lazy_values(
        self, wrapped_items: Sequence[LazyValue[Dict[str, Any]]]
    ) -> Tuple[List[List[Dict[str, Any]]], List["BaseAttachment"]]:
        for i in range(self.num_tries):
            try:
                unwrapped_items = [item.get() for item in wrapped_items]
                batched_items = merge_row_batch(unwrapped_items)

                # Apply masking after merging but before sending to backend
                if self.masking_function:
                    for batch_idx in range(len(batched_items)):
                        for item_idx in range(len(batched_items[batch_idx])):
                            item = batched_items[batch_idx][item_idx]
                            masked_item = item.copy()

                            # Only mask specific fields if they exist
                            for field in REDACTION_FIELDS:
                                if field in item:
                                    masked_value = _apply_masking_to_field(self.masking_function, item[field], field)
                                    if isinstance(masked_value, _MaskingError):
                                        # Drop the field and add error message
                                        if field in masked_item:
                                            del masked_item[field]
                                        if "error" in masked_item:
                                            masked_item["error"] = f"{masked_item['error']}; {masked_value.error_msg}"
                                        else:
                                            masked_item["error"] = masked_value.error_msg
                                    else:
                                        masked_item[field] = masked_value

                            batched_items[batch_idx][item_idx] = masked_item

                attachments: List["BaseAttachment"] = []
                for batch in batched_items:
                    for item in batch:
                        _extract_attachments(item, attachments)

                return batched_items, attachments
            except Exception as e:
                errmsg = "Encountered error when constructing records to flush"
                is_retrying = i + 1 < self.num_tries
                if is_retrying:
                    errmsg += ". Retrying"

                if not is_retrying and self.sync_flush:
                    raise Exception(errmsg) from e
                else:
                    print(errmsg, file=self.outfile)
                    traceback.print_exc(file=self.outfile)
                    if is_retrying:
                        sleep_time_s = BACKGROUND_LOGGER_BASE_SLEEP_TIME_S * (2**i)
                        print(f"Sleeping for {sleep_time_s}s", file=self.outfile)
                        time.sleep(sleep_time_s)

        print(
            f"Failed to construct log records to flush after {self.num_tries} attempts. Dropping batch",
            file=self.outfile,
        )
        return [], []

    def _submit_logs_request(self, items: Sequence[str]):
        conn = self.api_conn.get()
        dataStr = construct_logs3_data(items)
        if self.all_publish_payloads_dir:
            _HTTPBackgroundLogger._write_payload_to_dir(payload_dir=self.all_publish_payloads_dir, payload=dataStr)
        for i in range(self.num_tries):
            start_time = time.time()
            resp = conn.post("/logs3", data=dataStr)
            if resp.ok:
                return
            resp_errmsg = f"{resp.status_code}: {resp.text}"

            is_retrying = i + 1 < self.num_tries
            retrying_text = "" if is_retrying else " Retrying"
            errmsg = f"log request failed. Elapsed time: {time.time() - start_time} seconds. Payload size: {len(dataStr)}.{retrying_text}\nError: {resp_errmsg}"

            if not is_retrying and self.failed_publish_payloads_dir:
                _HTTPBackgroundLogger._write_payload_to_dir(
                    payload_dir=self.failed_publish_payloads_dir, payload=dataStr
                )
                self._log_failed_payloads_dir()

            if not is_retrying and self.sync_flush:
                raise Exception(errmsg)
            else:
                print(errmsg, file=self.outfile)
                if is_retrying:
                    sleep_time_s = BACKGROUND_LOGGER_BASE_SLEEP_TIME_S * (2**i)
                    print(f"Sleeping for {sleep_time_s}s", file=self.outfile)
                    time.sleep(sleep_time_s)

        print(f"log request failed after {self.num_tries} retries. Dropping batch", file=self.outfile)

    def _dump_dropped_events(self, wrapped_items):
        publish_payloads_dir = [x for x in [self.all_publish_payloads_dir, self.failed_publish_payloads_dir] if x]
        if not (wrapped_items and publish_payloads_dir):
            return
        try:
            all_items, attachments = self._unwrap_lazy_values(wrapped_items)
            dataStr = construct_logs3_data([bt_dumps(item) for item in all_items])
            attachment_str = bt_dumps([a.debug_info() for a in attachments])
            payload = "{" + f""""data": {dataStr}, "attachments": {attachment_str}""" + "}"
            for output_dir in publish_payloads_dir:
                if not output_dir:
                    continue
                _HTTPBackgroundLogger._write_payload_to_dir(payload_dir=output_dir, payload=payload)
        except Exception as e:
            traceback.print_exc(file=self.outfile)

    def _register_dropped_item_count(self, num_items):
        if num_items <= 0:
            return
        with self._queue_drop_logging_state["lock"]:
            self._queue_drop_logging_state["num_dropped"] += num_items
            time_now = time.time()
            if time_now - self._queue_drop_logging_state["last_logged_timestamp"] >= self.queue_drop_logging_period:
                print(
                    f"Dropped {self._queue_drop_logging_state['num_dropped']} elements due to full queue",
                    file=self.outfile,
                )
                if self.failed_publish_payloads_dir:
                    self._log_failed_payloads_dir()
                self._queue_drop_logging_state["num_dropped"] = 0
                self._queue_drop_logging_state["last_logged_timestamp"] = time_now

    @staticmethod
    def _write_payload_to_dir(payload_dir, payload, debug_logging_adjective=None):
        payload_file = os.path.join(payload_dir, f"payload_{time.time()}_{str(uuid.uuid4())[:8]}.json")
        try:
            os.makedirs(payload_dir, exist_ok=True)
            with open(payload_file, "w") as f:
                f.write(payload)
        except Exception as e:
            eprint(f"Failed to write failed payload to output file {payload_file}:\n", e)

    def _log_failed_payloads_dir(self):
        print(f"Logging failed payloads to {self.failed_publish_payloads_dir}", file=self.outfile)

    # Should only be called by BraintrustState.
    def internal_replace_api_conn(self, api_conn: HTTPConnection):
        self.api_conn = LazyValue(lambda: api_conn, use_mutex=False)

    def set_masking_function(self, masking_function: Optional[Callable[[Any], Any]]):
        """Set or update the masking function."""
        self.masking_function = masking_function


def _internal_reset_global_state() -> None:
    global _state
    _state = BraintrustState()


def _internal_get_global_state() -> BraintrustState:
    return _state


_internal_reset_global_state()
_logger = logging.getLogger("braintrust")


@contextlib.contextmanager
def _internal_with_custom_background_logger():
    custom_logger = _HTTPBackgroundLogger(LazyValue(lambda: _state.api_conn(), use_mutex=True))
    _state._override_bg_logger.logger = custom_logger
    try:
        yield custom_logger
    finally:
        _state._override_bg_logger.logger = None


@contextlib.contextmanager
def _internal_with_memory_background_logger():
    memory_logger = _MemoryBackgroundLogger()
    _state._override_bg_logger.logger = memory_logger
    try:
        yield memory_logger
    finally:
        _state._override_bg_logger.logger = None


@dataclasses.dataclass
class ObjectMetadata:
    id: str
    name: str
    full_info: Dict[str, Any]


@dataclasses.dataclass
class ProjectExperimentMetadata:
    project: ObjectMetadata
    experiment: ObjectMetadata


@dataclasses.dataclass
class ProjectDatasetMetadata:
    project: ObjectMetadata
    dataset: ObjectMetadata


@dataclasses.dataclass
class OrgProjectMetadata:
    org_id: str
    project: ObjectMetadata


# Pyright produces an error for overlapping overloads
# (reportOverlappingOverload) because of the default argument to `open`. It
# thinks a call like `init()` with no arguments could match both overloads.
# However, Pyright is also able to use both overloads properly when type
# checking the caller. We can eventually add `type: ignore` if we cannot resolve
# this.
@overload
def init(
    project: Optional[str] = ...,
    experiment: Optional[str] = ...,
    description: Optional[str] = ...,
    dataset: Optional["Dataset"] = ...,
    open: Literal[False] = ...,
    base_experiment: Optional[str] = ...,
    is_public: bool = ...,
    app_url: Optional[str] = ...,
    api_key: Optional[str] = ...,
    org_name: Optional[str] = ...,
    metadata: Optional[Metadata] = ...,
    git_metadata_settings: Optional[GitMetadataSettings] = ...,
    set_current: bool = ...,
    update: Optional[bool] = ...,
    project_id: Optional[str] = ...,
    base_experiment_id: Optional[str] = ...,
    repo_info: Optional[RepoInfo] = ...,
    state: Optional[BraintrustState] = ...,
) -> "Experiment": ...


@overload
def init(
    project: Optional[str] = ...,
    experiment: Optional[str] = ...,
    description: Optional[str] = ...,
    dataset: Optional["Dataset"] = ...,
    open: Literal[True] = ...,
    base_experiment: Optional[str] = ...,
    is_public: bool = ...,
    app_url: Optional[str] = ...,
    api_key: Optional[str] = ...,
    org_name: Optional[str] = ...,
    metadata: Optional[Metadata] = ...,
    git_metadata_settings: Optional[GitMetadataSettings] = ...,
    set_current: bool = ...,
    update: Optional[bool] = ...,
    project_id: Optional[str] = ...,
    base_experiment_id: Optional[str] = ...,
    repo_info: Optional[RepoInfo] = ...,
    state: Optional[BraintrustState] = ...,
) -> "ReadonlyExperiment": ...


def init(
    project: Optional[str] = None,
    experiment: Optional[str] = None,
    description: Optional[str] = None,
    dataset: Optional["Dataset"] = None,
    open: bool = False,
    base_experiment: Optional[str] = None,
    is_public: bool = False,
    app_url: Optional[str] = None,
    api_key: Optional[str] = None,
    org_name: Optional[str] = None,
    metadata: Optional[Metadata] = None,
    git_metadata_settings: Optional[GitMetadataSettings] = None,
    set_current: bool = True,
    update: Optional[bool] = None,
    project_id: Optional[str] = None,
    base_experiment_id: Optional[str] = None,
    repo_info: Optional[RepoInfo] = None,
    state: Optional[BraintrustState] = None,
) -> Union["Experiment", "ReadonlyExperiment"]:
    """
    Log in, and then initialize a new experiment in a specified project. If the project does not exist, it will be created.

    :param project: The name of the project to create the experiment in. Must specify at least one of `project` or `project_id`.
    :param experiment: The name of the experiment to create. If not specified, a name will be generated automatically.
    :param description: (Optional) An optional description of the experiment.
    :param dataset: (Optional) A dataset to associate with the experiment. The dataset must be initialized with `braintrust.init_dataset` before passing
    it into the experiment.
    :param update: If the experiment already exists, continue logging to it. If it does not exist, creates the experiment with the specified arguments.
    :param base_experiment: An optional experiment name to use as a base. If specified, the new experiment will be summarized and compared to this experiment. Otherwise, it will pick an experiment by finding the closest ancestor on the default (e.g. main) branch.
    :param is_public: An optional parameter to control whether the experiment is publicly visible to anybody with the link or privately visible to only members of the organization. Defaults to private.
    :param app_url: The URL of the Braintrust App. Defaults to https://www.braintrust.dev.
    :param api_key: The API key to use. If the parameter is not specified, will try to use the `BRAINTRUST_API_KEY` environment variable. If no API
    key is specified, will prompt the user to login.
    :param org_name: (Optional) The name of a specific organization to connect to. This is useful if you belong to multiple.
    :param metadata: (Optional) a dictionary with additional data about the test example, model outputs, or just about anything else that's relevant, that you can use to help find and analyze examples later. For example, you could log the `prompt`, example's `id`, or anything else that would be useful to slice/dice later. The values in `metadata` can be any JSON-serializable type, but its keys must be strings.
    :param git_metadata_settings: (Optional) Settings for collecting git metadata. By default, will collect all git metadata fields allowed in org-level settings.
    :param set_current: If true (the default), set the global current-experiment to the newly-created one.
    :param open: If the experiment already exists, open it in read-only mode. Throws an error if the experiment does not already exist.
    :param project_id: The id of the project to create the experiment in. This takes precedence over `project` if specified.
    :param base_experiment_id: An optional experiment id to use as a base. If specified, the new experiment will be summarized and compared to this. This takes precedence over `base_experiment` if specified.
    :param repo_info: (Optional) Explicitly specify the git metadata for this experiment. This takes precedence over `git_metadata_settings` if specified.
    :param state: (Optional) A BraintrustState object to use. If not specified, will use the global state. This is for advanced use only.
    :returns: The experiment object.
    """

    state: BraintrustState = state or _state

    if project is None and project_id is None:
        raise ValueError("Must specify at least one of project or project_id")

    if open and update:
        raise ValueError("Cannot open and update an experiment at the same time")

    if open:
        if experiment is None:
            raise ValueError(f"Cannot open an experiment without specifying its name")

        def compute_metadata():
            state.login(org_name=org_name, api_key=api_key, app_url=app_url)
            args = {
                "experiment_name": experiment,
                "project_name": project,
                "project_id": project_id,
                "org_name": state.org_name,
            }

            response = state.app_conn().post_json("api/experiment/get", args)
            if len(response) == 0:
                raise ValueError(f"Experiment {experiment} not found in project {project}.")

            info = response[0]
            return ProjectExperimentMetadata(
                project=ObjectMetadata(id=info["project_id"], name=project or "UNKNOWN_PROJECT", full_info=dict()),
                experiment=ObjectMetadata(
                    id=info["id"],
                    name=info["name"],
                    full_info=info,
                ),
            )

        lazy_metadata = LazyValue(compute_metadata, use_mutex=True)
        return ReadonlyExperiment(lazy_metadata=lazy_metadata, state=state)

    # pylint: disable=function-redefined
    def compute_metadata():
        state.login(org_name=org_name, api_key=api_key, app_url=app_url)
        args = {
            "project_name": project,
            "project_id": project_id,
            "org_id": state.org_id,
            "update": update,
        }

        if experiment is not None:
            args["experiment_name"] = experiment

        if description is not None:
            args["description"] = description

        if repo_info:
            repo_info_arg = repo_info
        else:
            merged_git_metadata_settings = state.git_metadata_settings
            if git_metadata_settings is not None:
                merged_git_metadata_settings = GitMetadataSettings.merge(
                    merged_git_metadata_settings, git_metadata_settings
                )
            repo_info_arg = get_repo_info(merged_git_metadata_settings)

        if repo_info_arg:
            args["repo_info"] = repo_info_arg.as_dict()

        if base_experiment_id is not None:
            args["base_exp_id"] = base_experiment_id
        elif base_experiment is not None:
            args["base_experiment"] = base_experiment
        else:
            args["ancestor_commits"] = list(get_past_n_ancestors())

        if dataset is not None:
            args["dataset_id"] = dataset.id
            args["dataset_version"] = dataset.version

        if is_public is not None:
            args["public"] = is_public

        if metadata is not None:
            args["metadata"] = metadata

        while True:
            try:
                response = state.app_conn().post_json("api/experiment/register", args)
                break
            except AugmentedHTTPError as e:
                if args.get("base_experiment") is not None and "base experiment" in str(e):
                    _logger.warning(f"Base experiment {args['base_experiment']} not found.")
                    args["base_experiment"] = None
                else:
                    raise

        resp_project = response["project"]
        resp_experiment = response["experiment"]
        return ProjectExperimentMetadata(
            project=ObjectMetadata(id=resp_project["id"], name=resp_project["name"], full_info=resp_project),
            experiment=ObjectMetadata(
                id=resp_experiment["id"], name=resp_experiment["name"], full_info=resp_experiment
            ),
        )

    ret = Experiment(lazy_metadata=LazyValue(compute_metadata, use_mutex=True), dataset=dataset, state=state)
    if set_current:
        state.current_experiment = ret
    return ret


def init_experiment(*args, **kwargs) -> Union["Experiment", "ReadonlyExperiment"]:
    """Alias for `init`"""

    return init(*args, **kwargs)


def init_dataset(
    project: Optional[str] = None,
    name: Optional[str] = None,
    description: Optional[str] = None,
    version: Optional[Union[str, int]] = None,
    app_url: Optional[str] = None,
    api_key: Optional[str] = None,
    org_name: Optional[str] = None,
    project_id: Optional[str] = None,
    metadata: Optional[Metadata] = None,
    use_output: bool = DEFAULT_IS_LEGACY_DATASET,
    _internal_btql: Optional[Dict[str, Any]] = None,
    state: Optional[BraintrustState] = None,
) -> "Dataset":
    """
    Create a new dataset in a specified project. If the project does not exist, it will be created.

    :param project_name: The name of the project to create the dataset in. Must specify at least one of `project_name` or `project_id`.
    :param name: The name of the dataset to create. If not specified, a name will be generated automatically.
    :param description: An optional description of the dataset.
    :param version: An optional version of the dataset (to read). If not specified, the latest version will be used.
    :param app_url: The URL of the Braintrust App. Defaults to https://www.braintrust.dev.
    :param api_key: The API key to use. If the parameter is not specified, will try to use the `BRAINTRUST_API_KEY` environment variable. If no API
    key is specified, will prompt the user to login.
    :param org_name: (Optional) The name of a specific organization to connect to. This is useful if you belong to multiple.
    :param project_id: The id of the project to create the dataset in. This takes precedence over `project` if specified.
    :param metadata: (Optional) a dictionary with additional data about the dataset. The values in `metadata` can be any JSON-serializable type, but its keys must be strings.
    :param use_output: (Deprecated) If True, records will be fetched from this dataset in the legacy format, with the "expected" field renamed to "output". This option will be removed in a future version of Braintrust.
    :param _internal_btql: (Internal) If specified, the dataset will be created with the given BTQL filters.
    :param state: (Internal) The Braintrust state to use. If not specified, will use the global state. For advanced use only.
    :returns: The dataset object.
    """

    state = state or _state

    def compute_metadata():
        state.login(org_name=org_name, api_key=api_key, app_url=app_url)
        args = _populate_args(
            {"project_name": project, "project_id": project_id, "org_id": state.org_id},
            dataset_name=name,
            description=description,
            metadata=metadata,
        )
        response = state.app_conn().post_json("api/dataset/register", args)
        resp_project = response["project"]
        resp_dataset = response["dataset"]
        return ProjectDatasetMetadata(
            project=ObjectMetadata(id=resp_project["id"], name=resp_project["name"], full_info=resp_project),
            dataset=ObjectMetadata(id=resp_dataset["id"], name=resp_dataset["name"], full_info=resp_dataset),
        )

    return Dataset(
        lazy_metadata=LazyValue(compute_metadata, use_mutex=True),
        version=version,
        legacy=use_output,
        _internal_btql=_internal_btql,
        state=state,
    )


def _compute_logger_metadata(project_name: Optional[str] = None, project_id: Optional[str] = None):
    login()
    org_id = _state.org_id
    if project_id is None:
        response = _state.app_conn().post_json(
            "api/project/register",
            {
                "project_name": project_name or GLOBAL_PROJECT,
                "org_id": org_id,
            },
        )
        resp_project = response["project"]
        return OrgProjectMetadata(
            org_id=org_id,
            project=ObjectMetadata(id=resp_project["id"], name=resp_project["name"], full_info=resp_project),
        )
    elif project_name is None:
        response = _state.app_conn().get_json("api/project", {"id": project_id})
        return OrgProjectMetadata(
            org_id=org_id, project=ObjectMetadata(id=project_id, name=response["name"], full_info=response)
        )
    else:
        return OrgProjectMetadata(
            org_id=org_id, project=ObjectMetadata(id=project_id, name=project_name, full_info=dict())
        )


def init_logger(
    project: Optional[str] = None,
    project_id: Optional[str] = None,
    async_flush: bool = True,
    app_url: Optional[str] = None,
    api_key: Optional[str] = None,
    org_name: Optional[str] = None,
    force_login: bool = False,
    set_current: bool = True,
    state: Optional[BraintrustState] = None,
) -> "Logger":
    """
    Create a new logger in a specified project. If the project does not exist, it will be created.

    :param project: The name of the project to log into. If unspecified, will default to the Global project.
    :param project_id: The id of the project to log into. This takes precedence over project if specified.
    :param async_flush: If true (the default), log events will be batched and sent asynchronously in a background thread. If false, log events will be sent synchronously. Set to false in serverless environments.
    :param app_url: The URL of the Braintrust API. Defaults to https://www.braintrust.dev.
    :param api_key: The API key to use. If the parameter is not specified, will try to use the `BRAINTRUST_API_KEY` environment variable. If no API
    key is specified, will prompt the user to login.
    :param org_name: (Optional) The name of a specific organization to connect to. This is useful if you belong to multiple.
    :param force_login: Login again, even if you have already logged in (by default, the logger will not login if you are already logged in)
    :param set_current: If true (the default), set the global current-experiment to the newly-created one.
    :returns: The newly created Logger.
    """

    state = state or _state
    compute_metadata_args = dict(project_name=project, project_id=project_id)

    link_args = {
        "app_url": app_url,
        "org_name": org_name,
        "project_name": project,
        "project_id": project_id,
    }

    def compute_metadata():
        state.login(org_name=org_name, api_key=api_key, app_url=app_url, force_login=force_login)
        return _compute_logger_metadata(**compute_metadata_args)

    ret = Logger(
        lazy_metadata=LazyValue(compute_metadata, use_mutex=True),
        async_flush=async_flush,
        compute_metadata_args=compute_metadata_args,
        link_args=link_args,
        state=state,
    )
    if set_current:
        if _state is None:
            raise RuntimeError("_state is None in init_logger. This should never happen.")
        _state.current_logger = ret
    return ret


def load_prompt(
    project: Optional[str] = None,
    slug: Optional[str] = None,
    version: Optional[Union[str, int]] = None,
    project_id: Optional[str] = None,
    id: Optional[str] = None,
    defaults: Optional[Mapping[str, Any]] = None,
    no_trace: bool = False,
    environment: Optional[str] = None,
    app_url: Optional[str] = None,
    api_key: Optional[str] = None,
    org_name: Optional[str] = None,
) -> "Prompt":
    """
    Loads a prompt from the specified project.

    :param project: The name of the project to load the prompt from. Must specify at least one of `project` or `project_id`.
    :param slug: The slug of the prompt to load.
    :param version: An optional version of the prompt (to read). If not specified, the latest version will be used.
    :param project_id: The id of the project to load the prompt from. This takes precedence over `project` if specified.
    :param id: The id of a specific prompt to load. If specified, this takes precedence over all other parameters (project, slug, version).
    :param defaults: (Optional) A dictionary of default values to use when rendering the prompt. Prompt values will override these defaults.
    :param no_trace: If true, do not include logging metadata for this prompt when build() is called.
    :param environment: The environment to load the prompt from. Cannot be used together with version.
    :param app_url: The URL of the Braintrust App. Defaults to https://www.braintrust.dev.
    :param api_key: The API key to use. If the parameter is not specified, will try to use the `BRAINTRUST_API_KEY` environment variable. If no API
    key is specified, will prompt the user to login.
    :param org_name: (Optional) The name of a specific organization to connect to. This is useful if you belong to multiple.
    :returns: The prompt object.
    """
    if version is not None and environment is not None:
        raise ValueError(
            "Cannot specify both 'version' and 'environment' parameters. Please use only one (remove the other)."
        )

    if id:
        # When loading by ID, we don't need project or slug
        pass
    elif not project and not project_id:
        raise ValueError("Must specify at least one of project or project_id")
    elif not slug:
        raise ValueError("Must specify slug")

    def compute_metadata():
        try:
            login(org_name=org_name, api_key=api_key, app_url=app_url)
            if id:
                # Load prompt by ID using the /v1/prompt/{id} endpoint
                prompt_args = {}
                if version is not None:
                    prompt_args["version"] = version
                if environment is not None:
                    prompt_args["environment"] = environment
                response = _state.api_conn().get_json(f"/v1/prompt/{id}", prompt_args)
                # Wrap single prompt response in objects array to match list API format
                if response is not None:
                    response = {"objects": [response]}
            else:
                args = _populate_args(
                    {
                        "project_name": project,
                        "project_id": project_id,
                        "slug": slug,
                        "version": version,
                        "environment": environment,
                    },
                )
                response = _state.api_conn().get_json("/v1/prompt", args)
        except Exception as server_error:
            # If environment or version was specified, don't fall back to cache
            if environment is not None or version is not None:
                raise ValueError(f"Prompt not found with specified parameters") from server_error

            eprint(f"Failed to load prompt, attempting to fall back to cache: {server_error}")
            try:
                if id:
                    return _state._prompt_cache.get(id=id)
                else:
                    return _state._prompt_cache.get(
                        slug,
                        version=str(version) if version else "latest",
                        project_id=project_id,
                        project_name=project,
                    )
            except Exception as cache_error:
                if id:
                    raise ValueError(
                        f"Prompt with id {id} not found (not found on server or in local cache): {cache_error}"
                    ) from server_error
                else:
                    raise ValueError(
                        f"Prompt {slug} (version {version or 'latest'}) not found in {project or project_id} (not found on server or in local cache): {cache_error}"
                    ) from server_error
        if response is None or "objects" not in response or len(response["objects"]) == 0:
            if id:
                raise ValueError(f"Prompt with id {id} not found.")
            else:
                raise ValueError(f"Prompt {slug} not found in project {project or project_id}.")
        elif len(response["objects"]) > 1:
            if id:
                raise ValueError(f"Multiple prompts found with id {id}. This should never happen.")
            else:
                raise ValueError(
                    f"Multiple prompts found with slug {slug} in project {project or project_id}. This should never happen."
                )
        resp_prompt = response["objects"][0]
        prompt = PromptSchema.from_dict_deep(resp_prompt)
        try:
            if id:
                _state._prompt_cache.set(
                    prompt,
                    id=id,
                )
            elif slug:
                _state._prompt_cache.set(
                    prompt,
                    slug=slug,
                    version=str(version) if version else "latest",
                    project_id=project_id,
                    project_name=project,
                )
        except Exception as e:
            eprint(f"Failed to store prompt in cache: {e}")
        return prompt

    return Prompt(
        lazy_metadata=LazyValue(compute_metadata, use_mutex=True), defaults=defaults or {}, no_trace=no_trace
    )


login_lock = threading.RLock()


def login(
    app_url: Optional[str] = None,
    api_key: Optional[str] = None,
    org_name: Optional[str] = None,
    force_login: bool = False,
) -> None:
    """
    Log into Braintrust. This will prompt you for your API token, which you can find at
    https://www.braintrust.dev/app/token. This method is called automatically by `init()`.

    :param app_url: The URL of the Braintrust App. Defaults to https://www.braintrust.dev.
    :param api_key: The API key to use. If the parameter is not specified, will try to use the `BRAINTRUST_API_KEY` environment variable. If no API
    key is specified, will prompt the user to login.
    :param org_name: (Optional) The name of a specific organization to connect to. This is useful if you belong to multiple.
    :param force_login: Login again, even if you have already logged in (by default, this function will exit quickly if you have already logged in)
    """
    # FIXME[matt] Remove thrown exceptions from this method. Perhaps a better pattern is (is_success, message) = login()
    # to guarantee we don't throw into userland.

    global _state

    # Only permit one thread to login at a time
    with login_lock:
        if not force_login and _state.logged_in:
            # We have already logged in. If any provided login inputs disagree
            # with our existing settings, raise an Exception warning the user to
            # try again with `force_login=True`.
            def check_updated_param(varname, arg, orig):
                if arg is not None and orig is not None and arg != orig:
                    raise Exception(
                        f"Re-logging in with different {varname} ({arg}) than original ({orig}). To force re-login, pass `force_login=True`"
                    )

            sanitized_api_key = HTTPConnection.sanitize_token(api_key) if api_key else None
            check_updated_param("app_url", app_url, _state.app_url)
            check_updated_param("api_key", sanitized_api_key, _state.login_token)
            check_updated_param("org_name", org_name, _state.org_name)
            return
        new_state = login_to_state(app_url=app_url, api_key=api_key, org_name=org_name)
        _state.copy_login_info(new_state)


def login_to_state(
    app_url: Optional[str] = None,
    api_key: Optional[str] = None,
    org_name: Optional[str] = None,
) -> BraintrustState:
    app_url = _get_app_url(app_url)

    app_public_url = os.environ.get("BRAINTRUST_APP_PUBLIC_URL", app_url)

    if api_key is None:
        api_key = os.environ.get("BRAINTRUST_API_KEY")

    org_name = _get_org_name(org_name)

    state = BraintrustState()

    state.app_url = app_url
    state.app_public_url = app_public_url
    state.org_name = org_name

    conn = None
    if api_key == TEST_API_KEY:
        # a small hook for pseudo-logins
        test_org_info = [
            {
                "id": "test-org-id",
                "name": org_name or "test-org-name",
                "api_url": "https://api.braintrust.ai",
                "proxy_url": "https://proxy.braintrust.ai",
            }
        ]
        _check_org_info(state, test_org_info, org_name)
        state.login_token = TEST_API_KEY
        state.logged_in = True
        return state
    elif api_key is not None:
        app_conn = HTTPConnection(state.app_url, adapter=_http_adapter)
        app_conn.set_token(api_key)
        resp = app_conn.post("api/apikey/login")
        if not resp.ok:
            masked_api_key = mask_api_key(api_key)
            raise ValueError(f"Invalid API key {masked_api_key}: [{resp.status_code}] {resp.text}")
        info = resp.json()

        _check_org_info(state, info["org_info"], org_name)

        if not state.api_url:
            if org_name:
                raise ValueError(
                    f"Unable to log into organization '{org_name}'."
                    " Are you sure this credential is scoped to the organization?"
                )
            else:
                raise ValueError("Unable to log into any organization with the provided credential.")

        conn = state.api_conn()
        conn.set_token(api_key)

    if not conn:
        raise ValueError("Could not login to Braintrust. You may need to set BRAINTRUST_API_KEY in your environment.")

    # make_long_lived() allows the connection to retry if it breaks, which we're okay with after
    # this point because we know the connection _can_ successfully ping.
    conn.make_long_lived()

    # Same for the app conn, which we know is valid because we have
    # successfully logged in.
    state.app_conn().make_long_lived()

    # Set the same token in the API
    state.app_conn().set_token(conn.token)
    if state.proxy_url:
        state.proxy_conn().set_token(conn.token)
        state.proxy_conn().make_long_lived()
    state.login_token = conn.token
    state.logged_in = True

    # Replace the global logger's api_conn with this one.
    state.login_replace_api_conn(conn)

    return state


def set_masking_function(masking_function: Optional[Callable[[Any], Any]]) -> None:
    """
    Set a global masking function that will be applied to all logged data before sending to Braintrust.
    The masking function will be applied after records are merged but before they are sent to the backend.

    :param masking_function: A function that takes a JSON-serializable object and returns a masked version.
                           Set to None to disable masking.
    """
    _state.set_masking_function(masking_function)


def log(**event: Any) -> str:
    """
    Log a single event to the current experiment. The event will be batched and uploaded behind the scenes.

    :param **event: Data to be logged. See `Experiment.log` for full details.
    :returns: The `id` of the logged event.
    """
    eprint(
        "braintrust.log is deprecated and will be removed in a future version of braintrust. Use `experiment.log` instead."
    )
    e = current_experiment()
    if not e:
        raise Exception("Not initialized. Please call init() first")
    return e.log(**event)


def summarize(summarize_scores: bool = True, comparison_experiment_id: Optional[str] = None) -> "ExperimentSummary":
    """
    Summarize the current experiment, including the scores (compared to the closest reference experiment) and metadata.

    :param summarize_scores: Whether to summarize the scores. If False, only the metadata will be returned.
    :param comparison_experiment_id: The experiment to compare against. If None, the most recent experiment on the comparison_commit will be used.
    :returns: `ExperimentSummary`
    """
    eprint(
        "braintrust.summarize is deprecated and will be removed in a future version of braintrust. Use `experiment.summarize` instead."
    )
    e = current_experiment()
    if e is None:
        raise Exception("Not initialized. Please call init() first")
    return e.summarize(
        summarize_scores=summarize_scores,
        comparison_experiment_id=comparison_experiment_id,
    )


def current_experiment() -> Optional["Experiment"]:
    """Returns the currently-active experiment (set by `braintrust.init(...)`). Returns None if no current experiment has been set."""

    return _state.current_experiment


def current_logger() -> Optional["Logger"]:
    """Returns the currently-active logger (set by `braintrust.init_logger(...)`). Returns None if no current logger has been set."""

    return _state.current_logger


def current_span() -> Span:
    """Return the currently-active span for logging (set by running a span under a context manager). If there is no active span, returns a no-op span object, which supports the same interface as spans but does no logging.

    See `Span` for full details.
    """

    return _state.current_span.get()


@contextlib.contextmanager
def parent_context(parent: Optional[str], state: Optional[BraintrustState] = None):
    """
    Context manager to temporarily set the parent context for spans.

    Args:
        parent: The parent string to set during the context
        state: Optional BraintrustState to use. If not provided, uses the global state.

    Example:
        with parent_context('parent-id-123', state=state):
            # Any spans created here will use 'parent-id-123' as their parent
            span = start_span("my-span")
    """
    state = state or _state
    token = state.current_parent.set(parent)
    try:
        yield
    finally:
        state.current_parent.reset(token)


def get_span_parent_object() -> Union["Logger", "Experiment", Span]:
    """Mainly for internal use. Return the parent object for starting a span in a global context."""

    parent_span = current_span()
    if parent_span != NOOP_SPAN:
        return parent_span

    experiment = current_experiment()
    if experiment:
        return experiment

    logger = current_logger()
    if logger:
        return logger

    return NOOP_SPAN


def _try_log_input(span, f_sig, f_args, f_kwargs):
    if f_sig:
        bound_args = f_sig.bind(*f_args, **f_kwargs).arguments
        input_serializable = bound_args
    else:
        input_serializable = dict(args=f_args, kwargs=f_kwargs)
    try:
        _check_json_serializable(input_serializable)
    except Exception as e:
        input_serializable = "<input not json-serializable>: " + str(e)
    span.log(input=input_serializable)


def _try_log_output(span, output):
    output_serializable = output
    try:
        _check_json_serializable(output)
    except Exception as e:
        output_serializable = "<output not json-serializable>: " + str(e)
    span.log(output=output_serializable)


F = TypeVar("F", bound=Callable[..., Any])


@overload
def traced(f: F) -> F:
    """Decorator to trace the wrapped function when used without parentheses."""


@overload
def traced(*span_args: Any, **span_kwargs: Any) -> Callable[[F], F]:
    """Decorator to trace the wrapped function when used with arguments."""


def traced(*span_args: Any, **span_kwargs: Any) -> Callable[[F], F]:
    """Decorator to trace the wrapped function. Can either be applied bare (`@traced`) or by providing arguments (`@traced(*span_args, **span_kwargs)`), which will be forwarded to the created span. See `Span.start_span` for full details on the span arguments.

    It checks the following (in precedence order):

        * Currently-active span
        * Currently-active experiment
        * Currently-active logger

    and creates a span in the first one that is active. If none of these are active, it returns a no-op span object.

    The decorator will automatically log the input and output of the wrapped function to the corresponding fields of the created span. Pass the kwarg `notrace_io=True` to the decorator to prevent this.

    Unless a name is explicitly provided in `span_args` or `span_kwargs`, the name of the span will be the name of the decorated function.
    """

    trace_io = not span_kwargs.pop("notrace_io", False)

    def decorator(span_args, span_kwargs, f: F):
        # We assume 'name' is the first positional argument in `start_span`.
        if len(span_args) == 0 and span_kwargs.get("name") is None:
            span_args += (f.__name__,)

        try:
            f_sig = inspect.signature(f)
        except:
            f_sig = None

        if "span_attributes" not in span_kwargs:
            span_kwargs["span_attributes"] = {}
        if "type" not in span_kwargs["span_attributes"] and "type" not in span_kwargs:
            span_kwargs["span_attributes"]["type"] = SpanTypeAttribute.FUNCTION

        @wraps(f)
        def wrapper_sync(*f_args, **f_kwargs):
            with start_span(*span_args, **span_kwargs) as span:
                if trace_io:
                    _try_log_input(span, f_sig, f_args, f_kwargs)
                ret = f(*f_args, **f_kwargs)
                if trace_io:
                    _try_log_output(span, ret)
                return ret

        @wraps(f)
        async def wrapper_async(*f_args, **f_kwargs):
            with start_span(*span_args, **span_kwargs) as span:
                if trace_io:
                    _try_log_input(span, f_sig, f_args, f_kwargs)
                ret = await f(*f_args, **f_kwargs)
                if trace_io:
                    _try_log_output(span, ret)
                return ret

        @wraps(f)
        async def wrapper_async_gen(*f_args, **f_kwargs):
            with start_span(*span_args, **span_kwargs) as span:
                if trace_io:
                    _try_log_input(span, f_sig, f_args, f_kwargs)

                # Get max items from environment or default
                max_items = int(os.environ.get("BRAINTRUST_MAX_GENERATOR_ITEMS", "1000"))

                if trace_io and max_items != 0:
                    # Collect output up to limit
                    collected = []
                    truncated = False

                    async_gen = f(*f_args, **f_kwargs)
                    try:
                        async for value in async_gen:
                            if max_items == -1 or (not truncated and len(collected) < max_items):
                                collected.append(value)
                            else:
                                truncated = True
                                collected = []
                                _logger.warning(
                                    f"Generator output exceeded limit of {max_items} items, output not logged. "
                                    "Increase BRAINTRUST_MAX_GENERATOR_ITEMS or set to -1 to disable limit."
                                )
                            yield value

                        if not truncated:
                            _try_log_output(span, collected)
                    except Exception as e:
                        # Log partial output on error
                        if collected and not truncated:
                            _try_log_output(span, collected)
                        raise
                else:
                    # Original behavior - no collection
                    async_gen = f(*f_args, **f_kwargs)
                    async for value in async_gen:
                        yield value

        @wraps(f)
        def wrapper_sync_gen(*f_args, **f_kwargs):
            with start_span(*span_args, **span_kwargs) as span:
                if trace_io:
                    _try_log_input(span, f_sig, f_args, f_kwargs)

                # Get max items from environment or default
                max_items = int(os.environ.get("BRAINTRUST_MAX_GENERATOR_ITEMS", "1000"))

                if trace_io and max_items != 0:
                    # Collect output up to limit
                    collected = []
                    truncated = False

                    sync_gen = f(*f_args, **f_kwargs)
                    try:
                        for value in sync_gen:
                            if max_items == -1 or (not truncated and len(collected) < max_items):
                                collected.append(value)
                            else:
                                truncated = True
                                collected = []
                                _logger.warning(
                                    f"Generator output exceeded limit of {max_items} items, output not logged. "
                                    "Increase BRAINTRUST_MAX_GENERATOR_ITEMS or set to -1 to disable limit."
                                )
                            yield value

                        if not truncated:
                            _try_log_output(span, collected)
                    except Exception as e:
                        # Log partial output on error
                        if collected and not truncated:
                            _try_log_output(span, collected)
                        raise
                else:
                    # Original behavior - no collection
                    sync_gen = f(*f_args, **f_kwargs)
                    for value in sync_gen:
                        yield value

        if inspect.isasyncgenfunction(f):
            return cast(F, wrapper_async_gen)
        elif inspect.isgeneratorfunction(f):
            return cast(F, wrapper_sync_gen)
        elif bt_iscoroutinefunction(f):
            return cast(F, wrapper_async)
        else:
            return cast(F, wrapper_sync)

    # We determine if the decorator is invoked bare or with arguments by
    # checking if the first positional argument to the decorator is a callable.
    if len(span_args) == 1 and len(span_kwargs) == 0 and callable(span_args[0]):
        return decorator(span_args[1:], span_kwargs, cast(F, span_args[0]))
    else:
        return cast(Callable[[F], F], partial(decorator, span_args, span_kwargs))


def start_span(
    name: Optional[str] = None,
    type: Optional[SpanTypeAttribute] = None,
    span_attributes: Optional[Union[SpanAttributes, Mapping[str, Any]]] = None,
    start_time: Optional[float] = None,
    set_current: Optional[bool] = None,
    parent: Optional[str] = None,
    propagated_event: Optional[Dict[str, Any]] = None,
    state: Optional[BraintrustState] = None,
    **event: Any,
) -> Span:
    """Lower-level alternative to `@traced` for starting a span at the toplevel. It creates a span under the first active object (using the same precedence order as `@traced`), or if `parent` is specified, under the specified parent row, or returns a no-op span object.

    We recommend running spans bound to a context manager (`with start_span`) to automatically mark them as current and ensure they are terminated. If you wish to start a span outside a context manager, be sure to terminate it with `span.end()`.

    See `Span.start_span` for full details.
    """

    if not state:
        state = _state

    if not parent and state:
        parent = state.current_parent.get()

    if parent:
        components = SpanComponentsV3.from_str(parent)
        if components.row_id and components.span_id and components.root_span_id:
            parent_span_ids = ParentSpanIds(span_id=components.span_id, root_span_id=components.root_span_id)
        else:
            parent_span_ids = None
        return SpanImpl(
            parent_object_type=components.object_type,
            parent_object_id=LazyValue(_span_components_to_object_id_lambda(components), use_mutex=False),
            parent_compute_object_metadata_args=components.compute_object_metadata_args,
            parent_span_ids=parent_span_ids,
            name=name,
            type=type,
            span_attributes=span_attributes,
            start_time=start_time,
            set_current=set_current,
            propagated_event=coalesce(propagated_event, components.propagated_event),
            event=event,
            state=state,
        )
    else:
        return get_span_parent_object().start_span(
            name=name,
            type=type,
            span_attributes=span_attributes,
            start_time=start_time,
            set_current=set_current,
            parent=parent,
            propagated_event=propagated_event,
            **event,
        )


def flush():
    """Flush any pending rows to the server."""

    _state.global_bg_logger().flush()


def _check_org_info(state, org_info, org_name):
    if len(org_info) == 0:
        raise ValueError("This user is not part of any organizations.")

    for orgs in org_info:
        if org_name is None or orgs["name"] == org_name:
            state.org_id = orgs["id"]
            state.org_name = orgs["name"]
            state.api_url = os.environ.get("BRAINTRUST_API_URL", orgs["api_url"])
            state.proxy_url = os.environ.get("BRAINTRUST_PROXY_URL", orgs["proxy_url"])
            state.git_metadata_settings = GitMetadataSettings(**(orgs.get("git_metadata") or {}))
            break

    if state.org_id is None:
        raise ValueError(
            f"Organization {org_name} not found. Must be one of {', '.join([x['name'] for x in org_info])}"
        )


def _populate_args(d, **kwargs):
    for k, v in kwargs.items():
        if v is not None:
            d[k] = v

    return d


def _filter_none_args(args):
    new_args = {}
    for k, v in args.items():
        if v is not None:
            new_args[k] = v
    return new_args


def validate_tags(tags: Sequence[str]) -> None:
    # Tag should be a list, set, or tuple, not a dict or string
    if not isinstance(tags, (list, set, tuple)):
        raise ValueError("tags must be a list, set, or tuple of strings")

    seen = set()
    for tag in tags:
        if not isinstance(tag, str):
            raise ValueError("tags must be strings")
        if tag in seen:
            raise ValueError(f"duplicate tag: {tag}")
        seen.add(tag)


def _extract_attachments(event: Dict[str, Any], attachments: List["BaseAttachment"]) -> None:
    """
    Helper function for uploading attachments. Recursively extracts `Attachment`
    and `ExternalAttachment` values and replaces them with their associated
    `AttachmentReference` objects.

    :param event: The event to filter. Will be modified in-place.
    :param attachments: Flat array of extracted attachments (output parameter).
    """

    def _helper(v: Any) -> Any:
        # Base case: Attachment or ExternalAttachment.
        if isinstance(v, BaseAttachment):
            attachments.append(v)
            return v.reference  # Attachment cannot be nested.

        # Recursive case: object.
        if isinstance(v, Dict):
            for k, v2 in v.items():
                v[k] = _helper(v2)
            return v

        # Recursive case: array.
        if isinstance(v, List):
            for i in range(len(v)):
                v[i] = _helper(v[i])
            return v

        # Base case: non object.
        return v  # Nothing to explore recursively.

    for k, v in event.items():
        event[k] = _helper(v)


def _enrich_attachments(event: TMutableMapping) -> TMutableMapping:
    """
    Recursively hydrates any `AttachmentReference` into `ReadonlyAttachment` by modifying the input in-place.

    :returns: The same event instance as the input.
    """

    def _helper(v: Any) -> Any:
        if isinstance(v, Dict):
            # Base case: AttachmentReference.
            if v.get("type") == "braintrust_attachment" or v.get("type") == "external_attachment":
                return ReadonlyAttachment(cast(AttachmentReference, v))
            else:
                # Recursive case: object.
                for k, v2 in v.items():
                    v[k] = _helper(v2)
                return v

        # Recursive case: array.
        if isinstance(v, List):
            for i in range(len(v)):
                v[i] = _helper(v[i])
            return v

        # Base case: non object.
        return v  # Nothing to explore recursively.

    for k, v in event.items():
        event[k] = _helper(v)

    return event


def _validate_and_sanitize_experiment_log_partial_args(event: Mapping[str, Any]) -> Dict[str, Any]:
    # Make sure only certain keys are specified.
    forbidden_keys = set(event.keys()) - {
        "input",
        "output",
        "expected",
        "tags",
        "scores",
        "metadata",
        "metrics",
        "error",
        "dataset_record_id",
        "origin",
        "inputs",
        "span_attributes",
        ASYNC_SCORING_CONTROL_FIELD,
        MERGE_PATHS_FIELD,
        SKIP_ASYNC_SCORING_FIELD,
        "span_id",
        "root_span_id",
    }
    if forbidden_keys:
        raise ValueError(f"The following keys are not permitted: {forbidden_keys}")

    scores = event.get("scores")
    if scores:
        for name, score in scores.items():
            if not isinstance(name, str):
                raise ValueError("score names must be strings")

            if score is None:
                continue

            if isinstance(score, bool):
                score = 1 if score else 0
                scores[name] = score

            if not isinstance(score, (int, float)):
                raise ValueError("score values must be numbers")
            if score < 0 or score > 1:
                raise ValueError("score values must be between 0 and 1")

    metadata = event.get("metadata")
    if metadata:
        if not isinstance(metadata, dict):
            raise ValueError("metadata must be a dictionary")
        for key in metadata.keys():
            if not isinstance(key, str):
                raise ValueError("metadata keys must be strings")

    metrics = event.get("metrics")
    if metrics:
        if not isinstance(metrics, dict):
            raise ValueError("metrics must be a dictionary")
        for key in metrics.keys():
            if not isinstance(key, str):
                raise ValueError("metric keys must be strings")

        for value in metrics.values():
            if not isinstance(value, (int, float)):
                raise ValueError("metric values must be numbers")

    tags = event.get("tags")
    if tags:
        validate_tags(tags)

    span_attributes = event.get("span_attributes")
    if span_attributes:
        if not isinstance(span_attributes, dict):
            raise ValueError("span_attributes must be a dictionary")
        for key in span_attributes.keys():
            if not isinstance(key, str):
                raise ValueError("span_attributes keys must be strings")

    input = event.get("input")
    inputs = event.get("inputs")
    if input is not None and inputs is not None:
        raise ValueError("Only one of input or inputs (deprecated) can be specified. Prefer input.")
    if inputs is not None:
        return dict(**{k: v for k, v in event.items() if k not in ["input", "inputs"]}, input=inputs)
    else:
        return {k: v for k, v in event.items()}


# Note that this only checks properties that are expected of a complete event.
# _validate_and_sanitize_experiment_log_partial_args should still be invoked
# (after handling special fields like 'id').
def _validate_and_sanitize_experiment_log_full_args(event: Mapping[str, Any], has_dataset: bool) -> Mapping[str, Any]:
    input = event.get("input")
    inputs = event.get("inputs")
    if (input is not None and inputs is not None) or (input is None and inputs is None):
        raise ValueError("Exactly one of input or inputs (deprecated) must be specified. Prefer input.")

    if event.get("output") is None:
        raise ValueError("output must be specified")
    if event.get("scores") is None:
        raise ValueError("scores must be specified")
    elif not isinstance(event["scores"], dict):
        raise ValueError("scores must be a dictionary of names with scores")

    return event


def _deep_copy_event(event: Mapping[str, Any]) -> Dict[str, Any]:
    """
    Creates a deep copy of the given event. Replaces references to user objects
    with placeholder strings to ensure serializability, except for `Attachment`
    and `ExternalAttachment` objects, which are preserved and not deep-copied.
    """

    def _deep_copy_object(v: Any) -> Any:
        if isinstance(v, Mapping):
            # Prevent dict keys from holding references to user data. Note that
            # `bt_json` already coerces keys to string, a behavior that comes from
            # `json.dumps`. However, that runs at log upload time, while we want to
            # cut out all the references to user objects synchronously in this
            # function.
            return {str(k): _deep_copy_object(v[k]) for k in v}
        elif isinstance(v, (List, Tuple, Set)):
            return [_deep_copy_object(x) for x in v]
        elif isinstance(v, Span):
            return "<span>"
        elif isinstance(v, Experiment):
            return "<experiment>"
        elif isinstance(v, Dataset):
            return "<dataset>"
        elif isinstance(v, Logger):
            return "<logger>"
        elif isinstance(v, BaseAttachment):
            return v
        elif isinstance(v, ReadonlyAttachment):
            return v.reference
        elif isinstance(v, (int, float, str, bool)) or v is None:
            # Skip roundtrip for primitive types.
            return v
        else:
            # Note: we avoid using copy.deepcopy, because it's difficult to
            # guarantee the independence of such copied types from their origin.
            # E.g. the original type could have a `__del__` method that alters
            # some shared internal state, and we need this deep copy to be
            # fully-independent from the original.
            return json.loads(bt_dumps(v))

    return _deep_copy_object(event)


class ObjectIterator(Generic[T]):
    def __init__(self, refetch_fn: Callable[[], Sequence[T]]):
        self.refetch_fn = refetch_fn
        self.idx = 0

    def __iter__(self):
        return self

    def __next__(self) -> T:
        data = self.refetch_fn()
        if self.idx >= len(data):
            raise StopIteration
        value = data[self.idx]
        self.idx += 1

        return value


INTERNAL_BTQL_LIMIT = 1000
MAX_BTQL_ITERATIONS = 10000


class ObjectFetcher(ABC, Generic[TMapping]):
    def __init__(
        self,
        object_type: str,
        pinned_version: Union[None, int, str] = None,
        mutate_record: Optional[Callable[[TMapping], TMapping]] = None,
        _internal_btql: Optional[Dict[str, Any]] = None,
    ):
        self.object_type = object_type

        if pinned_version is not None:
            try:
                pv = int(pinned_version)
                assert pv >= 0
            except (ValueError, AssertionError):
                raise ValueError(f"version ({pinned_version}) must be a positive integer")

        self._pinned_version = str(pinned_version) if pinned_version is not None else None
        self._mutate_record = mutate_record

        self._fetched_data: Optional[List[TMapping]] = None
        self._internal_btql = _internal_btql

    def fetch(self) -> Iterator[TMapping]:
        """
        Fetch all records.

        ```python
        for record in object.fetch():
            print(record)

        # You can also iterate over the object directly.
        for record in object:
            print(record)
        ```

        :returns: An iterator over the records.
        """
        return ObjectIterator(self._refetch)

    def __iter__(self) -> Iterator[TMapping]:
        return self.fetch()

    @property
    def fetched_data(self):
        eprint(
            ".fetched_data is deprecated and will be removed in a future version of braintrust. Use .fetch() or the iterator instead"
        )
        return self._refetch()

    @abstractmethod
    def _get_state(self) -> BraintrustState: ...

    @property
    @abstractmethod
    def id(self) -> str: ...

    def _refetch(self) -> List[TMapping]:
        state = self._get_state()
        if self._fetched_data is None:
            cursor = None
            data = None
            iterations = 0
            while True:
                resp = state.api_conn().post(
                    f"btql",
                    json={
                        "query": {
                            **(self._internal_btql or {}),
                            "select": [{"op": "star"}],
                            "from": {
                                "op": "function",
                                "name": {
                                    "op": "ident",
                                    "name": [self.object_type],
                                },
                                "args": [
                                    {
                                        "op": "literal",
                                        "value": self.id,
                                    },
                                ],
                            },
                            "cursor": cursor,
                            "limit": INTERNAL_BTQL_LIMIT,
                        },
                        "use_columnstore": False,
                        "brainstore_realtime": True,
                    },
                    headers={
                        "Accept-Encoding": "gzip",
                    },
                )
                response_raise_for_status(resp)
                resp_json = resp.json()
                data = (data or []) + cast(List[TMapping], resp_json["data"])
                if not resp_json.get("cursor", None):
                    break
                cursor = resp_json.get("cursor", None)
                iterations += 1
                if iterations > MAX_BTQL_ITERATIONS:
                    raise RuntimeError("Too many BTQL iterations")

            if not isinstance(data, list):
                raise ValueError(f"Expected a list in the response, got {type(data)}")
            if self._mutate_record is not None:
                self._fetched_data = [self._mutate_record(r) for r in data]
            else:
                self._fetched_data = data

        return self._fetched_data

    def _clear_cache(self) -> None:
        self._fetched_data = None

    @property
    def version(self) -> str:
        if self._pinned_version is not None:
            return self._pinned_version
        else:
            return max([str(record.get(TRANSACTION_ID_FIELD, "0")) for record in self._refetch()] or ["0"])


class BaseAttachment(ABC):
    @property
    @abstractmethod
    def reference(self) -> AttachmentReference: ...

    @property
    @abstractmethod
    def data(self) -> bytes: ...

    @abstractmethod
    def upload(self) -> AttachmentStatus: ...

    @abstractmethod
    def debug_info(self) -> Mapping[str, Any]: ...


class Attachment(BaseAttachment):
    """
    Represents an attachment to be uploaded and the associated metadata.

    `Attachment` objects can be inserted anywhere in an event, allowing you to
    log arbitrary file data. The SDK will asynchronously upload the file to
    object storage and replace the `Attachment` object with an
    `AttachmentReference`.
    """

    def __init__(
        self,
        *,
        data: Union[str, bytes, bytearray],
        filename: str,
        content_type: str,
    ):
        """
        Construct an attachment.

        :param data: A string representing the path of the file on disk, or a `bytes`/`bytearray` with the file's contents. The caller is responsible for ensuring the file on disk or mutable `bytearray` is not modified until upload is complete.

        :param filename: The desired name of the file in Braintrust after uploading. This parameter is for visualization purposes only and has no effect on attachment storage.

        :param content_type: The MIME type of the file.
        """
        self._reference: AttachmentReference = {
            "type": "braintrust_attachment",
            "filename": filename,
            "content_type": content_type,
            "key": str(uuid.uuid4()),
        }
        self._data_debug_string = data if isinstance(data, str) else "<in-memory data>"

        self._data = self._init_data(data)
        self._uploader = self._init_uploader()

    @property
    def reference(self) -> AttachmentReference:
        """The object that replaces this `Attachment` at upload time."""
        return self._reference

    @property
    def data(self) -> bytes:
        """The attachment contents. This is a lazy value that will read the attachment contents from disk or memory on first access."""
        return self._data.get()

    def upload(self) -> AttachmentStatus:
        """
        On first access, (1) reads the attachment from disk if needed, (2) authenticates with the data plane to request a signed URL, (3) uploads to object store, and (4) updates the attachment.

        :returns: The attachment status.
        """
        return self._uploader.get()

    def debug_info(self) -> Mapping[str, Any]:
        """
        A human-readable description for logging and debugging.

        :returns: The debug object. The return type is not stable and may change in a future release.
        """
        return {"input_data": self._data_debug_string, "reference": self._reference}

    def _init_uploader(self) -> LazyValue[AttachmentStatus]:
        def do_upload(api_conn: HTTPConnection, org_id: str) -> Mapping[str, Any]:
            assert self._reference["type"] == "braintrust_attachment"

            request_params = {
                "key": self._reference["key"],
                "filename": self._reference["filename"],
                "content_type": self._reference["content_type"],
                "org_id": org_id,
            }

            try:
                metadata_response = api_conn.post("/attachment", json=request_params)
                metadata_response.raise_for_status()
                metadata = metadata_response.json()
            except Exception as e:
                raise RuntimeError(f"Failed to request signed URL from API server: {e}") from e

            try:
                data = self._data.get()
            except Exception as e:
                raise IOError(f"Failed to read file: {e}") from e

            signed_url = metadata.get("signedUrl")
            headers = metadata.get("headers")
            if not isinstance(signed_url, str) or not isinstance(headers, dict):
                raise RuntimeError(f"Invalid response from API server: {metadata}")

            add_azure_blob_headers(headers, signed_url)

            # TODO multipart upload.
            try:
                obj_conn = HTTPConnection(base_url="", adapter=_http_adapter)
                obj_response = obj_conn.put(signed_url, headers=headers, data=data)
                obj_response.raise_for_status()
            except Exception as e:
                raise RuntimeError(f"Failed to upload attachment to object store: {e}") from e

            return {
                "signed_url": signed_url,
                "metadata_response": metadata_response,
                "object_store_response": obj_response,
            }

        def error_wrapper() -> AttachmentStatus:
            """Catches error messages and updates the attachment status."""
            status = AttachmentStatus(upload_status="uploading")

            login()
            api_conn = _state.api_conn()
            org_id = _state.org_id or ""

            try:
                do_upload(api_conn, org_id)
                status["upload_status"] = "done"
            except Exception as e:
                status["upload_status"] = "error"
                status["error_message"] = str(e)

            request_params = {
                "key": self._reference["key"],
                "org_id": org_id,
                "status": status,
            }
            try:
                status_response = api_conn.post("/attachment/status", json=request_params)
                status_response.raise_for_status()
            except Exception as e:
                raise RuntimeError(f"Couldn't log attachment status: {e}") from e

            return status

        return LazyValue(error_wrapper, use_mutex=True)

    def _init_data(self, data: Union[str, bytes, bytearray]) -> LazyValue[bytes]:
        if isinstance(data, str):
            self._ensure_file_readable(data)

            def read_file() -> bytes:
                with open(data, "rb") as f:
                    return f.read()

            return LazyValue(read_file, use_mutex=True)
        else:
            return LazyValue(lambda: bytes(data), use_mutex=False)

    def _ensure_file_readable(self, data: str) -> None:
        try:
            os.stat(data)
        except Exception as e:
            _logger.warning(f"Failed to read file: {e}")


class ExternalAttachment(BaseAttachment):
    """
    Represents an attachment that resides in an external object store and the associated metadata.

    `ExternalAttachment` objects can be inserted anywhere in an event, similar to
    `Attachment` objects, but they reference files that already exist in an external
    object store rather than requiring upload. The SDK will replace the `ExternalAttachment`
    object with an `AttachmentReference` during logging.
    """

    def __init__(
        self,
        *,
        url: str,
        filename: str,
        content_type: str,
    ):
        """
        Construct an external attachment reference.

        :param url: A fully qualified URL to the object in the external object store.

        :param filename: The desired name of the file in Braintrust. This parameter is for visualization
        purposes only and has no effect on attachment storage.

        :param content_type: The MIME type of the file.
        """
        self._reference: AttachmentReference = {
            "type": "external_attachment",
            "filename": filename,
            "content_type": content_type,
            "url": url,
        }
        self._data = self._init_downloader()

    @property
    def reference(self) -> AttachmentReference:
        """The object that replaces this `Attachment` at upload time."""
        return self._reference

    @property
    def data(self) -> bytes:
        """The attachment contents. This is a lazy value that will read the attachment contents from the external object store on first access."""
        return self._data.get()

    def upload(self) -> AttachmentStatus:
        """
        For ExternalAttachment, this is a no-op since the data already resides
        in the external object store. It marks the attachment as already uploaded.

        :returns: The attachment status, which will always indicate success.
        """
        return AttachmentStatus(upload_status="done")

    def debug_info(self) -> Mapping[str, Any]:
        """
        A human-readable description for logging and debugging.

        :returns: The debug object. The return type is not stable and may change in a future release.
        """
        return {"reference": self._reference}

    def _init_downloader(self) -> LazyValue[bytes]:
        def download() -> bytes:
            readonly = ReadonlyAttachment(self.reference)
            return readonly.data

        return LazyValue(download, use_mutex=True)


class AttachmentMetadata(TypedDict):
    downloadUrl: str
    status: AttachmentStatus


class ReadonlyAttachment:
    """
    A readonly alternative to `Attachment`, which can be used for fetching
    already-uploaded Attachments.
    """

    def __init__(self, reference: AttachmentReference):
        self.reference = reference
        self._data = self._init_downloader()

    @property
    def data(self) -> bytes:
        """The attachment contents. This is a lazy value that will read the attachment contents from the object store on first access."""
        return self._data.get()

    def metadata(self) -> AttachmentMetadata:
        """Fetch the attachment metadata, which includes a downloadUrl and a status. This will re-fetch the status each time in case it changes over time."""
        login()
        api_conn = _state.api_conn()
        org_id = _state.org_id or ""

        params = {
            "filename": self.reference["filename"],
            "content_type": self.reference["content_type"],
            "org_id": org_id,
        }
        if self.reference["type"] == "braintrust_attachment":
            params["key"] = self.reference["key"]
        elif self.reference["type"] == "external_attachment":
            params["url"] = self.reference["url"]
        else:
            raise RuntimeError(f"Unknown attachment type: {self.reference['type']}")

        response = api_conn.get("/attachment", params=params)
        response.raise_for_status()
        metadata = response.json()
        try:
            if not isinstance(metadata["downloadUrl"], str) or not isinstance(metadata["status"], dict):
                raise RuntimeError()
        except Exception:
            raise RuntimeError(f"Invalid response from API server: {metadata}")
        return metadata

    def status(self) -> AttachmentStatus:
        """Fetch the attachment upload status. This will re-fetch the status each time in case it changes over time."""
        return self.metadata()["status"]

    def _init_downloader(self) -> LazyValue[bytes]:
        def download() -> bytes:
            metadata = self.metadata()
            download_url = metadata["downloadUrl"]
            status = metadata["status"]
            try:
                if status["upload_status"] != "done":
                    raise RuntimeError(f"""Expected attachment status "done", got \"{status["upload_status"]}\"""")

                obj_conn = HTTPConnection(base_url="", adapter=_http_adapter)
                obj_response = obj_conn.get(download_url)
                obj_response.raise_for_status()
            except Exception as e:
                raise RuntimeError(f"Couldn't download attachment: {e}") from e

            return obj_response.content

        return LazyValue(download, use_mutex=True)

    def __str__(self) -> str:
        b64_content = base64.b64encode(self.data).decode("utf-8")
        return f"data:{self.reference['content_type']};base64,{b64_content}"


def _log_feedback_impl(
    parent_object_type: SpanObjectTypeV3,
    parent_object_id: LazyValue[str],
    id: str,
    scores: Optional[Mapping[str, Union[int, float]]] = None,
    expected: Optional[Any] = None,
    tags: Optional[Sequence[str]] = None,
    comment: Optional[str] = None,
    metadata: Optional[Mapping[str, Any]] = None,
    source: Literal["external", "app", "api", None] = None,
):
    if source is None:
        source = "external"
    elif source not in VALID_SOURCES:
        raise ValueError(f"source must be one of {VALID_SOURCES}")

    if scores is None and expected is None and tags is None and comment is None:
        raise ValueError("At least one of scores, expected, tags, or comment must be specified")

    update_event = _validate_and_sanitize_experiment_log_partial_args(
        event=dict(
            scores=scores,
            metadata=metadata,
            expected=expected,
            tags=tags,
        )
    )

    # Although we validate metadata the normal way, we want to save it as audit metadata,
    # not ordinary metadata
    metadata = update_event.pop("metadata")
    update_event = {k: v for k, v in update_event.items() if v is not None}

    update_event = _deep_copy_event(update_event)

    parent_ids = lambda: SpanComponentsV3(
        object_type=parent_object_type,
        object_id=parent_object_id.get(),
    ).object_id_fields()

    if len(update_event) > 0:

        def compute_update_record():
            return dict(
                id=id,
                **update_event,
                **parent_ids(),
                **{
                    AUDIT_SOURCE_FIELD: source,
                    AUDIT_METADATA_FIELD: metadata,
                    IS_MERGE_FIELD: True,
                },
            )

        _state.global_bg_logger().log(LazyValue(compute_update_record, use_mutex=False))

    if comment is not None:
        # pylint: disable=function-redefined
        def compute_comment_record():
            return dict(
                id=str(uuid.uuid4()),
                created=datetime.datetime.now(datetime.timezone.utc).isoformat(),
                origin={
                    # NOTE: We do not know (or care?) what the transaction id of the row that
                    # we're commenting on is here, so we omit it.
                    "id": id,
                },
                comment={
                    "text": comment,
                },
                **parent_ids(),
                **{AUDIT_SOURCE_FIELD: source, AUDIT_METADATA_FIELD: metadata},
            )

        _state.global_bg_logger().log(LazyValue(compute_comment_record, use_mutex=False))


def _update_span_impl(
    parent_object_type: SpanObjectTypeV3,
    parent_object_id: LazyValue[str],
    id: str,
    **event: Any,
):
    update_event = _validate_and_sanitize_experiment_log_partial_args(
        event=event,
    )

    update_event = _deep_copy_event(update_event)

    parent_ids = lambda: SpanComponentsV3(
        object_type=parent_object_type,
        object_id=parent_object_id.get(),
    ).object_id_fields()

    def compute_record():
        return dict(
            id=id,
            **update_event,
            **parent_ids(),
            **{
                IS_MERGE_FIELD: True,
            },
        )

    _state.global_bg_logger().log(LazyValue(compute_record, use_mutex=False))


def update_span(exported: str, **event: Any) -> None:
    """
    Update a span using the output of `span.export()`. It is important that you only resume updating
    to a span once the original span has been fully written and flushed, since otherwise updates to
    the span may conflict with the original span.

    :param exported: The output of `span.export()`.
    :param **event: Data to update. See `Experiment.log` for a full list of valid fields.
    """
    if event.get("id") is not None:
        raise ValueError(
            "Cannot specify id when updating a span with `update_span`. Use the output of `span.export()` instead."
        )

    components = SpanComponentsV3.from_str(exported)
    if not components.row_id:
        raise ValueError("Exported span must have a row_id")
    return _update_span_impl(
        parent_object_type=components.object_type,
        parent_object_id=LazyValue(_span_components_to_object_id_lambda(components), use_mutex=False),
        id=components.row_id,
        **event,
    )


@dataclasses.dataclass
class ParentSpanIds:
    span_id: str
    root_span_id: str


def _span_components_to_object_id_lambda(components: SpanComponentsV3) -> Callable[[], str]:
    if components.object_id:
        captured_object_id = components.object_id
        return lambda: captured_object_id
    assert components.compute_object_metadata_args
    if components.object_type == SpanObjectTypeV3.EXPERIMENT:
        raise Exception("Impossible: compute_object_metadata_args not supported for experiments")
    elif components.object_type == SpanObjectTypeV3.PROJECT_LOGS:
        captured_compute_object_metadata_args = components.compute_object_metadata_args
        return lambda: _compute_logger_metadata(**captured_compute_object_metadata_args).project.id
    else:
        raise Exception(f"Unknown object type: {components.object_type}")


def span_components_to_object_id(components: SpanComponentsV3) -> str:
    """
    Utility function to resolve the object ID of a SpanComponentsV3 object. This
    function may trigger a login to braintrust if the object ID is encoded
    lazily.
    """
    return _span_components_to_object_id_lambda(components)()


def permalink(slug: str, org_name: Optional[str] = None, app_url: Optional[str] = None) -> str:
    """
    Format a permalink to the Braintrust application for viewing the span represented by the provided `slug`.

    Links can be generated at any time, but they will only become viewable after the span and its root have been flushed to the server and ingested.

    If you have a `Span` object, use `Span.permalink` instead.

    :param slug: The identifier generated from `Span.export`.
    :param org_name: The org name to use. If not provided, the org name will be inferred from the global login state.
    :param app_url: The app URL to use. If not provided, the app URL will be inferred from the global login state.
    :returns: A permalink to the exported span.
    """
    if not slug:
        # Noop spans have an empty slug, so return a dummy permalink.
        return NOOP_SPAN_PERMALINK

    try:
        if not org_name:
            login()
            if not _state.org_name:
                raise Exception("Must either provide org_name explicitly or be logged in to a specific org")
            org_name = _state.org_name

        if not app_url:
            login()
            if not _state.app_url:
                raise Exception("Must either provide app_url explicitly or be logged in")
            app_url = _state.app_url

        components = SpanComponentsV3.from_str(slug)

        object_type = str(components.object_type)
        object_id = span_components_to_object_id(components)
        id = components.row_id

        if not id:
            raise ValueError("Span slug does not refer to an individual row")

        url_params = urlencode({"object_type": object_type, "object_id": object_id, "id": id})
        return f"{app_url}/app/{org_name}/object?{url_params}"
    except Exception as e:
        if "BRAINTRUST_API_KEY" in str(e):
            return _get_error_link("login-or-provide-org-name")
        else:
            return _get_error_link()


def _start_span_parent_args(
    parent: Optional[str],
    parent_object_type: SpanObjectTypeV3,
    parent_object_id: LazyValue[str],
    parent_compute_object_metadata_args: Optional[Dict[str, Any]],
    parent_span_ids: Optional[ParentSpanIds],
    propagated_event: Optional[Dict[str, Any]],
) -> Dict[str, Any]:
    if parent:
        assert parent_span_ids is None, "Cannot specify both parent and parent_span_ids"
        parent_components = SpanComponentsV3.from_str(parent)
        assert parent_object_type == parent_components.object_type, (
            f"Mismatch between expected span parent object type {parent_object_type} and provided type {parent_components.object_type}"
        )

        parent_components_object_id_lambda = _span_components_to_object_id_lambda(parent_components)

        def compute_parent_object_id():
            parent_components_object_id = parent_components_object_id_lambda()
            assert parent_object_id.get() == parent_components_object_id, (
                f"Mismatch between expected span parent object id {parent_object_id.get()} and provided id {parent_components_object_id}"
            )
            return parent_object_id.get()

        arg_parent_object_id = LazyValue(compute_parent_object_id, use_mutex=False)
        if parent_components.row_id:
            arg_parent_span_ids = ParentSpanIds(
                span_id=parent_components.span_id, root_span_id=parent_components.root_span_id
            )
        else:
            arg_parent_span_ids = None
        arg_propagated_event = coalesce(propagated_event, parent_components.propagated_event)
    else:
        arg_parent_object_id = parent_object_id
        arg_parent_span_ids = parent_span_ids
        arg_propagated_event = propagated_event

    return dict(
        parent_object_type=parent_object_type,
        parent_object_id=arg_parent_object_id,
        parent_compute_object_metadata_args=parent_compute_object_metadata_args,
        parent_span_ids=arg_parent_span_ids,
        propagated_event=arg_propagated_event,
    )


@dataclasses.dataclass
class ExperimentIdentifier:
    id: str
    name: str


class _ExperimentDatasetEvent(TypedDict):
    """
    TODO: This could be unified with `framework._EvalCaseDict` like we do in the
    TypeScript SDK, or generated from OpenAPI spec. For now, marking as internal
    to exclude it from the docs.
    """

    id: str
    _xact_id: str
    input: Optional[Any]
    expected: Optional[Any]
    tags: Optional[Sequence[str]]


class ExperimentDatasetIterator:
    def __init__(self, iterator: Iterator[ExperimentEvent]):
        self.iterator = iterator

    def __iter__(self):
        return self

    def __next__(self) -> _ExperimentDatasetEvent:
        while True:
            value = next(self.iterator)
            if value["root_span_id"] != value["span_id"]:
                continue

            output, expected = value.get("output"), value.get("expected")
            ret: _ExperimentDatasetEvent = {
                "input": value.get("input"),
                "expected": expected if expected is not None else output,
                "tags": value.get("tags"),
                "metadata": value.get("metadata"),
                "id": value["id"],
                "_xact_id": value["_xact_id"],
            }
            return ret


class Experiment(ObjectFetcher[ExperimentEvent], Exportable):
    """
    An experiment is a collection of logged events, such as model inputs and outputs, which represent
    a snapshot of your application at a particular point in time. An experiment is meant to capture more
    than just the model you use, and includes the data you use to test, pre- and post- processing code,
    comparison metrics (scores), and any other metadata you want to include.

    Experiments are associated with a project, and two experiments are meant to be easily comparable via
    their `input`. You can change the attributes of the experiments in a project (e.g. scoring functions)
    over time, simply by changing what you log.

    You should not create `Experiment` objects directly. Instead, use the `braintrust.init()` method.
    """

    def __init__(
        self,
        lazy_metadata: LazyValue[ProjectExperimentMetadata],
        dataset: Optional["Dataset"] = None,
        state: Optional[BraintrustState] = None,
    ):
        self._lazy_metadata = lazy_metadata
        self.dataset = dataset
        self.last_start_time = time.time()
        self._lazy_id = LazyValue(lambda: self.id, use_mutex=False)
        self._called_start_span = False
        self.state = state or _state

        ObjectFetcher.__init__(
            self,
            object_type="experiment",
            pinned_version=None,
            mutate_record=_enrich_attachments,
        )

    @property
    def id(self) -> str:
        return self._lazy_metadata.get().experiment.id

    @property
    def name(self) -> str:
        return self._lazy_metadata.get().experiment.name

    @property
    def data(self) -> Mapping[str, Any]:
        return self._lazy_metadata.get().experiment.full_info

    @property
    def project(self) -> ObjectMetadata:
        return self._lazy_metadata.get().project

    @staticmethod
    def _parent_object_type():
        return SpanObjectTypeV3.EXPERIMENT

    # Capture all metadata attributes which aren't covered by existing methods.
    def __getattr__(self, name: str) -> Any:
        return self._lazy_metadata.get().experiment.full_info[name]

    def _get_state(self) -> BraintrustState:
        # Ensure the login state is populated by fetching the lazy_metadata.
        self._lazy_metadata.get()
        return self.state

    def log(
        self,
        input: Optional[Any] = None,
        output: Optional[Any] = None,
        expected: Optional[Any] = None,
        error: Optional[str] = None,
        tags: Optional[Sequence[str]] = None,
        scores: Optional[Mapping[str, Union[int, float]]] = None,
        metadata: Optional[Mapping[str, Any]] = None,
        metrics: Optional[Mapping[str, Union[int, float]]] = None,
        id: Optional[str] = None,
        dataset_record_id: Optional[str] = None,
        allow_concurrent_with_spans: bool = False,
    ) -> str:
        """
        Log a single event to the experiment. The event will be batched and uploaded behind the scenes.

        :param input: The arguments that uniquely define a test case (an arbitrary, JSON serializable object). Later on, Braintrust will use the `input` to know whether two test cases are the same between experiments, so they should not contain experiment-specific state. A simple rule of thumb is that if you run the same experiment twice, the `input` should be identical.
        :param output: The output of your application, including post-processing (an arbitrary, JSON serializable object), that allows you to determine whether the result is correct or not. For example, in an app that generates SQL queries, the `output` should be the _result_ of the SQL query generated by the model, not the query itself, because there may be multiple valid queries that answer a single question.
        :param expected: (Optional) the ground truth value (an arbitrary, JSON serializable object) that you'd compare to `output` to determine if your `output` value is correct or not. Braintrust currently does not compare `output` to `expected` for you, since there are so many different ways to do that correctly. Instead, these values are just used to help you navigate your experiments while digging into analyses. However, we may later use these values to re-score outputs or fine-tune your models.
        :param error: (Optional) The error that occurred, if any. If you use tracing to run an experiment, errors are automatically logged when your code throws an exception.
        :param scores: A dictionary of numeric values (between 0 and 1) to log. The scores should give you a variety of signals that help you determine how accurate the outputs are compared to what you expect and diagnose failures. For example, a summarization app might have one score that tells you how accurate the summary is, and another that measures the word similarity between the generated and grouth truth summary. The word similarity score could help you determine whether the summarization was covering similar concepts or not. You can use these scores to help you sort, filter, and compare experiments.
        :param metadata: (Optional) a dictionary with additional data about the test example, model outputs, or just about anything else that's relevant, that you can use to help find and analyze examples later. For example, you could log the `prompt`, example's `id`, or anything else that would be useful to slice/dice later. The values in `metadata` can be any JSON-serializable type, but its keys must be strings.
        :param tags: (Optional) a list of strings that you can use to filter and group records later.
        :param metrics: (Optional) a dictionary of metrics to log. The following keys are populated automatically: "start", "end".
        :param id: (Optional) a unique identifier for the event. If you don't provide one, BrainTrust will generate one for you.
        :param allow_concurrent_with_spans: (Optional) in rare cases where you need to log at the top level separately from using spans on the experiment elsewhere, set this to True.
        :param dataset_record_id: (Deprecated) the id of the dataset record that this event is associated with. This field is required if and only if the experiment is associated with a dataset. This field is unused and will be removed in a future version.
        :returns: The `id` of the logged event.
        """
        if self._called_start_span and not allow_concurrent_with_spans:
            raise Exception(
                "Cannot run toplevel `log` method while using spans. To log to the span, call `experiment.start_span` and then log with `span.log`"
            )

        event = _validate_and_sanitize_experiment_log_full_args(
            dict(
                input=input,
                output=output,
                expected=expected,
                error=error,
                tags=tags,
                scores=scores,
                metadata=metadata,
                metrics=metrics,
                id=id,
            ),
            self.dataset is not None,
        )
        span = self._start_span_impl(start_time=self.last_start_time, **event)
        self.last_start_time = span.end()
        return span.id

    def log_feedback(
        self,
        id: str,
        scores: Optional[Mapping[str, Union[int, float]]] = None,
        expected: Optional[Any] = None,
        tags: Optional[Sequence[str]] = None,
        comment: Optional[str] = None,
        metadata: Optional[Mapping[str, Any]] = None,
        source: Literal["external", "app", "api", None] = None,
    ) -> None:
        """
        Log feedback to an event in the experiment. Feedback is used to save feedback scores, set an expected value, or add a comment.

        :param id: The id of the event to log feedback for. This is the `id` returned by `log` or accessible as the `id` field of a span.
        :param scores: (Optional) a dictionary of numeric values (between 0 and 1) to log. These scores will be merged into the existing scores for the event.
        :param expected: (Optional) the ground truth value (an arbitrary, JSON serializable object) that you'd compare to `output` to determine if your `output` value is correct or not.
        :param tags: (Optional) a list of strings that you can use to filter and group records later.
        :param comment: (Optional) an optional comment string to log about the event.
        :param metadata: (Optional) a dictionary with additional data about the feedback. If you have a `user_id`, you can log it here and access it in the Braintrust UI. Note, this metadata does not correspond to the main event itself, but rather the audit log attached to the event.
        :param source: (Optional) the source of the feedback. Must be one of "external" (default), "app", or "api".
        """
        return _log_feedback_impl(
            parent_object_type=self._parent_object_type(),
            parent_object_id=self._lazy_id,
            id=id,
            scores=scores,
            expected=expected,
            tags=tags,
            comment=comment,
            metadata=metadata,
            source=source,
        )

    def start_span(
        self,
        name: Optional[str] = None,
        type: Optional[SpanTypeAttribute] = None,
        span_attributes: Optional[Union[SpanAttributes, Mapping[str, Any]]] = None,
        start_time: Optional[float] = None,
        set_current: Optional[bool] = None,
        parent: Optional[str] = None,
        propagated_event: Optional[Dict[str, Any]] = None,
        **event: Any,
    ) -> Span:
        """Create a new toplevel span underneath the experiment. The name defaults to "root" and the span type to "eval".

        See `Span.start_span` for full details
        """
        self._called_start_span = True
        return self._start_span_impl(
            name=name,
            type=type,
            span_attributes=span_attributes,
            start_time=start_time,
            set_current=set_current,
            parent=parent,
            propagated_event=propagated_event,
            **event,
        )

    def update_span(self, id: str, **event: Any) -> None:
        """
        Update a span in the experiment using its id. It is important that you only update a span once the original span has been fully written and flushed,
        since otherwise updates to the span may conflict with the original span.

        :param id: The id of the span to update.
        :param **event: Data to update. See `Experiment.log` for a full list of valid fields.
        """
        return _update_span_impl(
            parent_object_type=self._parent_object_type(),
            parent_object_id=self._lazy_id,
            id=id,
            **event,
        )

    def fetch_base_experiment(self) -> Optional[ExperimentIdentifier]:
        state = self._get_state()
        conn = state.app_conn()

        resp = conn.post("/api/base_experiment/get_id", json={"id": self.id})
        if resp.status_code == 400:
            # No base experiment
            return None

        response_raise_for_status(resp)
        base = resp.json()
        if base:
            return ExperimentIdentifier(id=base["base_exp_id"], name=base["base_exp_name"])
        else:
            return None

    def summarize(
        self, summarize_scores: bool = True, comparison_experiment_id: Optional[str] = None
    ) -> "ExperimentSummary":
        """
        Summarize the experiment, including the scores (compared to the closest reference experiment) and metadata.

        :param summarize_scores: Whether to summarize the scores. If False, only the metadata will be returned.
        :param comparison_experiment_id: The experiment to compare against. If None, the most recent experiment on the origin's main branch will be used.
        :returns: `ExperimentSummary`
        """
        # Flush our events to the API, and to the data warehouse, to ensure that the link we print
        # includes the new experiment.
        self.flush()

        state = self._get_state()
        project_url = f"{state.app_public_url}/app/{encode_uri_component(state.org_name)}/p/{encode_uri_component(self.project.name)}"
        experiment_url = f"{project_url}/experiments/{encode_uri_component(self.name)}"

        score_summary = {}
        metric_summary = {}
        comparison_experiment_name = None
        if summarize_scores:
            # Get the comparison experiment
            if comparison_experiment_id is None:
                base_experiment = self.fetch_base_experiment()
                if base_experiment:
                    comparison_experiment_id = base_experiment.id
                    comparison_experiment_name = base_experiment.name

            try:
                summary_items = state.api_conn().get_json(
                    "experiment-comparison2",
                    args={
                        "experiment_id": self.id,
                        "base_experiment_id": comparison_experiment_id,
                    },
                    retries=3,
                )
            except Exception as e:
                _logger.warning(
                    f"Failed to fetch experiment scores and metrics: {e}\n\nView complete results in Braintrust or run experiment.summarize() again."
                )
                summary_items = {}

            score_items = summary_items.get("scores", {})
            metric_items = summary_items.get("metrics", {})

            longest_score_name = max(len(k) for k in score_items.keys()) if score_items else 0
            score_summary = {
                k: ScoreSummary(_longest_score_name=longest_score_name, **v) for (k, v) in score_items.items()
            }

            longest_metric_name = max(len(k) for k in metric_items.keys()) if metric_items else 0
            metric_summary = {
                k: MetricSummary(_longest_metric_name=longest_metric_name, **v) for (k, v) in metric_items.items()
            }

        return ExperimentSummary(
            project_name=self.project.name,
            project_id=self.project.id,
            experiment_id=self.id,
            experiment_name=self.name,
            project_url=project_url,
            experiment_url=experiment_url,
            comparison_experiment_name=comparison_experiment_name,
            scores=score_summary,
            metrics=metric_summary,
        )

    def export(self) -> str:
        return SpanComponentsV3(object_type=self._parent_object_type(), object_id=self.id).to_str()

    def close(self) -> str:
        """This function is deprecated. You can simply remove it from your code."""

        eprint(
            "close is deprecated and will be removed in a future version of braintrust. It is now a no-op and can be removed"
        )
        return self.id

    def flush(self) -> None:
        """Flush any pending rows to the server."""

        self.state.global_bg_logger().flush()

    def _start_span_impl(
        self,
        name: Optional[str] = None,
        type: Optional[SpanTypeAttribute] = None,
        span_attributes: Optional[Union[SpanAttributes, Mapping[str, Any]]] = None,
        start_time: Optional[float] = None,
        set_current: Optional[bool] = None,
        parent: Optional[str] = None,
        propagated_event: Optional[Dict[str, Any]] = None,
        **event: Any,
    ) -> Span:
        return SpanImpl(
            **_start_span_parent_args(
                parent=parent,
                parent_object_type=self._parent_object_type(),
                parent_object_id=self._lazy_id,
                parent_compute_object_metadata_args=None,
                parent_span_ids=None,
                propagated_event=propagated_event,
            ),
            name=name,
            type=type,
            default_root_type=SpanTypeAttribute.EVAL,
            span_attributes=span_attributes,
            start_time=start_time,
            set_current=set_current,
            event=event,
            state=self.state,
        )

    def __enter__(self) -> "Experiment":
        return self

    def __exit__(
        self,
        exc_type: Optional[Type[BaseException]],
        exc_value: Optional[BaseException],
        traceback: Optional[TracebackType],
    ) -> None:
        del exc_type, exc_value, traceback


class ReadonlyExperiment(ObjectFetcher[ExperimentEvent]):
    """
    A read-only view of an experiment, initialized by passing `open=True` to `init()`.
    """

    def __init__(
        self,
        lazy_metadata: LazyValue[ProjectExperimentMetadata],
        state: Optional[BraintrustState] = None,
    ):
        self._lazy_metadata = lazy_metadata
        self.state = state or _state

        ObjectFetcher.__init__(
            self,
            object_type="experiment",
            pinned_version=None,
            mutate_record=_enrich_attachments,
        )

    @property
    def id(self) -> str:
        return self._lazy_metadata.get().experiment.id

    def _get_state(self) -> BraintrustState:
        # Ensure the login state is populated by fetching the lazy_metadata.
        self._lazy_metadata.get()
        return self.state

    def as_dataset(self) -> Iterator[_ExperimentDatasetEvent]:
        return ExperimentDatasetIterator(self.fetch())


_EXEC_COUNTER_LOCK = threading.Lock()
_EXEC_COUNTER = 0


class SpanImpl(Span):
    """Primary implementation of the `Span` interface. See the `Span` interface for full details on each method.

    We suggest using one of the various `start_span` methods, instead of creating Spans directly. See `Span.start_span` for full details.
    """

    can_set_current: bool

    def __init__(
        self,
        parent_object_type: SpanObjectTypeV3,
        parent_object_id: LazyValue[str],
        parent_compute_object_metadata_args: Optional[Dict[str, Any]],
        parent_span_ids: Optional[ParentSpanIds],
        name: Optional[str] = None,
        type: Optional[SpanTypeAttribute] = None,
        default_root_type: Optional[SpanTypeAttribute] = None,
        span_attributes: Optional[Union[SpanAttributes, Mapping[str, Any]]] = None,
        start_time: Optional[float] = None,
        set_current: Optional[bool] = None,
        event: Optional[Dict[str, Any]] = None,
        propagated_event: Optional[Dict[str, Any]] = None,
        span_id: Optional[str] = None,
        root_span_id: Optional[str] = None,
        state: Optional[BraintrustState] = None,
    ):
        if span_attributes is None:
            span_attributes = SpanAttributes()
        if event is None:
            event = {}
        if type is None and not parent_span_ids:
            type = default_root_type

        self.state = state or _state

        self.can_set_current = cast(bool, coalesce(set_current, True))
        self._logged_end_time: Optional[float] = None

        self.parent_object_type = parent_object_type
        self.parent_object_id = parent_object_id
        self.parent_compute_object_metadata_args = parent_compute_object_metadata_args

        # Merge propagated_event into event. The propagated_event data will get
        # propagated-and-merged into every subspan.
        self.propagated_event = propagated_event
        if self.propagated_event:
            merge_dicts(event, self.propagated_event)

        caller_location = get_caller_location()
        if name is None:
            if not parent_span_ids:
                name = "root"
            elif caller_location:
                filename = os.path.basename(caller_location["caller_filename"])
                name = ":".join(
                    [caller_location["caller_functionname"]]
                    + ([f"{filename}:{caller_location['caller_lineno']}"] if filename else [])
                )
            else:
                name = "subspan"

        # `internal_data` contains fields that are not part of the
        # "user-sanitized" set of fields which we want to log in just one of the
        # span rows.
        global _EXEC_COUNTER
        with _EXEC_COUNTER_LOCK:
            _EXEC_COUNTER += 1
            exec_counter = _EXEC_COUNTER

        internal_data: Dict[str, Any] = dict(
            metrics=dict(
                start=start_time or time.time(),
            ),
            # Set type first, in case they override it in `span_attributes`.
            span_attributes=dict(**{"type": type, "name": name, **span_attributes}, exec_counter=exec_counter),
            created=datetime.datetime.now(datetime.timezone.utc).isoformat(),
        )
        if caller_location:
            internal_data["context"] = caller_location

        # TODO: can be simplified after `event` is typed.
        id = event.pop("id", None)
        if id is None or not isinstance(id, str):
            id = str(uuid.uuid4())
        self._id = id
        self.span_id = span_id or str(uuid.uuid4())
        if parent_span_ids:
            self.root_span_id = parent_span_ids.root_span_id
            self.span_parents = [parent_span_ids.span_id]
        else:
            self.root_span_id = root_span_id or self.span_id
            self.span_parents = None

        # The first log is a replacement, but subsequent logs to the same span
        # object will be merges.
        self._is_merge = False
        self.log_internal(event=event, internal_data=internal_data)
        self._is_merge = True

    @property
    def id(self) -> str:
        return self._id

    def set_attributes(
        self,
        name: Optional[str] = None,
        type: Optional[SpanTypeAttribute] = None,
        span_attributes: Optional[Mapping[str, Any]] = None,
    ) -> None:
        self.log_internal(
            internal_data={
                "span_attributes": _strip_nones(
                    {
                        "name": name,
                        "type": type,
                        **(span_attributes or {}),
                    },
                    deep=False,
                ),
            }
        )

    def log(self, **event: Any) -> None:
        return self.log_internal(event=event, internal_data=None)

    def log_internal(
        self, event: Optional[Dict[str, Any]] = None, internal_data: Optional[Dict[str, Any]] = None
    ) -> None:
        serializable_partial_record, lazy_partial_record = split_logging_data(event, internal_data)

        # We both check for serializability and round-trip `partial_record`
        # through JSON in order to create a "deep copy". This has the benefit of
        # cutting out any reference to user objects when the object is logged
        # asynchronously, so that in case the objects are modified, the logging
        # is unaffected.
        partial_record: Dict[str, Any] = dict(
            id=self.id,
            span_id=self.span_id,
            root_span_id=self.root_span_id,
            span_parents=self.span_parents,
            **serializable_partial_record,
            **{IS_MERGE_FIELD: self._is_merge},
        )

        _check_json_serializable(partial_record)
        serializable_partial_record = _deep_copy_event(partial_record)
        if serializable_partial_record.get("metrics", {}).get("end") is not None:
            self._logged_end_time = serializable_partial_record["metrics"]["end"]

        if len(serializable_partial_record.get("tags", [])) > 0 and self.span_parents:
            raise Exception("Tags can only be logged to the root span")

        def compute_record() -> Dict[str, Any]:
            return dict(
                **serializable_partial_record,
                **{k: v.get() for k, v in lazy_partial_record.items()},
                **SpanComponentsV3(
                    object_type=self.parent_object_type,
                    object_id=self.parent_object_id.get(),
                ).object_id_fields(),
            )

        self.state.global_bg_logger().log(LazyValue(compute_record, use_mutex=False))

    def log_feedback(self, **event: Any) -> None:
        return _log_feedback_impl(
            parent_object_type=self.parent_object_type,
            parent_object_id=self.parent_object_id,
            id=self.id,
            **event,
        )

    def start_span(
        self,
        name: Optional[str] = None,
        type: Optional[SpanTypeAttribute] = None,
        span_attributes: Optional[Union[SpanAttributes, Mapping[str, Any]]] = None,
        start_time: Optional[float] = None,
        set_current: Optional[bool] = None,
        parent: Optional[str] = None,
        propagated_event: Optional[Dict[str, Any]] = None,
        **event: Any,
    ) -> Span:
        if parent:
            parent_span_ids = None
        else:
            parent_span_ids = ParentSpanIds(span_id=self.span_id, root_span_id=self.root_span_id)
        return SpanImpl(
            **_start_span_parent_args(
                parent=parent,
                parent_object_type=self.parent_object_type,
                parent_object_id=self.parent_object_id,
                parent_compute_object_metadata_args=self.parent_compute_object_metadata_args,
                parent_span_ids=parent_span_ids,
                propagated_event=coalesce(propagated_event, self.propagated_event),
            ),
            name=name,
            type=type,
            span_attributes=span_attributes,
            start_time=start_time,
            set_current=set_current,
            event=event,
            state=self.state,
        )

    def end(self, end_time: Optional[float] = None) -> float:
        internal_data = {}
        if not self._logged_end_time:
            end_time = end_time or time.time()
            internal_data = dict(metrics=dict(end=end_time))
        else:
            end_time = self._logged_end_time
        self.log_internal(internal_data=internal_data)
        return end_time

    def export(self) -> str:
        if self.parent_compute_object_metadata_args and not self.parent_object_id.has_succeeded:
            object_id = None
            compute_object_metadata_args = self.parent_compute_object_metadata_args
        else:
            object_id = self.parent_object_id.get()
            compute_object_metadata_args = None

        return SpanComponentsV3(
            object_type=self.parent_object_type,
            object_id=object_id,
            compute_object_metadata_args=compute_object_metadata_args,
            row_id=self.id,
            span_id=self.span_id,
            root_span_id=self.root_span_id,
            propagated_event=self.propagated_event,
        ).to_str()

    def link(self) -> str:
        parent_type, info = self._get_parent_info()
        if parent_type == SpanObjectTypeV3.PROJECT_LOGS:
            cur_logger = self.state.current_logger
            if not cur_logger:
                return NOOP_SPAN_PERMALINK
            base_url = cur_logger._get_link_base_url()
            if not base_url:
                return _get_error_link("login-or-provide-org-name")

            project_id = info.get("id")
            project_name = info.get("name")
            if project_id:
                return f"{base_url}/object?object_type=project_logs&object_id={project_id}&id={self._id}"
            elif project_name:
                return f"{base_url}/p/{project_name}/logs?oid={self._id}"
            else:
                return _get_error_link("no-project-id-or-name")
        elif parent_type == SpanObjectTypeV3.EXPERIMENT:
            app_url = self.state.app_url or _get_app_url()
            org_name = self.state.org_name or _get_org_name()
            if not app_url or not org_name:
                return _get_error_link("provide-app-url-or-org-name")
            base_url = f"{app_url}/app/{org_name}"

            exp_id = info.get("id")
            if exp_id:
                return f"{base_url}/object?object_type=experiment&object_id={exp_id}&id={self._id}"
            else:
                return _get_error_link("resolve-experiment-id")

        return NOOP_SPAN_PERMALINK

    def permalink(self) -> str:
        try:
            return permalink(self.export())
        except Exception as e:
            if "BRAINTRUST_API_KEY" in str(e):
                return _get_error_link("login-or-provide-org-name")
            else:
                return _get_error_link("")

    def close(self, end_time=None) -> float:
        return self.end(end_time)

    def flush(self) -> None:
        """Flush any pending rows to the server."""

        self.state.global_bg_logger().flush()

    def set_current(self):
        if self.can_set_current:
            self._context_token = self.state.current_span.set(self)

    def __enter__(self) -> Span:
        self.set_current()
        return self

    def __exit__(self, exc_type, exc_value, tb) -> None:
        try:
            if exc_type is not None:
                self.log_internal(dict(error=stringify_exception(exc_type, exc_value, tb)))
        finally:
            if self.can_set_current:
                self.state.current_span.reset(self._context_token)

            self.end()

    def _get_parent_info(self):
        if self.parent_object_type == SpanObjectTypeV3.PROJECT_LOGS:
            is_resolved, id1 = self.parent_object_id.get_sync()
            meta = self.parent_compute_object_metadata_args or {}
            id2 = meta.get("project_id")
            name = meta.get("project_name")
            _id = id1 if is_resolved else id2
            return self.parent_object_type, {"name": name, "id": _id}
        elif self.parent_object_type == SpanObjectTypeV3.EXPERIMENT:
            is_resolved, experiment_id = self.parent_object_id.get_sync()
            if is_resolved:
                return self.parent_object_type, {"id": experiment_id}
            return self.parent_object_type, {}
        else:
            return None, {}


def log_exc_info_to_span(
    span: Span, exc_type: Type[BaseException], exc_value: BaseException, tb: Optional[TracebackType]
) -> None:
    error = stringify_exception(exc_type, exc_value, tb)
    span.log(error=error)


def stringify_exception(exc_type: Type[BaseException], exc_value: BaseException, tb: Optional[TracebackType]) -> str:
    return "".join(
        traceback.format_exception_only(exc_type, exc_value)
        + ["\nTraceback (most recent call last):\n"]
        + traceback.format_tb(tb)
    )


def _strip_nones(d: T, deep: bool) -> T:
    if not isinstance(d, dict):
        return d
    return {k: (_strip_nones(v, deep) if deep else v) for (k, v) in d.items() if v is not None}  # type: ignore


def split_logging_data(
    event: Optional[Dict[str, Any]], internal_data: Optional[Dict[str, Any]]
) -> Tuple[Dict[str, Any], Dict[str, Any]]:
    # There should be no overlap between the dictionaries being merged,
    # except for `sanitized` and `internal_data`, where the former overrides
    # the latter.
    sanitized = _validate_and_sanitize_experiment_log_partial_args(event or {})
    sanitized_and_internal_data = _strip_nones(internal_data or {}, deep=True)
    merge_dicts(sanitized_and_internal_data, _strip_nones(sanitized, deep=False))

    serializable_partial_record: Dict[str, Any] = {}
    lazy_partial_record: Dict[str, Any] = {}
    for k, v in sanitized_and_internal_data.items():
        if isinstance(v, BraintrustStream):
            # Python has weird semantics with loop variables and lambda functions, so we
            # capture `v` by plugging it through a closure that itself returns the LazyValue
            def make_final_value_callback(v):
                return LazyValue(lambda: v.copy().final_value(), use_mutex=False)

            lazy_partial_record[k] = make_final_value_callback(v)
        else:
            serializable_partial_record[k] = v

    return serializable_partial_record, lazy_partial_record


class Dataset(ObjectFetcher[DatasetEvent]):
    """
    A dataset is a collection of records, such as model inputs and outputs, which represent
    data you can use to evaluate and fine-tune models. You can log production data to datasets,
    curate them with interesting examples, edit/delete records, and run evaluations against them.

    You should not create `Dataset` objects directly. Instead, use the `braintrust.init_dataset()` method.
    """

    def __init__(
        self,
        lazy_metadata: LazyValue[ProjectDatasetMetadata],
        version: Union[None, int, str] = None,
        legacy: bool = DEFAULT_IS_LEGACY_DATASET,
        _internal_btql: Optional[Dict[str, Any]] = None,
        state: Optional[BraintrustState] = None,
    ):
        if legacy:
            eprint(
                f"""Records will be fetched from this dataset in the legacy format, with the "expected" field renamed to "output". Please update your code to use "expected", and use `braintrust.init_dataset()` with `use_output=False`, which will become the default in a future version of Braintrust."""
            )

        def mutate_record(r: DatasetEvent) -> DatasetEvent:
            _enrich_attachments(cast(Dict[str, Any], r))
            return ensure_dataset_record(r, legacy)

        self._lazy_metadata = lazy_metadata
        self.new_records = 0

        ObjectFetcher.__init__(
            self,
            object_type="dataset",
            pinned_version=version,
            mutate_record=mutate_record,
            _internal_btql=_internal_btql,
        )

        self.state = state or _state

    @property
    def id(self) -> str:
        return self._lazy_metadata.get().dataset.id

    @property
    def name(self) -> str:
        return self._lazy_metadata.get().dataset.name

    @property
    def data(self):
        return self._lazy_metadata.get().dataset.full_info

    @property
    def project(self):
        return self._lazy_metadata.get().project

    # Capture all metadata attributes which aren't covered by existing methods.
    def __getattr__(self, name: str) -> Any:
        return self._lazy_metadata.get().dataset.full_info[name]

    def _get_state(self) -> BraintrustState:
        # Ensure the login state is populated by fetching the lazy_metadata.
        self._lazy_metadata.get()
        return self.state

    def _validate_event(
        self,
        metadata: Optional[Dict[str, Any]] = None,
        expected: Optional[Any] = None,
        output: Optional[Any] = None,
        tags: Optional[Sequence[str]] = None,
    ):
        if metadata is not None:
            if not isinstance(metadata, dict):
                raise ValueError("metadata must be a dictionary")
            for key in metadata.keys():
                if not isinstance(key, str):
                    raise ValueError("metadata keys must be strings")

        if expected is not None and output is not None:
            raise ValueError("Only one of expected or output (deprecated) can be specified. Prefer expected.")

        if tags:
            validate_tags(tags)

    def _create_args(
        self, id, input=None, expected=None, metadata=None, tags=None, output=None, is_merge=False
    ) -> LazyValue[Dict[str, Any]]:
        expected_value = expected if expected is not None else output

        args = _populate_args(
            {
                "id": id,
                "input": input,
                "expected": expected_value,
                "tags": tags,
                "created": None if is_merge else datetime.datetime.now(datetime.timezone.utc).isoformat(),
            },
            metadata=metadata,
        )

        if is_merge:
            args[IS_MERGE_FIELD] = True
            args = _filter_none_args(args)  # If merging, then remove None values to prevent null value writes

        _check_json_serializable(args)
        args = _deep_copy_event(args)

        def compute_args() -> Dict[str, Any]:
            return dict(
                **args,
                dataset_id=self.id,
            )

        return LazyValue(compute_args, use_mutex=False)

    def insert(
        self,
        input: Optional[Any] = None,
        expected: Optional[Any] = None,
        tags: Optional[Sequence[str]] = None,
        metadata: Optional[Dict[str, Any]] = None,
        id: Optional[str] = None,
        output: Optional[Any] = None,
    ) -> str:
        """
        Insert a single record to the dataset. The record will be batched and uploaded behind the scenes. If you pass in an `id`,
        and a record with that `id` already exists, it will be overwritten (upsert).

        :param input: The argument that uniquely define an input case (an arbitrary, JSON serializable object).
        :param expected: The output of your application, including post-processing (an arbitrary, JSON serializable object).
        :param tags: (Optional) a list of strings that you can use to filter and group records later.
        :param metadata: (Optional) a dictionary with additional data about the test example, model outputs, or just
        about anything else that's relevant, that you can use to help find and analyze examples later. For example, you could log the
        `prompt`, example's `id`, or anything else that would be useful to slice/dice later. The values in `metadata` can be any
        JSON-serializable type, but its keys must be strings.
        :param id: (Optional) a unique identifier for the event. If you don't provide one, Braintrust will generate one for you.
        :param output: (Deprecated) The output of your application. Use `expected` instead.
        :returns: The `id` of the logged record.
        """
        self._validate_event(metadata=metadata, expected=expected, output=output, tags=tags)

        row_id = id or str(uuid.uuid4())

        args = self._create_args(
            id=row_id,
            input=input,
            expected=expected,
            metadata=metadata,
            tags=tags,
            output=output,
            is_merge=False,
        )

        self._clear_cache()  # We may be able to optimize this
        self.new_records += 1
        self.state.global_bg_logger().log(args)
        return row_id

    def update(
        self,
        id: str,
        input: Optional[Any] = None,
        expected: Optional[Any] = None,
        tags: Optional[Sequence[str]] = None,
        metadata: Optional[Dict[str, Any]] = None,
    ) -> str:
        """
        Update fields of a single record in the dataset. The updated fields will be batched and uploaded behind the scenes.
        You must pass in an `id` of the record to update. Only the fields provided will be updated; other fields will remain unchanged.

        :param id: The unique identifier of the record to update.
        :param input: (Optional) The new input value for the record (an arbitrary, JSON serializable object).
        :param expected: (Optional) The new expected output value for the record (an arbitrary, JSON serializable object).
        :param tags: (Optional) A list of strings to update the tags of the record.
        :param metadata: (Optional) A dictionary to update the metadata of the record. The values in `metadata` can be any
            JSON-serializable type, but its keys must be strings.
        :returns: The `id` of the updated record.
        """
        self._validate_event(metadata=metadata, expected=expected, tags=tags)

        args = self._create_args(
            id=id,
            input=input,
            expected=expected,
            metadata=metadata,
            tags=tags,
            is_merge=True,
        )

        self._clear_cache()  # We may be able to optimize this
        self.state.global_bg_logger().log(args)
        return id

    def delete(self, id: str) -> str:
        """
        Delete a record from the dataset.

        :param id: The `id` of the record to delete.
        """

        # Validate the non-lazily-computed part of the record-to-log.
        partial_args = _populate_args(
            {
                "id": id,
                "created": datetime.datetime.now(datetime.timezone.utc).isoformat(),
                "_object_delete": True,  # XXX potentially place this in the logging endpoint
            },
        )
        _check_json_serializable(partial_args)
        partial_args = _deep_copy_event(partial_args)

        def compute_args():
            return dict(
                **partial_args,
                dataset_id=self.id,
            )

        self.state.global_bg_logger().log(LazyValue(compute_args, use_mutex=False))
        return id

    def summarize(self, summarize_data: bool = True) -> "DatasetSummary":
        """
        Summarize the dataset, including high level metrics about its size and other metadata.

        :param summarize_data: Whether to summarize the data. If False, only the metadata will be returned.
        :returns: `DatasetSummary`
        """
        # Flush our events to the API, and to the data warehouse, to ensure that the link we print
        # includes the new experiment.
        self.flush()
        state = self._get_state()
        project_url = f"{state.app_public_url}/app/{encode_uri_component(state.org_name)}/p/{encode_uri_component(self.project.name)}"
        dataset_url = f"{project_url}/datasets/{encode_uri_component(self.name)}"

        data_summary = None
        if summarize_data:
            data_summary_d = state.api_conn().get_json(
                "dataset-summary",
                args={
                    "dataset_id": self.id,
                },
                retries=3,
            )
            data_summary = DataSummary(new_records=self.new_records, **data_summary_d)

        return DatasetSummary(
            project_name=self.project.name,
            dataset_name=self.name,
            project_url=project_url,
            dataset_url=dataset_url,
            data_summary=data_summary,
        )

    def close(self) -> str:
        """This function is deprecated. You can simply remove it from your code."""

        eprint(
            "close is deprecated and will be removed in a future version of braintrust. It is now a no-op and can be removed"
        )
        return self.id

    def flush(self) -> None:
        """Flush any pending rows to the server."""

        self.state.global_bg_logger().flush()

    def __enter__(self) -> "Dataset":
        return self

    def __exit__(self, exc_type, exc_value, traceback) -> None:
        del exc_type, exc_value, traceback


def render_message(render: Callable[[str], str], message: PromptMessage):
    base = {k: v for (k, v) in message.as_dict().items() if v is not None}
    # TODO: shouldn't load_prompt guarantee content is a PromptMessage?
    content = cast(Union[str, List[Union[TextPart, ImagePart]], Dict[str, Any]], message.content)
    if content is not None:
        if isinstance(content, str):
            base["content"] = render(content)
        else:
            rendered_content = []
            for c in content:
                if isinstance(c, str):
                    rendered_content.append(c)
                    continue

                if not isinstance(c, dict):
                    c = c.as_dict()

                if c["type"] == "text":
                    rendered_content.append({**c, "text": render(c["text"])})
                elif c["type"] == "image_url":
                    rendered_content.append({
                        **c,
                        "image_url": {**c["image_url"], "url": render(c["image_url"]["url"])},
                    })
                else:
                    raise ValueError(f"Unknown content type: {c['type']}")

            base["content"] = rendered_content
    else:
        base["content"] = None

    tool_calls = getattr(message, "tool_calls", None)
    if tool_calls is not None:
        base["tool_calls"] = [
            {
                "type": t.type,
                "id": render(t.id),
                "function": {
                    "name": render(t.function.name),
                    "arguments": render(t.function.arguments),
                },
            }
            for t in tool_calls
        ]

    tool_call_id = getattr(message, "tool_call_id", None)
    if tool_call_id is not None:
        base["tool_call_id"] = render(tool_call_id)

    return base


def _create_custom_render():
    def _get_key(key: str, scopes: List[Dict[str, Any]], warn: bool) -> Any:
        thing = chevron.renderer._get_key(key, scopes, warn)  # type: ignore
        if isinstance(thing, str):
            return thing
        return json.dumps(thing)

    def _html_escape(x: Any) -> Any:
        return x

    custom_render = types.FunctionType(
        chevron.render.__code__,
        {
            **chevron.render.__globals__,
            **{
                "_get_key": _get_key,
                "_html_escape": _html_escape,
            },
        },
        chevron.render.__name__,
        chevron.render.__defaults__,
        chevron.render.__closure__,
    )
    custom_render.__kwdefaults__ = chevron.render.__kwdefaults__
    return custom_render


_custom_render = _create_custom_render()


def render_templated_object(obj: Any, args: Any) -> Any:
    if isinstance(obj, str):
        return _custom_render(obj, data=args)  # pylint: disable=not-callable
    elif isinstance(obj, list):
        return [render_templated_object(item, args) for item in obj]  # type: ignore
    elif isinstance(obj, dict):
        return {str(k): render_templated_object(v, args) for k, v in obj.items()}  # type: ignore
    return obj


def render_prompt_params(params: Dict[str, Any], args: Any) -> Dict[str, Any]:
    if not params:
        return params

    response_format = params.get("response_format")
    if not response_format or not isinstance(response_format, dict):
        return params

    if response_format.get("type") != "json_schema":
        return params

    json_schema = response_format.get("json_schema")
    if not json_schema or not isinstance(json_schema, dict):
        return params

    raw_schema = json_schema.get("schema")
    if raw_schema is None:
        return params

    templated_schema = render_templated_object(raw_schema, args)
    parsed_schema = json.loads(templated_schema) if isinstance(templated_schema, str) else templated_schema

    return {**params, "response_format": {**response_format, "json_schema": {**json_schema, "schema": parsed_schema}}}


class Prompt:
    """
    A prompt object consists of prompt text, a model, and model parameters (such as temperature), which
    can be used to generate completions or chat messages. The prompt object supports calling `.build()`
    which uses mustache templating to build the prompt with the given formatting options and returns a
    plain dictionary that includes the built prompt and arguments. The dictionary can be passed as
    kwargs to the OpenAI client or modified as you see fit.

    You should not create `Prompt` objects directly. Instead, use the `braintrust.load_prompt()` method.
    """

    def __init__(
        self,
        lazy_metadata: LazyValue[PromptSchema],
        defaults: Mapping[str, Any],
        no_trace: bool,
    ):
        self._lazy_metadata = lazy_metadata
        self.defaults = defaults
        self.no_trace = no_trace

    @classmethod
    def from_prompt_data(
        cls,
        name: str,
        prompt_data: PromptData,
    ) -> "Prompt":
        """
        Create a `Prompt` object from the given `PromptSchema` data.
        """
        prompt_schema = PromptSchema(
            name=name,
            slug=name,
            prompt_data=prompt_data,
            id=None,
            project_id=None,
            _xact_id=None,
            description=None,
            tags=None,
        )
        lazy_metadata = LazyValue(lambda: prompt_schema, use_mutex=False)
        return cls(lazy_metadata, {}, False)

    @property
    def id(self) -> str:
        return self._lazy_metadata.get().id

    @property
    def name(self) -> str:
        return self._lazy_metadata.get().name

    @property
    def slug(self) -> str:
        return self._lazy_metadata.get().slug

    @property
    def prompt(self) -> Optional[PromptBlockData]:
        return self._lazy_metadata.get().prompt_data.prompt

    @property
    def version(self) -> str:
        return self._lazy_metadata.get()._xact_id

    @property
    def options(self) -> PromptOptions:
        return self._lazy_metadata.get().prompt_data.options or {}

    # Capture all metadata attributes which aren't covered by existing methods.
    def __getattr__(self, name: str) -> Any:
        return getattr(self._lazy_metadata.get(), name)

    def build(self, **build_args: Any) -> Mapping[str, Any]:
        """
        Build the prompt with the given formatting options. The args you pass in will
        be forwarded to the mustache template that defines the prompt and rendered with
        the `chevron` library.

        :returns: A dictionary that includes the rendered prompt and arguments, that can be passed as kwargs to the OpenAI client.
        """

        params = self.options.get("params") or {}
        params = {k: v for (k, v) in params.items() if k not in BRAINTRUST_PARAMS}

        ret = {
            **self.defaults,
            **render_prompt_params(params, build_args),
            **({"model": self.options["model"]} if "model" in self.options else {}),
        }

        if ret.get("model") is None:
            raise ValueError("No model specified. Either specify it in the prompt or as a default")

        if not self.no_trace:
            ret["span_info"] = {
                "metadata": {
                    "prompt": {
                        "variables": build_args,
                        "id": self.id,
                        "project_id": self.project_id,
                        "version": self.version,
                    },
                }
            }

        if not self.prompt:
            raise ValueError("Empty prompt")

        if self.prompt.type == "completion":
            ret["prompt"] = chevron.render(self.prompt.content, data=build_args)
        elif self.prompt.type == "chat":

            def render(template: str):
                return chevron.render(template, data=build_args)

            ret["messages"] = [render_message(render, m) for m in (self.prompt.messages or [])]

            if self.prompt.tools and self.prompt.tools.strip():
                ret["tools"] = json.loads(chevron.render(self.prompt.tools, data=build_args))

        return ret

    def _make_iter_list(self) -> Sequence[str]:
        meta_keys = list(self.options.keys())
        if self.prompt.type == "completion":
            meta_keys.append("prompt")
        else:
            meta_keys.append("chat")
            meta_keys.append("tools")

        return meta_keys

    def __iter__(self) -> Iterator[str]:
        return iter(self._make_iter_list())

    def __len__(self) -> int:
        return len(self._make_iter_list())

    def __getitem__(self, x):
        if x == "prompt":
            return self.prompt.prompt
        elif x == "chat":
            return self.prompt.messages
        elif x == "tools":
            return self.prompt.tools
        else:
            return self.options[x]


class Project:
    def __init__(self, name: Optional[str] = None, id: Optional[str] = None):
        self._name = name
        self._id = id
        self.init_lock = threading.RLock()

    def lazy_init(self):
        if self._id is None or self._name is None:
            with self.init_lock:
                if self._id is None:
                    response = _state.app_conn().post_json(
                        "api/project/register",
                        {
                            "project_name": self._name or GLOBAL_PROJECT,
                            "org_id": _state.org_id,
                        },
                    )
                    self._id = response["project"]["id"]
                    self._name = response["project"]["name"]
                elif self._name is None:
                    response = _state.app_conn().get_json("api/project", {"id": self._id})
                    self._name = response["name"]

        return self

    @property
    def id(self) -> str:
        self.lazy_init()
        return self._id

    @property
    def name(self):
        self.lazy_init()
        return self._name


class Logger(Exportable):
    def __init__(
        self,
        lazy_metadata: LazyValue[OrgProjectMetadata],
        async_flush: bool = True,
        compute_metadata_args: Optional[Dict] = None,
        link_args: Optional[Dict] = None,
        state: Optional[BraintrustState] = None,
    ):
        self._lazy_metadata = lazy_metadata
        self.async_flush = async_flush
        self._compute_metadata_args = compute_metadata_args
        self.last_start_time = time.time()
        self._lazy_id = LazyValue(lambda: self.id, use_mutex=False)
        self._called_start_span = False
        # unresolved args about the org / project. Use these as potential
        # fallbacks when generating links
        self._link_args = link_args
        self.state = state or _state

    @property
    def org_id(self) -> str:
        return self._lazy_metadata.get().org_id

    @property
    def project(self) -> ObjectMetadata:
        return self._lazy_metadata.get().project

    @property
    def id(self) -> str:
        return self.project.id

    @staticmethod
    def _parent_object_type():
        return SpanObjectTypeV3.PROJECT_LOGS

    def _get_state(self) -> BraintrustState:
        # Ensure the login state is populated by fetching the lazy_metadata.
        self._lazy_metadata.get()
        return self.state

    def log(
        self,
        input: Optional[Any] = None,
        output: Optional[Any] = None,
        expected: Optional[Any] = None,
        error: Optional[str] = None,
        tags: Optional[Sequence[str]] = None,
        scores: Optional[Mapping[str, Union[int, float]]] = None,
        metadata: Optional[Mapping[str, Any]] = None,
        metrics: Optional[Mapping[str, Union[int, float]]] = None,
        id: Optional[str] = None,
        allow_concurrent_with_spans: bool = False,
    ) -> str:
        """
        Log a single event. The event will be batched and uploaded behind the scenes.

        :param input: (Optional) the arguments that uniquely define a user input (an arbitrary, JSON serializable object).
        :param output: (Optional) the output of your application, including post-processing (an arbitrary, JSON serializable object), that allows you to determine whether the result is correct or not. For example, in an app that generates SQL queries, the `output` should be the _result_ of the SQL query generated by the model, not the query itself, because there may be multiple valid queries that answer a single question.
        :param expected: (Optional) the ground truth value (an arbitrary, JSON serializable object) that you'd compare to `output` to determine if your `output` value is correct or not. Braintrust currently does not compare `output` to `expected` for you, since there are so many different ways to do that correctly. Instead, these values are just used to help you navigate while digging into analyses. However, we may later use these values to re-score outputs or fine-tune your models.
        :param error: (Optional) The error that occurred, if any. If you use tracing to run an experiment, errors are automatically logged when your code throws an exception.
        :param tags: (Optional) a list of strings that you can use to filter and group records later.
        :param scores: (Optional) a dictionary of numeric values (between 0 and 1) to log. The scores should give you a variety of signals that help you determine how accurate the outputs are compared to what you expect and diagnose failures. For example, a summarization app might have one score that tells you how accurate the summary is, and another that measures the word similarity between the generated and grouth truth summary. The word similarity score could help you determine whether the summarization was covering similar concepts or not. You can use these scores to help you sort, filter, and compare logs.
        :param metadata: (Optional) a dictionary with additional data about the test example, model outputs, or just about anything else that's relevant, that you can use to help find and analyze examples later. For example, you could log the `prompt`, example's `id`, or anything else that would be useful to slice/dice later. The values in `metadata` can be any JSON-serializable type, but its keys must be strings.
        :param metrics: (Optional) a dictionary of metrics to log. The following keys are populated automatically: "start", "end".
        :param id: (Optional) a unique identifier for the event. If you don't provide one, BrainTrust will generate one for you.
        :param allow_concurrent_with_spans: (Optional) in rare cases where you need to log at the top level separately from using spans on the logger elsewhere, set this to True.
        """
        if self._called_start_span and not allow_concurrent_with_spans:
            raise Exception(
                "Cannot run toplevel `log` method while using spans. To log to the span, call `logger.start_span` and then log with `span.log`"
            )

        span = self._start_span_impl(
            start_time=self.last_start_time,
            input=input,
            output=output,
            expected=expected,
            error=error,
            tags=tags,
            scores=scores,
            metadata=metadata,
            metrics=metrics,
            id=id,
        )
        self.last_start_time = span.end()

        if not self.async_flush:
            self.flush()

        return span.id

    def log_feedback(
        self,
        id: str,
        scores: Optional[Mapping[str, Union[int, float]]] = None,
        expected: Optional[Any] = None,
        tags: Optional[Sequence[str]] = None,
        comment: Optional[str] = None,
        metadata: Optional[Mapping[str, Any]] = None,
        source: Literal["external", "app", "api", None] = None,
    ) -> None:
        """
        Log feedback to an event. Feedback is used to save feedback scores, set an expected value, or add a comment.

        :param id: The id of the event to log feedback for. This is the `id` returned by `log` or accessible as the `id` field of a span.
        :param scores: (Optional) a dictionary of numeric values (between 0 and 1) to log. These scores will be merged into the existing scores for the event.
        :param expected: (Optional) the ground truth value (an arbitrary, JSON serializable object) that you'd compare to `output` to determine if your `output` value is correct or not.
        :param tags: (Optional) a list of strings that you can use to filter and group records later.
        :param comment: (Optional) an optional comment string to log about the event.
        :param metadata: (Optional) a dictionary with additional data about the feedback. If you have a `user_id`, you can log it here and access it in the Braintrust UI. Note, this metadata does not correspond to the main event itself, but rather the audit log attached to the event.
        :param source: (Optional) the source of the feedback. Must be one of "external" (default), "app", or "api".
        """
        return _log_feedback_impl(
            parent_object_type=self._parent_object_type(),
            parent_object_id=self._lazy_id,
            id=id,
            scores=scores,
            expected=expected,
            tags=tags,
            comment=comment,
            metadata=metadata,
            source=source,
        )

    def start_span(
        self,
        name: Optional[str] = None,
        type: Optional[SpanTypeAttribute] = None,
        span_attributes: Optional[Union[SpanAttributes, Mapping[str, Any]]] = None,
        start_time: Optional[float] = None,
        set_current: Optional[bool] = None,
        parent: Optional[str] = None,
        propagated_event: Optional[Dict[str, Any]] = None,
        span_id: Optional[str] = None,
        root_span_id: Optional[str] = None,
        **event: Any,
    ) -> Span:
        """Create a new toplevel span underneath the logger. The name defaults to "root" and the span type to "task".

        See `Span.start_span` for full details
        """
        self._called_start_span = True
        return self._start_span_impl(
            name=name,
            type=type,
            span_attributes=span_attributes,
            start_time=start_time,
            set_current=set_current,
            parent=parent,
            propagated_event=propagated_event,
            span_id=span_id,
            root_span_id=root_span_id,
            **event,
        )

    def update_span(self, id: str, **event: Any) -> None:
        """
        Update a span in the experiment using its id. It is important that you only update a span once the original span
        has been fully written and flushed, since otherwise updates to the span may conflict with the original span.

        :param id: The id of the span to update.
        :param **event: Data to update. See `Experiment.log` for a full list of valid fields.
        """
        return _update_span_impl(
            parent_object_type=self._parent_object_type(),
            parent_object_id=self._lazy_id,
            id=id,
            **event,
        )

    def _start_span_impl(
        self,
        name: Optional[str] = None,
        type: Optional[SpanTypeAttribute] = None,
        span_attributes: Optional[Union[SpanAttributes, Mapping[str, Any]]] = None,
        start_time: Optional[float] = None,
        set_current: Optional[bool] = None,
        parent: Optional[str] = None,
        propagated_event: Optional[Dict[str, Any]] = None,
        span_id: Optional[str] = None,
        root_span_id: Optional[str] = None,
        **event: Any,
    ) -> Span:
        return SpanImpl(
            **_start_span_parent_args(
                parent=parent,
                parent_object_type=self._parent_object_type(),
                parent_object_id=self._lazy_id,
                parent_compute_object_metadata_args=self._compute_metadata_args,
                parent_span_ids=None,
                propagated_event=propagated_event,
            ),
            name=name,
            type=type,
            default_root_type=SpanTypeAttribute.TASK,
            span_attributes=span_attributes,
            start_time=start_time,
            set_current=set_current,
            event=event,
            span_id=span_id,
            root_span_id=root_span_id,
            state=self.state,
        )

    def export(self) -> str:
        """Return a serialized representation of the logger that can be used to start subspans in other places. See `Span.start_span` for more details."""
        # Note: it is important that the object id we are checking for
        # `has_succeeded` is the same as the one we are passing into the span
        # logging functions. So that if the spans actually do get logged, then
        # this `_lazy_id` object specifically will also be marked as computed.
        if self._compute_metadata_args and not self._lazy_id.has_succeeded:
            object_id = None
            compute_object_metadata_args = self._compute_metadata_args
        else:
            object_id = self._lazy_id.get()
            compute_object_metadata_args = None

        return SpanComponentsV3(
            object_type=self._parent_object_type(),
            object_id=object_id,
            compute_object_metadata_args=compute_object_metadata_args,
        ).to_str()

    def __enter__(self) -> "Logger":
        return self

    def _get_link_base_url(self) -> Optional[str]:
        """Return the base of link urls (e.g. https://braintrust.dev/app/my-org-name/) if we have the info
        otherwise return None.
        """
        # the url and org name can be passed into init_logger, resolved by login or provided as env variables
        # so this resolves all of those things. It's possible we never have an org name if the user has not
        # yet logged in and there is nothing else configured.
        app_url = self.state.app_url or self._link_args.get("app_url") or _get_app_url()
        org_name = self.state.org_name or self._link_args.get("org_name") or _get_org_name()
        if not app_url or not org_name:
            return None
        return f"{app_url}/app/{org_name}"

    def __exit__(self, exc_type, exc_value, traceback) -> None:
        del exc_type, exc_value, traceback

    def flush(self) -> None:
        """
        Flush any pending logs to the server.
        """
        self.state.global_bg_logger().flush()


@dataclasses.dataclass
class ScoreSummary(SerializableDataClass):
    """Summary of a score's performance."""

    name: str
    """Name of the score."""

    # Used to help with formatting
    _longest_score_name: int

    score: float
    """Average score across all examples."""

    improvements: Optional[int]
    """Number of improvements in the score."""
    regressions: Optional[int]
    """Number of regressions in the score."""
    diff: Optional[float] = None
    """Difference in score between the current and reference experiment."""

    def __str__(self):
        # format with 2 decimal points and pad so that it's exactly 2 characters then 2 decimals
        score_pct = f"{self.score * 100:05.2f}%"

        # pad the name with spaces so that its length is self._longest_score_name + 2
        score_name = f"'{self.name}'".ljust(self._longest_score_name + 2)

        if self.diff is not None:
            diff_pct = f"{abs(self.diff) * 100:05.2f}%"
            diff_score = f"+{diff_pct}" if self.diff > 0 else f"-{diff_pct}" if self.diff < 0 else "-"

            return textwrap.dedent(
                f"""{score_pct} ({diff_score}) {score_name} score\t({self.improvements} improvements, {self.regressions} regressions)"""
            )
        else:
            return textwrap.dedent(f"""{score_pct} {score_name} score""")


@dataclasses.dataclass
class MetricSummary(SerializableDataClass):
    """Summary of a metric's performance."""

    name: str
    """Name of the metric."""

    # Used to help with formatting
    _longest_metric_name: int

    metric: Union[float, int]
    """Average metric across all examples."""
    unit: str
    """Unit label for the metric."""
    improvements: Optional[int]
    """Number of improvements in the metric."""
    regressions: Optional[int]
    """Number of regressions in the metric."""
    diff: Optional[float] = None
    """Difference in metric between the current and reference experiment."""

    def __str__(self):
        number_fmt = "{:d}" if isinstance(self.metric, int) else "{:.2f}"
        metric = number_fmt.format(self.metric)
        if self.diff is None:
            return textwrap.dedent(f"""{metric}{self.unit} {self.name}""")

        diff_pct = f"{abs(self.diff) * 100:05.2f}%"
        diff_score = f"+{diff_pct}" if self.diff > 0 else f"-{diff_pct}" if self.diff < 0 else "-"

        # pad the name with spaces so that its length is self._longest_score_name + 2
        metric_name = f"'{self.name}'".ljust(self._longest_metric_name + 2)

        return textwrap.dedent(
            f"""{metric}{self.unit} ({diff_score}) {metric_name}\t({self.improvements} improvements, {self.regressions} regressions)"""
        )


@dataclasses.dataclass
class ExperimentSummary(SerializableDataClass):
    """Summary of an experiment's scores and metadata."""

    project_name: str
    """Name of the project that the experiment belongs to."""
    project_id: Optional[str]
    """ID of the project. May be `None` if the eval was run locally."""
    experiment_id: Optional[str]
    """ID of the experiment. May be `None` if the eval was run locally."""
    experiment_name: str
    """Name of the experiment."""
    project_url: Optional[str]
    """URL to the project's page in the Braintrust app."""
    experiment_url: Optional[str]
    """URL to the experiment's page in the Braintrust app."""
    comparison_experiment_name: Optional[str]
    """The experiment scores are baselined against."""
    scores: Dict[str, ScoreSummary]
    """Summary of the experiment's scores."""
    metrics: Dict[str, MetricSummary]
    """Summary of the experiment's metrics."""

    def __str__(self):
        comparison_line = ""
        if self.comparison_experiment_name:
            comparison_line = f"""{self.experiment_name} compared to {self.comparison_experiment_name}:\n"""
        return (
            f"""\n=========================SUMMARY=========================\n{comparison_line}"""
            + "\n".join([str(score) for score in self.scores.values()])
            + ("\n\n" if self.scores else "")
            + "\n".join([str(metric) for metric in self.metrics.values()])
            + ("\n\n" if self.metrics else "")
            + (
                textwrap.dedent(
                    f"""\
        See results for {self.experiment_name} at {self.experiment_url}"""
                )
                if self.experiment_url is not None
                else ""
            )
        )


@dataclasses.dataclass
class DataSummary(SerializableDataClass):
    """Summary of a dataset's data."""

    new_records: int
    """New or updated records added in this session."""
    total_records: int
    """Total records in the dataset."""

    def __str__(self):
        return textwrap.dedent(f"""Total records: {self.total_records} ({self.new_records} new or updated records)""")


@dataclasses.dataclass
class DatasetSummary(SerializableDataClass):
    """Summary of a dataset's scores and metadata."""

    project_name: str
    """Name of the project that the dataset belongs to."""
    dataset_name: str
    """Name of the dataset."""
    project_url: str
    """URL to the project's page in the Braintrust app."""
    dataset_url: str
    """URL to the experiment's page in the Braintrust app."""
    data_summary: Optional[DataSummary]
    """Summary of the dataset's data."""

    def __str__(self):
        return textwrap.dedent(
            f"""\

             =========================SUMMARY=========================
             {str(self.data_summary)}
             See results for all datasets in {self.project_name} at {self.project_url}
             See results for {self.dataset_name} at {self.dataset_url}"""
        )


class TracedThreadPoolExecutor(concurrent.futures.ThreadPoolExecutor):
    # Returns Any because Future is not generic in Python 3.8.
    def submit(self, fn: Callable[..., Any], *args: Any, **kwargs: Any) -> Any:
        # Capture all current context variables
        context = contextvars.copy_context()

        def wrapped_fn(*args, **kwargs):
            # Run the function inside the captured context
            return context.run(fn, *args, **kwargs)

        return super().submit(wrapped_fn, *args, **kwargs)


def get_prompt_versions(project_id: str, prompt_id: str) -> List[str]:
    """
    Get the versions for a specific prompt.

    Args:
        project_id: The ID of the project to query
        prompt_id: The ID of the prompt to get versions for

    Returns:
        List of transaction IDs (_xact_id) for entries where audit_data.action is "upsert"
    """

    query = {
        "from": {
            "op": "function",
            "name": {
                "op": "ident",
                "name": ["project_prompts"],
            },
            "args": [
                {
                    "op": "literal",
                    "value": project_id,
                },
            ],
        },
        "select": [
            {
                "op": "star",
            },
        ],
        "filter": {
            "op": "eq",
            "left": {"op": "ident", "name": ["id"]},
            "right": {"op": "literal", "value": prompt_id},
        },
    }

    resp = _state.api_conn().post(
        "btql",
        json={
            "query": query,
            "audit_log": True,
            "use_columnstore": False,
            "brainstore_realtime": True,
        },
        headers={"Accept-Encoding": "gzip"},
    )

    response_raise_for_status(resp)
    result = resp.json()

    # Filter for entries where audit_data.action is "upsert" or "merge" and return prettified _xact_id fields
    return [
        prettify_xact(entry["_xact_id"])
        for entry in result.get("data", [])
        if entry.get("audit_data", {}).get("action") in ["upsert", "merge"]
    ]


def _get_app_url(app_url: Optional[str] = None) -> str:
    if app_url:
        return app_url
    return os.getenv("BRAINTRUST_APP_URL", DEFAULT_APP_URL)


def _get_org_name(org_name: Optional[str] = None) -> Optional[str]:
    if org_name:
        return org_name
    return os.getenv("BRAINTRUST_ORG_NAME")


def _get_error_link(msg="") -> str:
    return f"https://www.braintrust.dev/error-generating-link?msg={encode_uri_component(msg)}"<|MERGE_RESOLUTION|>--- conflicted
+++ resolved
@@ -468,14 +468,12 @@
     def login_replace_api_conn(self, api_conn: "HTTPConnection"):
         self._global_bg_logger.get().internal_replace_api_conn(api_conn)
 
-<<<<<<< HEAD
     def flush(self):
         self._global_bg_logger.get().flush()
-=======
+
     def set_masking_function(self, masking_function: Optional[Callable[[Any], Any]]) -> None:
         """Set the masking function on the background logger."""
         self.global_bg_logger().set_masking_function(masking_function)
->>>>>>> 50159c19
 
 
 _state: BraintrustState = None  # type: ignore
@@ -673,6 +671,7 @@
 
 class _MaskingError:
     """Internal class to signal masking errors that need special handling."""
+
     def __init__(self, field_name: str, error_type: str):
         self.field_name = field_name
         self.error_type = error_type
