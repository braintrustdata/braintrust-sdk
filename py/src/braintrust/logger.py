--- conflicted
+++ resolved
@@ -146,9 +146,6 @@
         """
 
     @abstractmethod
-<<<<<<< HEAD
-    def end(self, end_time: Optional[float] = None) -> float:
-=======
     def export(self) -> str:
         """
         Serialize the identifiers of this span. The return value can be used to identify this span when starting a subspan elsewhere, such as another process or service, without needing to access this `Span` object. See the parameters of `Span.start_span` for usage details.
@@ -169,8 +166,7 @@
         """
 
     @abstractmethod
-    def end(self, end_time=None) -> float:
->>>>>>> f2dcd0fc
+    def end(self, end_time: Optional[float] = None) -> float:
         """Log an end time to the span (defaults to the current time). Returns the logged time.
 
         Will be invoked automatically if the span is bound to a context manager.
@@ -2585,14 +2581,10 @@
             propagated_event=self.propagated_event,
         ).to_str()
 
-<<<<<<< HEAD
-    def close(self, end_time=None) -> float:
-=======
     def permalink(self) -> str:
         return permalink(self.export())
 
-    def close(self, end_time=None):
->>>>>>> f2dcd0fc
+    def close(self, end_time=None) -> float:
         return self.end(end_time)
 
     def flush(self) -> None:
