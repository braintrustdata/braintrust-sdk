--- conflicted
+++ resolved
@@ -1344,18 +1344,6 @@
 
             parent_span_id = getattr(serialized_parent.span_parent_ids, "span_id", None)
 
-<<<<<<< HEAD
-            def get_root_span_id():
-                ids = serialized_parent.span_parent_ids
-                if isinstance(ids, SpanParentSubSpanIds):
-                    return ids.root_span_id
-                elif isinstance(ids, SpanParentRootSpanIds):
-                    return ids.span_id
-                elif ids is None:
-                    return span_id
-                else:
-                    raise Exception(f"Invalid span_parent_ids value {ids}")
-=======
             ids = serialized_parent.span_parent_ids
             if isinstance(ids, SpanParentSubSpanIds):
                 root_span_id = ids.root_span_id
@@ -1365,7 +1353,6 @@
                 root_span_id = span_id
             else:
                 raise Exception(f"Invalid span_parent_ids value {ids}")
->>>>>>> 2b2e7a04
 
             self._span_ids = SpanIds(id=id, span_id=span_id, root_span_id=get_root_span_id())
             self._object_ids = serialized_parent.object_ids
