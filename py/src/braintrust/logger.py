--- conflicted
+++ resolved
@@ -4488,7 +4488,6 @@
                             "image_url": {**c["image_url"], "url": render(c["image_url"]["url"])},
                         }
                     )
-<<<<<<< HEAD
                 elif c["type"] == "file":
                     rendered_content.append(
                         {
@@ -4501,8 +4500,6 @@
                             },
                         }
                     )
-=======
->>>>>>> 133d19e1
                 else:
                     raise ValueError(f"Unknown content type: {c['type']}")
 
