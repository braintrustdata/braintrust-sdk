--- conflicted
+++ resolved
@@ -1078,7 +1078,6 @@
     return event
 
 
-<<<<<<< HEAD
 class ObjectFetcher:
     def __init__(self, object_type, json_fields, id, pinned_version=None):
         self.object_type = object_type
@@ -1144,8 +1143,6 @@
             return max([int(record.get(TRANSACTION_ID_FIELD, 0)) for record in self.fetched_data] or [0])
 
 
-class Experiment(ModelWrapper, ObjectFetcher):
-=======
 @dataclasses.dataclass
 class ParentExperimentIds:
     project_id: str
@@ -1235,7 +1232,6 @@
 
 
 class Experiment:
->>>>>>> fdc4be3c
     """
     An experiment is a collection of logged events, such as model inputs and outputs, which represent
     a snapshot of your application at a particular point in time. An experiment is meant to capture more
@@ -1263,40 +1259,6 @@
         self.bg_logger = _BackgroundLogger(log_conn=LazyValue(compute_log_conn, use_mutex=False))
         self.last_start_time = time.time()
 
-    @property
-    def id(self):
-        return self._lazy_metadata.get().experiment.id
-
-    @property
-    def name(self):
-        return self._lazy_metadata.get().experiment.name
-
-    @property
-    def data(self):
-        return self._lazy_metadata.get().experiment.full_info
-
-    @property
-    def project(self):
-        return self._lazy_metadata.get().project
-
-    # Capture all metadata attributes which aren't covered by existing methods.
-    def __getattr__(self, name: str) -> Any:
-        return self._lazy_metadata.get().experiment.full_info[name]
-
-<<<<<<< HEAD
-        self.project = ModelWrapper(response["project"])
-        ModelWrapper.__init__(self, response["experiment"])
-
-        self.dataset = dataset
-        self.bg_logger = _BackgroundLogger(name=experiment_name)
-        self.last_start_time = time.time()
-=======
-    def _get_state(self) -> BraintrustState:
-        # Ensure the login state is populated by fetching the lazy_metadata.
-        self._lazy_metadata.get()
-        return _state
->>>>>>> fdc4be3c
-
         ObjectFetcher.__init__(
             self,
             object_type="experiment",
@@ -1304,6 +1266,31 @@
             id=self.id,
             pinned_version=None,
         )
+
+    @property
+    def id(self):
+        return self._lazy_metadata.get().experiment.id
+
+    @property
+    def name(self):
+        return self._lazy_metadata.get().experiment.name
+
+    @property
+    def data(self):
+        return self._lazy_metadata.get().experiment.full_info
+
+    @property
+    def project(self):
+        return self._lazy_metadata.get().project
+
+    # Capture all metadata attributes which aren't covered by existing methods.
+    def __getattr__(self, name: str) -> Any:
+        return self._lazy_metadata.get().experiment.full_info[name]
+
+    def _get_state(self) -> BraintrustState:
+        # Ensure the login state is populated by fetching the lazy_metadata.
+        self._lazy_metadata.get()
+        return _state
 
     def log(
         self,
