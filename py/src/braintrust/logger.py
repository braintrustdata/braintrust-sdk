--- conflicted
+++ resolved
@@ -17,12 +17,8 @@
 from abc import ABC, abstractmethod
 from functools import partial, wraps
 from getpass import getpass
-<<<<<<< HEAD
 from typing import Any, Callable, Dict, Optional, Union
-=======
 from multiprocessing import cpu_count
-from typing import Any, Dict, Optional, Union
->>>>>>> 38ffe62b
 
 import requests
 from requests.adapters import HTTPAdapter
@@ -33,6 +29,7 @@
 from .merge_row_batch import merge_row_batch
 from .resource_manager import ResourceManager
 from .util import (
+    GLOBAL_PROJECT,
     IS_MERGE_FIELD,
     TRANSACTION_ID_FIELD,
     SerializableDataClass,
@@ -223,13 +220,6 @@
 
 
 _unterminated_objects = _UnterminatedObjectsHandler()
-
-<<<<<<< HEAD
-TRANSACTION_ID_FIELD = "_xact_id"
-GLOBAL_PROJECT = "Global"
-
-=======
->>>>>>> 38ffe62b
 
 class HTTPConnection:
     def __init__(self, base_url):
@@ -1324,14 +1314,8 @@
             id=self._id,
             span_id=self._span_id,
             root_span_id=self._root_span_id,
-<<<<<<< HEAD
             **self._object_info,
-            _is_merge=self._is_merge,
-=======
-            project_id=self._project_id,
-            experiment_id=self._experiment_id,
             **{IS_MERGE_FIELD: self._is_merge},
->>>>>>> 38ffe62b
         )
         self.internal_data = {}
         self.bg_logger.log(record)
