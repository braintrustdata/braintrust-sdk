--- conflicted
+++ resolved
@@ -1642,11 +1642,8 @@
 
         self.bg_logger = _BackgroundLogger(log_conn=LazyValue(compute_log_conn, use_mutex=False))
         self.last_start_time = time.time()
-<<<<<<< HEAD
         self._lazy_id = LazyValue(lambda: self.id, use_mutex=False)
-=======
         self._called_start_span = False
->>>>>>> 36810d3c
 
         ObjectFetcher.__init__(self, object_type="experiment", pinned_version=None)
 
@@ -1782,32 +1779,16 @@
 
         See `Span.start_span` for full details
         """
-<<<<<<< HEAD
-        return SpanImpl(
-            parent_object=self,
-            **_start_span_parent_args(
-                parent=parent,
-                parent_id=parent_id,
-                span_parent_object_type=self._span_parent_object_type(),
-                span_parent_object_id=self._lazy_id,
-            ),
-            bg_logger=self.bg_logger,
-=======
         self._called_start_span = True
         return self._start_span_impl(
->>>>>>> 36810d3c
             name=name,
             type=type,
-            default_root_type=SpanTypeAttribute.EVAL,
             span_attributes=span_attributes,
             start_time=start_time,
             set_current=set_current,
-<<<<<<< HEAD
-            event=event,
-=======
+            parent=parent,
             parent_id=parent_id,
             **event,
->>>>>>> 36810d3c
         )
 
     def fetch_base_experiment(self):
@@ -1904,23 +1885,29 @@
 
     def _start_span_impl(
         self,
-        name="root",
-        type=SpanTypeAttribute.EVAL,
-        span_attributes={},
+        name=None,
+        type=None,
+        span_attributes=None,
         start_time=None,
         set_current=None,
+        parent=None,
         parent_id=None,
         **event,
     ):
         return SpanImpl(
-            parent_ids=self._lazy_parent_ids(),
+            **_start_span_parent_args(
+                parent=parent,
+                parent_id=parent_id,
+                span_parent_object_type=self._span_parent_object_type(),
+                span_parent_object_id=self._lazy_id,
+            ),
             bg_logger=self.bg_logger,
             name=name,
             type=type,
+            default_root_type=SpanTypeAttribute.EVAL,
             span_attributes=span_attributes,
             start_time=start_time,
             set_current=set_current,
-            parent_id=parent_id,
             event=event,
         )
 
@@ -1969,14 +1956,9 @@
 
     def __init__(
         self,
-<<<<<<< HEAD
-        parent_object: Union["Logger", "Experiment", None],
         parent_object_type: SpanParentObjectType,
         parent_object_id: LazyValue[str],
         parent_row_id: str,
-=======
-        parent_ids: LazyValue[Union[ParentExperimentIds, ParentProjectLogIds]],
->>>>>>> 36810d3c
         bg_logger,
         name=None,
         type=None,
@@ -2034,30 +2016,9 @@
         if caller_location:
             self.internal_data["context"] = caller_location
 
-<<<<<<< HEAD
         self._id = event.get("id", None)
         if self._id is None:
             self._id = str(uuid.uuid4())
-=======
-        self.parent_ids = parent_ids
-
-        id = event.get("id", None)
-        if id is None:
-            id = str(uuid.uuid4())
-        self.row_ids = RowIds(id=id)
-
-        if parent_span_info is not None and parent_id is not None:
-            raise ValueError("Only one of parent_span_info and parent_id may be specified")
-        if parent_id:
-            setattr(self.row_ids, PARENT_ID_FIELD, parent_id)
-        else:
-            self.row_ids.span_id = str(uuid.uuid4())
-            if parent_span_info:
-                self.row_ids.root_span_id = parent_span_info.root_span_id
-                self.internal_data.update(span_parents=[parent_span_info.span_id])
-            else:
-                self.row_ids.root_span_id = self.row_ids.span_id
->>>>>>> 36810d3c
 
         # The first log is a replacement, but subsequent logs to the same span
         # object will be merges.
@@ -2129,17 +2090,12 @@
         **event,
     ):
         return SpanImpl(
-<<<<<<< HEAD
-            parent_object=self.parent_object,
             **_start_span_parent_args(
                 parent=parent,
                 parent_id=coalesce(parent_id, None if parent else self.id),
                 span_parent_object_type=self.parent_object_type,
                 span_parent_object_id=self.parent_object_id,
             ),
-=======
-            parent_ids=self.parent_ids,
->>>>>>> 36810d3c
             bg_logger=self.bg_logger,
             name=name,
             type=type,
@@ -2547,11 +2503,8 @@
 
         self.bg_logger = _BackgroundLogger(log_conn=LazyValue(compute_log_conn, use_mutex=False))
         self.last_start_time = time.time()
-<<<<<<< HEAD
         self._lazy_id = LazyValue(lambda: self.id, use_mutex=False)
-=======
         self._called_start_span = False
->>>>>>> 36810d3c
 
     @property
     def org_id(self):
@@ -2671,16 +2624,6 @@
 
         See `Span.start_span` for full details
         """
-<<<<<<< HEAD
-        return SpanImpl(
-            parent_object=self,
-            **_start_span_parent_args(
-                parent=parent,
-                parent_id=parent_id,
-                span_parent_object_type=self._span_parent_object_type(),
-                span_parent_object_id=self._lazy_id,
-            ),
-=======
         self._called_start_span = True
         return self._start_span_impl(
             name=name,
@@ -2688,23 +2631,29 @@
             span_attributes=span_attributes,
             start_time=start_time,
             set_current=set_current,
+            parent=parent,
             parent_id=parent_id,
             **event,
         )
 
     def _start_span_impl(
         self,
-        name="root",
-        type=SpanTypeAttribute.TASK,
-        span_attributes={},
+        name=None,
+        type=None,
+        span_attributes=None,
         start_time=None,
         set_current=None,
+        parent=None,
         parent_id=None,
         **event,
     ):
         return SpanImpl(
-            parent_ids=self._lazy_parent_ids(),
->>>>>>> 36810d3c
+            **_start_span_parent_args(
+                parent=parent,
+                parent_id=parent_id,
+                span_parent_object_type=self._span_parent_object_type(),
+                span_parent_object_id=self._lazy_id,
+            ),
             bg_logger=self.bg_logger,
             name=name,
             type=type,
