import atexit
import concurrent.futures
import contextvars
import dataclasses
import datetime
import inspect
import json
import logging
import os
import queue
import sys
import textwrap
import threading
import time
import traceback
import uuid
from abc import ABC, abstractmethod
from functools import partial, wraps
from getpass import getpass
from multiprocessing import cpu_count
from typing import Any, Callable, Dict, Optional, Union

import requests
from braintrust_core.db_fields import (
    IS_MERGE_FIELD,
    TRANSACTION_ID_FIELD,
)
from braintrust_core.merge_row_batch import merge_row_batch
from braintrust_core.util import (
    SerializableDataClass,
    coalesce,
    merge_dicts,
)
from requests.adapters import HTTPAdapter
from urllib3.util.retry import Retry

from .cache import CACHE_PATH, EXPERIMENTS_PATH, LOGIN_INFO_PATH
from .gitutil import get_past_n_ancestors, get_repo_status
from .resource_manager import ResourceManager
from .util import (
    GLOBAL_PROJECT,
    AugmentedHTTPError,
    LazyValue,
    encode_uri_component,
    eprint,
    get_caller_location,
    response_raise_for_status,
)

Metadata = Dict[str, Any]


class Span(ABC):
    """
    A Span encapsulates logged data and metrics for a unit of work. This interface is shared by all span implementations.

    We suggest using one of the various `start_span` methods, instead of creating Spans directly. See `Span.start_span` for full details.
    """

    @property
    @abstractmethod
    def id(self) -> str:
        """Row ID of the span."""

    @property
    @abstractmethod
    def span_id(self) -> str:
        """Span ID of the span. This is used to link spans together."""

    @property
    @abstractmethod
    def root_span_id(self) -> str:
        """Span ID of the root span in the full trace."""

    @abstractmethod
    def log(self, **event):
        """Incrementally update the current span with new data. The event will be batched and uploaded behind the scenes.

        :param **event: Data to be logged. See `Experiment.log` for full details.
        """

    @abstractmethod
    def start_span(self, name=None, span_attributes={}, start_time=None, set_current=None, **event):
        """Create a new span. This is useful if you want to log more detailed trace information beyond the scope of a single log event. Data logged over several calls to `Span.log` will be merged into one logical row.

        We recommend running spans within context managers (`with start_span(...) as span`) to automatically mark them as current and ensure they are ended. Only spans run within a context manager will be marked current, so they can be accessed using `braintrust.current_span()`. If you wish to start a span outside a context manager, be sure to end it with `span.end()`.

        :param name: Optional name of the span. If not provided, a name will be inferred from the call stack.
        :param span_attributes: Optional additional attributes to attach to the span, such as a type name.
        :param start_time: Optional start time of the span, as a timestamp in seconds.
        :param set_current: If true (the default), the span will be marked as the currently-active span for the duration of the context manager.
        :param **event: Data to be logged. See `Experiment.log` for full details.
        :returns: The newly-created `Span`
        """

    @abstractmethod
    def end(self, end_time=None) -> float:
        """Log an end time to the span (defaults to the current time). Returns the logged time.

        Will be invoked automatically if the span is bound to a context manager.

        :param end_time: Optional end time of the span, as a timestamp in seconds.
        :returns: The end time logged to the span metrics.
        """

    @abstractmethod
    def close(self, end_time=None) -> float:
        """Alias for `end`."""

    @abstractmethod
    def __enter__(self):
        pass

    @abstractmethod
    def __exit__(self):
        pass


class _NoopSpan(Span):
    """A fake implementation of the Span API which does nothing. This can be used as the default span."""

    def __init__(self, *args, **kwargs):
        pass

    @property
    def id(self):
        return ""

    @property
    def span_id(self):
        return ""

    @property
    def root_span_id(self):
        return ""

    def log(self, **event):
        pass

    def start_span(self, name=None, span_attributes={}, start_time=None, set_current=None, **event):
        return self

    def end(self, end_time=None):
        return end_time or time.time()

    def close(self, end_time=None):
        return self.end(end_time)

    def __enter__(self):
        return self

    def __exit__(self, type, value, callback):
        del type, value, callback


NOOP_SPAN = _NoopSpan()


class BraintrustState:
    def __init__(self):
        self.id = str(uuid.uuid4())
        self.current_experiment = None
        self.current_logger = None
        self.current_span = contextvars.ContextVar("braintrust_current_span", default=NOOP_SPAN)

        self.api_url = None
        self.login_token = None
        self.org_id = None
        self.org_name = None
        self.log_url = None
        self.logged_in = False

        self._api_conn = None
        self._log_conn = None
        self._user_info = None

    def api_conn(self):
        if not self._api_conn:
            if not self.api_url:
                raise RuntimeError("Must initialize api_url before requesting api_conn")
            self._api_conn = HTTPConnection(self.api_url)
        return self._api_conn

    def log_conn(self):
        if not self._log_conn:
            if not self.log_url:
                raise RuntimeError("Must initialize log_url before requesting log_conn")
            self._log_conn = HTTPConnection(self.log_url)
        return self._log_conn

    def user_info(self):
        if not self._user_info:
            self._user_info = self.log_conn().get_json("ping")
        return self._user_info

    def set_user_info_if_null(self, info):
        if not self._user_info:
            self._user_info = info


_state = BraintrustState()
_logger = logging.getLogger("braintrust")


class HTTPConnection:
    def __init__(self, base_url):
        self.base_url = base_url
        self.token = None

        self._reset(total=0)

    def ping(self):
        try:
            resp = self.get("ping")
            _state.set_user_info_if_null(resp.json())
            return resp.ok
        except requests.exceptions.ConnectionError:
            return False

    def make_long_lived(self):
        # Following a suggestion in https://stackoverflow.com/questions/23013220/max-retries-exceeded-with-url-in-requests
        self._reset(connect=10, backoff_factor=0.5)

    @staticmethod
    def sanitize_token(token):
        return token.rstrip("\n")

    def set_token(self, token):
        token = HTTPConnection.sanitize_token(token)
        self.token = token
        self._set_session_token()

    def _reset(self, **retry_kwargs):
        self.session = requests.Session()

        retry = Retry(**retry_kwargs)
        adapter = HTTPAdapter(max_retries=retry)
        self.session.mount("http://", adapter)
        self.session.mount("https://", adapter)

        self._set_session_token()

    def _set_session_token(self):
        if self.token:
            self.session.headers.update({"Authorization": f"Bearer {self.token}"})

    def get(self, path, *args, **kwargs):
        return self.session.get(_urljoin(self.base_url, path), *args, **kwargs)

    def post(self, path, *args, **kwargs):
        return self.session.post(_urljoin(self.base_url, path), *args, **kwargs)

    def delete(self, path, *args, **kwargs):
        return self.session.delete(_urljoin(self.base_url, path), *args, **kwargs)

    def get_json(self, object_type, args=None, retries=0):
        tries = retries + 1
        for i in range(tries):
            resp = self.get(f"/{object_type}", params=args)
            if i < tries - 1 and not resp.ok:
                _logger.warning(f"Retrying API request {object_type} {args} {resp.status_code} {resp.text}")
                continue
            response_raise_for_status(resp)

            return resp.json()

    def post_json(self, object_type, args):
        resp = self.post(f"/{object_type.lstrip('/')}", json=args)
        response_raise_for_status(resp)
        return resp.json()


# Sometimes we'd like to launch network requests concurrently. We provide a
# thread pool to accomplish this. Use a multiple of number of CPU cores to limit
# concurrency.
HTTP_REQUEST_THREAD_POOL = concurrent.futures.ThreadPoolExecutor(max_workers=cpu_count())


def log_conn():
    return _state.log_conn()


def api_conn():
    return _state.api_conn()


def user_info():
    return _state.user_info()


def org_id():
    return _state.org_id


# 6 MB (from our own testing).
MAX_REQUEST_SIZE = 6 * 1024 * 1024


def construct_json_array(items):
    return "[" + ",".join(items) + "]"


def _check_json_serializable(event):
    try:
        _ = json.dumps(event)
    except TypeError as e:
        raise Exception(f"All logged values must be JSON-serializable: {event}") from e


DEFAULT_BATCH_SIZE = 100
NUM_RETRIES = 3


class _BackgroundLogger:
    def __init__(self, log_conn: LazyValue[HTTPConnection]):
        self.log_conn = log_conn
        self.flush_lock = threading.RLock()
        self.start_thread_lock = threading.RLock()
        self.thread = threading.Thread(target=self._publisher, daemon=True)
        self.started = False

        log_namespace = "braintrust"
        self.logger = logging.getLogger(log_namespace)

        try:
            queue_size = int(os.environ.get("BRAINTRUST_QUEUE_SIZE"))
        except Exception:
            queue_size = 1000
        self.queue = queue.Queue(maxsize=queue_size)
        # Each time we put items in the queue, we increment a semaphore to
        # indicate to any consumer thread that it should attempt a flush.
        self.queue_filled_semaphore = threading.Semaphore(value=0)

        atexit.register(self._finalize)

    def log(self, *args):
        self._start()
        for event in args:
            try:
                self.queue.put_nowait(event)
            except queue.Full:
                # Notify consumers to start draining the queue.
                self.queue_filled_semaphore.release()
                self.queue.put(event)
        self.queue_filled_semaphore.release()

    def _start(self):
        # Double read to avoid contention in the common case.
        if not self.started:
            with self.start_thread_lock:
                if not self.started:
                    self.thread.start()
                    self.started = True

    def _finalize(self):
        self.logger.info("Flushing final log events...")
        self.flush()

    def _publisher(self, batch_size=None):
        kwargs = {}
        if batch_size is not None:
            kwargs["batch_size"] = batch_size

        while True:
            # Wait for some data on the queue before trying to flush.
            self.queue_filled_semaphore.acquire()
            try:
                self.flush(**kwargs)
            except Exception:
                traceback.print_exc()

    def flush(self, batch_size=100):
        # We cannot have multiple threads flushing in parallel, because the
        # order of published elements would be undefined.
        with self.flush_lock:
            # Drain the queue.
            all_items = []
            try:
                for _ in range(self.queue.qsize()):
                    all_items.append(self.queue.get_nowait())
            except queue.Empty:
                pass
            # Unwrap all the lazily-computed values.
            all_items = [item.get() for item in all_items]
            all_items = list(reversed(merge_row_batch(all_items)))

            if len(all_items) == 0:
                return

            conn = self.log_conn.get()
            post_promises = []
            while True:
                items = []
                items_len = 0
                while len(items) < batch_size and items_len < MAX_REQUEST_SIZE / 2:
                    if len(all_items) > 0:
                        item = all_items.pop()
                    else:
                        break

                    item_s = json.dumps(item)
                    items.append(item_s)
                    items_len += len(item_s)

                if len(items) == 0:
                    break

                try:
                    post_promises.append(
                        HTTP_REQUEST_THREAD_POOL.submit(_BackgroundLogger._submit_logs_request, items, conn)
                    )
                except RuntimeError:
                    # If the thread pool has shut down, e.g. because the process is terminating, run the request the
                    # old fashioned way.
                    _BackgroundLogger._submit_logs_request(items, conn)

            concurrent.futures.wait(post_promises)

    @staticmethod
    def _submit_logs_request(items, conn):
        items_s = construct_json_array(items)
        for i in range(NUM_RETRIES):
            start_time = time.time()
            resp = conn.post("/logs", data=items_s)
            if resp.ok:
                return
            retrying_text = "" if i + 1 == NUM_RETRIES else " Retrying"
            _logger.warning(
                f"log request failed. Elapsed time: {time.time() - start_time} seconds. Payload size: {len(items_s)}. Error: {resp.status_code}: {resp.text}.{retrying_text}"
            )
        if not resp.ok:
            _logger.warning(f"log request failed after {NUM_RETRIES} retries. Dropping batch")


def _ensure_object(object_type, object_id, force=False):
    experiment_path = EXPERIMENTS_PATH / f"{object_id}.parquet"

    if force or not experiment_path.exists():
        os.makedirs(EXPERIMENTS_PATH, exist_ok=True)
        conn = _state.log_conn()
        resp = conn.get(
            f"object/{object_type}",
            params={"id": object_id},
            headers={
                "Accept": "application/octet-stream",
            },
        )

        with open(experiment_path, "wb") as f:
            f.write(resp.content)

    return experiment_path


@dataclasses.dataclass
class ObjectMetadata:
    id: str
    name: str


@dataclasses.dataclass
class ProjectExperimentMetadata:
    project: ObjectMetadata
    experiment: ObjectMetadata


@dataclasses.dataclass
class ProjectDatasetMetadata:
    project: ObjectMetadata
    dataset: ObjectMetadata


@dataclasses.dataclass
class OrgProjectMetadata:
    org_id: str
    project: ObjectMetadata


def init(
    project: str,
    experiment: Optional[str] = None,
    description: Optional[str] = None,
    dataset: Optional["Dataset"] = None,
    update: bool = False,
    base_experiment: Optional[str] = None,
    is_public: bool = False,
    api_url: Optional[str] = None,
    api_key: Optional[str] = None,
    org_name: Optional[str] = None,
    metadata: Optional[Metadata] = None,
    set_current: bool = True,
):
    """
    Log in, and then initialize a new experiment in a specified project. If the project does not exist, it will be created.

    :param project: The name of the project to create the experiment in.
    :param experiment: The name of the experiment to create. If not specified, a name will be generated automatically.
    :param description: (Optional) An optional description of the experiment.
    :param dataset: (Optional) A dataset to associate with the experiment. The dataset must be initialized with `braintrust.init_dataset` before passing
    it into the experiment.
    :param update: If the experiment already exists, continue logging to it.
    :param base_experiment: An optional experiment name to use as a base. If specified, the new experiment will be summarized and compared to this
    experiment. Otherwise, it will pick an experiment by finding the closest ancestor on the default (e.g. main) branch.
    :param is_public: An optional parameter to control whether the experiment is publicly visible to anybody with the link or privately visible to only members of the organization. Defaults to private.
    :param api_url: The URL of the Braintrust API. Defaults to https://www.braintrustdata.com.
    :param api_key: The API key to use. If the parameter is not specified, will try to use the `BRAINTRUST_API_KEY` environment variable. If no API
    key is specified, will prompt the user to login.
    :param org_name: (Optional) The name of a specific organization to connect to. This is useful if you belong to multiple.
    :param metadata: (Optional) a dictionary with additional data about the test example, model outputs, or just about anything else that's relevant, that you can use to help find and analyze examples later. For example, you could log the `prompt`, example's `id`, or anything else that would be useful to slice/dice later. The values in `metadata` can be any JSON-serializable type, but its keys must be strings.
    :param set_current: If true (the default), set the global current-experiment to the newly-created one.
    :returns: The experiment object.
    """

    def compute_metadata():
        login(org_name=org_name, api_key=api_key, api_url=api_url)
        args = {"project_name": project, "org_id": _state.org_id}

        if experiment_name is not None:
            args["experiment_name"] = experiment

        if description is not None:
            args["description"] = description

        if update:
            args["update"] = update

        repo_status = get_repo_status()
        if repo_status:
            args["repo_info"] = repo_status.as_dict()

        if base_experiment is not None:
            args["base_experiment"] = base_experiment
        else:
            args["ancestor_commits"] = list(get_past_n_ancestors())

        if dataset is not None:
            args["dataset_id"] = dataset.id
            args["dataset_version"] = dataset.version

        if is_public is not None:
            args["public"] = is_public

        if metadata is not None:
            args["metadata"] = metadata

        while True:
            try:
                response = _state.api_conn().post_json("api/experiment/register", args)
                break
            except AugmentedHTTPError as e:
                if args.get("base_experiment") is not None and "base experiment" in str(e):
                    _logger.warning(f"Base experiment {args['base_experiment']} not found.")
                    args["base_experiment"] = None
                else:
                    raise

        project = response["project"]
        experiment = response["experiment"]
        return ProjectExperimentMetadata(
            project=ObjectMetadata(id=project["id"], name=project["name"]),
            experiment=ObjectMetadata(id=experiment["id"], name=experiment["name"]),
        )

    ret = Experiment(lazy_metadata=LazyValue(compute_metadata, use_mutex=True), dataset=dataset)
    if set_current:
        _state.current_experiment = ret
    return ret


def init_dataset(
    project: str,
    name: str = None,
    description: str = None,
    version: "str | int" = None,
    api_url: str = None,
    api_key: str = None,
    org_name: str = None,
):
    """
    Create a new dataset in a specified project. If the project does not exist, it will be created.

    :param project: The name of the project to create the dataset in.
    :param name: The name of the dataset to create. If not specified, a name will be generated automatically.
    :param description: An optional description of the dataset.
    :param version: An optional version of the dataset (to read). If not specified, the latest version will be used.
    :param api_url: The URL of the Braintrust API. Defaults to https://www.braintrustdata.com.
    :param api_key: The API key to use. If the parameter is not specified, will try to use the `BRAINTRUST_API_KEY` environment variable. If no API
    key is specified, will prompt the user to login.
    :param org_name: (Optional) The name of a specific organization to connect to. This is useful if you belong to multiple.
    :returns: The dataset object.
    """

    def compute_metadata():
        login(org_name=org_name, api_key=api_key, api_url=api_url)
        args = _populate_args(
            {"project_name": project, "org_id": _state.org_id},
            dataset_name=name,
            description=description,
        )
        response = _state.api_conn().post_json("api/dataset/register", args)
        project = response["project"]
        dataset = response["dataset"]
        return ProjectDatasetMetadata(
            project=ObjectMetadata(id=project["id"], name=project["name"]),
            dataset=ObjectMetadata(id=dataset["id"], name=dataset["name"]),
        )

    return Dataset(lazy_metadata=LazyValue(compute_metadata, use_mutex=True), version=version)


def init_logger(
    project: str = None,
    project_id: str = None,
    async_flush: bool = True,
    api_url: str = None,
    api_key: str = None,
    org_name: str = None,
    force_login: bool = False,
    set_current: bool = True,
):
    """
    Create a new logger in a specified project. If the project does not exist, it will be created.

    :param project: The name of the project to log into. If unspecified, will default to the Global project.
    :param project_id: The id of the project to log into. This takes precedence over project if specified.
    :param async_flush: If true (the default), log events will be batched and sent asynchronously in a background thread. If false, log events will be sent synchronously. Set to false in serverless environments.
    :param api_url: The URL of the Braintrust API. Defaults to https://www.braintrustdata.com.
    :param api_key: The API key to use. If the parameter is not specified, will try to use the `BRAINTRUST_API_KEY` environment variable. If no API
    key is specified, will prompt the user to login.
    :param org_name: (Optional) The name of a specific organization to connect to. This is useful if you belong to multiple.
    :param force_login: Login again, even if you have already logged in (by default, the logger will not login if you are already logged in)
    :param set_current: If true (the default), set the global current-experiment to the newly-created one.
    :returns: The newly created Logger.
    """

<<<<<<< HEAD
    def compute_metadata():
        login(org_name=org_name, api_key=api_key, api_url=api_url)
        org_id = _state.org_id
        if project_id is None:
            response = _state.api_conn().post_json(
                "api/project/register",
                {
                    "project_name": project or GLOBAL_PROJECT,
                    "org_id": _state.org_id,
                },
            )
            project = response["project"]
            return OrgProjectMetadata(org_id=org_id, project=ObjectMetadata(id=project["id"], name=project["name"]))
        elif project is None:
            response = _state.api_conn().get_json("api/project", {"id": project_id})
            return OrgProjectMetadata(org_id=org_id, project=ObjectMetadata(id=project_id, name=response["name"]))
        else:
            return OrgProjectMetadata(org_id=org_id, project=ObjectMetadata(id=project_id, name=project))
=======
    def lazy_login():
        login(org_name=org_name, api_key=api_key, api_url=api_url, force_login=force_login)
>>>>>>> ad923db2

    ret = Logger(
        lazy_metadata=LazyValue(compute_metadata, use_mutex=True),
        async_flush=async_flush,
    )
    if set_current:
        _state.current_logger = ret
    return ret


login_lock = threading.RLock()


def login(api_url=None, api_key=None, org_name=None, force_login=False):
    """
    Log into Braintrust. This will prompt you for your API token, which you can find at
    https://www.braintrustdata.com/app/token. This method is called automatically by `init()`.

    :param api_url: The URL of the Braintrust API. Defaults to https://www.braintrustdata.com.
    :param api_key: The API key to use. If the parameter is not specified, will try to use the `BRAINTRUST_API_KEY` environment variable. If no API
    key is specified, will prompt the user to login.
    :param org_name: (Optional) The name of a specific organization to connect to. This is useful if you belong to multiple.
    :param force_login: Login again, even if you have already logged in (by default, this function will exit quickly if you have already logged in)
    """

    global _state

    # Only permit one thread to login at a time
    with login_lock:
        if api_url is None:
            api_url = os.environ.get("BRAINTRUST_API_URL", "https://www.braintrustdata.com")

        if api_key is None:
            api_key = os.environ.get("BRAINTRUST_API_KEY")

        if org_name is None:
            org_name = os.environ.get("BRAINTRUST_ORG_NAME")

        if not force_login and _state.logged_in:
            # We have already logged in
            return

        _state = BraintrustState()

        _state.api_url = api_url

        os.makedirs(CACHE_PATH, exist_ok=True)

        conn = None
        if api_key is not None:
            resp = requests.post(_urljoin(_state.api_url, "/api/apikey/login"), json={"token": api_key})
            if not resp.ok:
                api_key_prefix = (
                    (" (" + api_key[:2] + "*" * (len(api_key) - 4) + api_key[-2:] + ")") if len(api_key) > 4 else ""
                )
                raise ValueError(f"Invalid API key{api_key_prefix}: [{resp.status_code}] {resp.text}")
            info = resp.json()

            _check_org_info(info["org_info"], org_name)

            conn = _state.log_conn()
            conn.set_token(api_key)

        if not conn:
            raise ValueError(
                "Could not login to Braintrust. You may need to set BRAINTRUST_API_KEY in your environment."
            )

        # make_long_lived() allows the connection to retry if it breaks, which we're okay with after
        # this point because we know the connection _can_ successfully ping.
        conn.make_long_lived()

        # Set the same token in the API
        _state.api_conn().set_token(conn.token)
        _state.login_token = conn.token
        _state.logged_in = True


def log(**event):
    """
    Log a single event to the current experiment. The event will be batched and uploaded behind the scenes.

    :param **event: Data to be logged. See `Experiment.log` for full details.
    :returns: The `id` of the logged event.
    """
    eprint(
        "braintrust.log is deprecated and will be removed in a future version of braintrust. Use `experiment.log` instead."
    )
    e = current_experiment()
    if not e:
        raise Exception("Not initialized. Please call init() first")
    return e.log(**event)


def summarize(summarize_scores=True, comparison_experiment_id=None):
    """
    Summarize the current experiment, including the scores (compared to the closest reference experiment) and metadata.

    :param summarize_scores: Whether to summarize the scores. If False, only the metadata will be returned.
    :param comparison_experiment_id: The experiment to compare against. If None, the most recent experiment on the comparison_commit will be used.
    :returns: `ExperimentSummary`
    """
    eprint(
        "braintrust.summarize is deprecated and will be removed in a future version of braintrust. Use `experiment.summarize` instead."
    )
    e = _state.current_experiment.get()
    if not e:
        raise Exception("Not initialized. Please call init() first")
    return e.summarize(
        summarize_scores=summarize_scores,
        comparison_experiment_id=comparison_experiment_id,
    )


def current_experiment() -> Optional["Experiment"]:
    """Returns the currently-active experiment (set by `braintrust.init(...)`). Returns None if no current experiment has been set."""

    return _state.current_experiment


def current_logger() -> Optional["Logger"]:
    """Returns the currently-active logger (set by `braintrust.init_logger(...)`). Returns None if no current logger has been set."""

    return _state.current_logger


def current_span() -> Span:
    """Return the currently-active span for logging (set by running a span under a context manager). If there is no active span, returns a no-op span object, which supports the same interface as spans but does no logging.

    See `Span` for full details.
    """

    return _state.current_span.get()


def get_span_parent_object() -> Union["Logger", "Experiment", Span]:
    """Mainly for internal use. Return the parent object for starting a span in a global context."""

    parent_span = current_span()
    if parent_span != NOOP_SPAN:
        return parent_span

    experiment = current_experiment()
    if experiment:
        return experiment

    logger = current_logger()
    if logger:
        return logger

    return NOOP_SPAN


def _try_log_input_output(span, f_sig, f_args, f_kwargs, output):
    bound_args = f_sig.bind(*f_args, **f_kwargs).arguments
    try:
        span.log(input=bound_args, output=output)
    except Exception:
        # Don't complain if the contents are not JSON-serializable.
        pass


def traced(*span_args, **span_kwargs):
    """Decorator to trace the wrapped function. Can either be applied bare (`@traced`) or by providing arguments (`@traced(*span_args, **span_kwargs)`), which will be forwarded to the created span. See `Span.start_span` for full details on the span arguments.

    It checks the following (in precedence order):
        * Currently-active span
        * Currently-active experiment
        * Currently-active logger

    and creates a span in the first one that is active. If none of these are active, it returns a no-op span object.

    The decorator will automatically log the input and output of the wrapped function to the corresponding fields of the created span. Pass the kwarg `notrace_io=True` to the decorator to prevent this.

    Unless a name is explicitly provided in `span_args` or `span_kwargs`, the name of the span will be the name of the decorated function.
    """

    trace_io = not span_kwargs.pop("notrace_io", False)

    def decorator(span_args, span_kwargs, f):
        # We assume 'name' is the first positional argument in `start_span`.
        if len(span_args) == 0 and span_kwargs.get("name") is None:
            span_args += (f.__name__,)

        f_sig = inspect.signature(f)

        @wraps(f)
        def wrapper_sync(*f_args, **f_kwargs):
            with start_span(*span_args, **span_kwargs) as span:
                ret = f(*f_args, **f_kwargs)
                if trace_io:
                    _try_log_input_output(span, f_sig, f_args, f_kwargs, ret)
                return ret

        @wraps(f)
        async def wrapper_async(*f_args, **f_kwargs):
            with start_span(*span_args, **span_kwargs) as span:
                ret = await f(*f_args, **f_kwargs)
                if trace_io:
                    _try_log_input_output(span, f_sig, f_args, f_kwargs, ret)
                return ret

        if inspect.iscoroutinefunction(f):
            return wrapper_async
        else:
            return wrapper_sync

    # We determine if the decorator is invoked bare or with arguments by
    # checking if the first positional argument to the decorator is a callable.
    if len(span_args) == 1 and len(span_kwargs) == 0 and callable(span_args[0]):
        return decorator(span_args[1:], span_kwargs, span_args[0])
    else:
        return partial(decorator, span_args, span_kwargs)


def start_span(name=None, span_attributes={}, start_time=None, set_current=None, **event) -> Span:
    """Lower-level alternative to `@traced` for starting a span at the toplevel. It creates a span under the first active object (using the same precedence order as `@traced`) or returns a no-op span object.

    We recommend running spans bound to a context manager (`with start_span`) to automatically mark them as current and ensure they are terminated. If you wish to start a span outside a context manager, be sure to terminate it with `span.end()`.

    See `Span.start_span` for full details.
    """

    parent_object = get_span_parent_object()
    if not isinstance(parent_object, Span):
        name = coalesce(name, "root")
    return parent_object.start_span(
        name=name, span_attributes=span_attributes, start_time=start_time, set_current=set_current, **event
    )


def _check_org_info(org_info, org_name):
    global _state

    if len(org_info) == 0:
        raise ValueError("This user is not part of any organizations.")

    for orgs in org_info:
        if org_name is None or orgs["name"] == org_name:
            _state.org_id = orgs["id"]
            _state.org_name = orgs["name"]
            _state.log_url = os.environ.get("BRAINTRUST_LOG_URL", orgs["api_url"])
            break

    if _state.org_id is None:
        raise ValueError(
            f"Organization {org_name} not found. Must be one of {', '.join([x['name'] for x in org_info])}"
        )


def _save_api_info(api_info):
    os.makedirs(CACHE_PATH, exist_ok=True)
    with open(LOGIN_INFO_PATH, "w") as f:
        json.dump(api_info, f)


def _urljoin(*parts):
    return "/".join([x.lstrip("/") for x in parts])


def _populate_args(d, **kwargs):
    for k, v in kwargs.items():
        if v is not None:
            d[k] = v

    return d


def _validate_and_sanitize_experiment_log_partial_args(event):
    # Make sure only certain keys are specified.
    forbidden_keys = set(event.keys()) - {
        "input",
        "output",
        "expected",
        "scores",
        "metadata",
        "metrics",
        "dataset_record_id",
        "inputs",
    }
    if forbidden_keys:
        raise ValueError(f"The following keys may are not permitted: {forbidden_keys}")

    scores = event.get("scores")
    if scores:
        for name, score in scores.items():
            if not isinstance(name, str):
                raise ValueError("score names must be strings")

            if isinstance(score, bool):
                score = 1 if score else 0
                scores[name] = score

            if not isinstance(score, (int, float)):
                raise ValueError("score values must be numbers")
            if score < 0 or score > 1:
                raise ValueError("score values must be between 0 and 1")

    metadata = event.get("metadata")
    if metadata:
        if not isinstance(metadata, dict):
            raise ValueError("metadata must be a dictionary")
        for key in metadata.keys():
            if not isinstance(key, str):
                raise ValueError("metadata keys must be strings")

    metrics = event.get("metrics")
    if metrics:
        if not isinstance(metrics, dict):
            raise ValueError("metrics must be a dictionary")
        for key in metrics.keys():
            if not isinstance(key, str):
                raise ValueError("metric keys must be strings")

        for value in metrics.values():
            if not isinstance(value, (int, float)):
                raise ValueError("metric values must be numbers")

    input = event.get("input")
    inputs = event.get("inputs")
    if input is not None and inputs is not None:
        raise ValueError("Only one of input or inputs (deprecated) can be specified. Prefer input.")
    if inputs is not None:
        return dict(**{k: v for k, v in event.items() if k not in ["input", "inputs"]}, input=inputs)
    else:
        return {k: v for k, v in event.items()}


# Note that this only checks properties that are expected of a complete event.
# _validate_and_sanitize_experiment_log_partial_args should still be invoked
# (after handling special fields like 'id').
def _validate_and_sanitize_experiment_log_full_args(event, has_dataset):
    input = event.get("input")
    inputs = event.get("inputs")
    if (input is not None and inputs is not None) or (input is None and inputs is None):
        raise ValueError("Exactly one of input or inputs (deprecated) must be specified. Prefer input.")

    if event.get("scores") is None:
        raise ValueError("scores must be specified")
    elif not isinstance(event["scores"], dict):
        raise ValueError("scores must be a dictionary of names with scores")

    if has_dataset and event.get("dataset_record_id") is None:
        raise ValueError("dataset_record_id must be specified when using a dataset")
    elif not has_dataset and event.get("dataset_record_id") is not None:
        raise ValueError("dataset_record_id cannot be specified when not using a dataset")

    return event


class Experiment:
    """
    An experiment is a collection of logged events, such as model inputs and outputs, which represent
    a snapshot of your application at a particular point in time. An experiment is meant to capture more
    than just the model you use, and includes the data you use to test, pre- and post- processing code,
    comparison metrics (scores), and any other metadata you want to include.

    Experiments are associated with a project, and two experiments are meant to be easily comparable via
    their `inputs`. You can change the attributes of the experiments in a project (e.g. scoring functions)
    over time, simply by changing what you log.

    You should not create `Experiment` objects directly. Instead, use the `braintrust.init()` method.
    """

    def __init__(
        self,
        lazy_metadata: LazyValue[ProjectExperimentMetadata],
        dataset: "Dataset" = None,
    ):
        self._lazy_metadata = lazy_metadata
        self.dataset = dataset

        def compute_log_conn():
            return self._get_state().log_conn()

        self.bg_logger = _BackgroundLogger(log_conn=LazyValue(compute_log_conn, use_mutex=False))
        self.last_start_time = time.time()

    @property
    def id(self):
        return self._lazy_metadata.get().experiment.id

    @property
    def name(self):
        return self._lazy_metadata.get().experiment.name

    @property
    def project(self):
        return self._lazy_metadata.get().project

    def _get_state(self) -> BraintrustState:
        # Ensure the login state is populated by fetching the lazy_metadata.
        self._lazy_metadata.get()
        return _state

    def log(
        self,
        input=None,
        output=None,
        expected=None,
        scores=None,
        metadata=None,
        metrics=None,
        id=None,
        dataset_record_id=None,
        inputs=None,
    ):
        """
        Log a single event to the experiment. The event will be batched and uploaded behind the scenes.

        :param input: The arguments that uniquely define a test case (an arbitrary, JSON serializable object). Later on, Braintrust will use the `input` to know whether two test cases are the same between experiments, so they should not contain experiment-specific state. A simple rule of thumb is that if you run the same experiment twice, the `input` should be identical.
        :param output: The output of your application, including post-processing (an arbitrary, JSON serializable object), that allows you to determine whether the result is correct or not. For example, in an app that generates SQL queries, the `output` should be the _result_ of the SQL query generated by the model, not the query itself, because there may be multiple valid queries that answer a single question.
        :param expected: The ground truth value (an arbitrary, JSON serializable object) that you'd compare to `output` to determine if your `output` value is correct or not. Braintrust currently does not compare `output` to `expected` for you, since there are so many different ways to do that correctly. Instead, these values are just used to help you navigate your experiments while digging into analyses. However, we may later use these values to re-score outputs or fine-tune your models.
        :param scores: A dictionary of numeric values (between 0 and 1) to log. The scores should give you a variety of signals that help you determine how accurate the outputs are compared to what you expect and diagnose failures. For example, a summarization app might have one score that tells you how accurate the summary is, and another that measures the word similarity between the generated and grouth truth summary. The word similarity score could help you determine whether the summarization was covering similar concepts or not. You can use these scores to help you sort, filter, and compare experiments.
        :param metadata: (Optional) a dictionary with additional data about the test example, model outputs, or just about anything else that's relevant, that you can use to help find and analyze examples later. For example, you could log the `prompt`, example's `id`, or anything else that would be useful to slice/dice later. The values in `metadata` can be any JSON-serializable type, but its keys must be strings.
        :param metrics: (Optional) a dictionary of metrics to log. The following keys are populated automatically: "start", "end", "caller_functionname", "caller_filename", "caller_lineno".
        :param id: (Optional) a unique identifier for the event. If you don't provide one, BrainTrust will generate one for you.
        :param dataset_record_id: (Optional) the id of the dataset record that this event is associated with. This field is required if and only if the experiment is associated with a dataset.
        :param inputs: (Deprecated) the same as `input` (will be removed in a future version).
        :returns: The `id` of the logged event.
        """
        event = _validate_and_sanitize_experiment_log_full_args(
            dict(
                input=input,
                output=output,
                expected=expected,
                scores=scores,
                metadata=metadata,
                metrics=metrics,
                id=id,
                dataset_record_id=dataset_record_id,
                inputs=inputs,
            ),
            self.dataset is not None,
        )
        span = self.start_span(start_time=self.last_start_time, **event)
        self.last_start_time = span.end()
        return span.id

    def start_span(self, name="root", span_attributes={}, start_time=None, set_current=None, **event):
        """Create a new toplevel span underneath the experiment. The name defaults to "root".

        See `Span.start_span` for full details
        """

        def compute_parent_ids():
            return ParentExperimentIds(project_id=self.project.id, experiment_id=self.id)

        return SpanImpl(
            parent_ids=LazyValue(compute_parent_ids, use_mutex=False),
            bg_logger=self.bg_logger,
            name=name,
            span_attributes=span_attributes,
            start_time=start_time,
            set_current=set_current,
            event=event,
        )

    def summarize(self, summarize_scores=True, comparison_experiment_id=None):
        """
        Summarize the experiment, including the scores (compared to the closest reference experiment) and metadata.

        :param summarize_scores: Whether to summarize the scores. If False, only the metadata will be returned.
        :param comparison_experiment_id: The experiment to compare against. If None, the most recent experiment on the origin's main branch will be used.
        :returns: `ExperimentSummary`
        """
        # Flush our events to the API, and to the data warehouse, to ensure that the link we print
        # includes the new experiment.
        self.bg_logger.flush()

        state = self._get_state()
        project_url = (
            f"{state.api_url}/app/{encode_uri_component(state.org_name)}/p/{encode_uri_component(self.project.name)}"
        )
        experiment_url = f"{project_url}/{encode_uri_component(self.name)}"

        score_summary = {}
        metric_summary = {}
        comparison_experiment_name = None
        if summarize_scores:
            # Get the comparison experiment
            if comparison_experiment_id is None:
                conn = state.log_conn()
                resp = conn.get("/crud/base_experiments", params={"id": self.id})
                response_raise_for_status(resp)
                base_experiments = resp.json()
                if base_experiments:
                    comparison_experiment_id = base_experiments[0]["base_exp_id"]
                    comparison_experiment_name = base_experiments[0]["base_exp_name"]

            if comparison_experiment_id is not None:
                summary_items = state.log_conn().get_json(
                    "experiment-comparison2",
                    args={
                        "experiment_id": self.id,
                        "base_experiment_id": comparison_experiment_id,
                    },
                    retries=3,
                )
                score_items = summary_items.get("scores", {})
                metric_items = summary_items.get("metrics", {})

                longest_score_name = max(len(k) for k in score_items.keys()) if score_items else 0
                score_summary = {
                    k: ScoreSummary(_longest_score_name=longest_score_name, **v) for (k, v) in score_items.items()
                }

                longest_metric_name = max(len(k) for k in metric_items.keys()) if metric_items else 0
                metric_summary = {
                    k: MetricSummary(_longest_metric_name=longest_metric_name, **v) for (k, v) in metric_items.items()
                }

        return ExperimentSummary(
            project_name=self.project.name,
            experiment_name=self.name,
            project_url=project_url,
            experiment_url=experiment_url,
            comparison_experiment_name=comparison_experiment_name,
            scores=score_summary,
            metrics=metric_summary,
        )

    def close(self):
        """This function is deprecated. You can simply remove it from your code."""

        eprint(
            "close is deprecated and will be removed in a future version of braintrust. It is now a no-op and can be removed"
        )
        return self.id

    def flush(self):
        """Flush any pending rows to the server."""

        self.bg_logger.flush()

    def __enter__(self):
        return self

    def __exit__(self, type, value, callback):
        del type, value, callback


@dataclasses.dataclass
class ParentExperimentIds:
    project_id: str
    experiment_id: str


@dataclasses.dataclass
class ParentProjectLogIds:
    org_id: str
    project_id: str
    log_id: str


@dataclasses.dataclass
class ParentSpanInfo:
    span_id: str
    root_span_id: str


@dataclasses.dataclass
class RowIds:
    id: str
    span_id: str
    root_span_id: str


class SpanImpl(Span):
    """Primary implementation of the `Span` interface. See the `Span` interface for full details on each method.

    We suggest using one of the various `start_span` methods, instead of creating Spans directly. See `Span.start_span` for full details.
    """

    def __init__(
        self,
        parent_ids: LazyValue[Union[ParentExperimentIds, ParentProjectLogIds]],
        bg_logger,
        parent_span_info: Optional[ParentSpanInfo] = None,
        name=None,
        span_attributes={},
        start_time=None,
        set_current=None,
        event={},
    ):
        self.set_current = coalesce(set_current, True)
        self._logged_end_time = None

        self.bg_logger = bg_logger

        caller_location = get_caller_location()
        if name is None:
            if caller_location:
                filename = os.path.basename(caller_location.caller_filename)
                name = ":".join(
                    [caller_location.caller_functionname]
                    + ([f"{filename}:{caller_location.caller_lineno}"] if filename else [])
                )
            else:
                name = "subspan"

        # `internal_data` contains fields that are not part of the
        # "user-sanitized" set of fields which we want to log in just one of the
        # span rows.
        self.internal_data = dict(
            metrics=dict(
                start=start_time or time.time(),
                **(caller_location or {}),
            ),
            span_attributes=dict(**span_attributes, name=name),
            created=datetime.datetime.now(datetime.timezone.utc).isoformat(),
        )

        self.parent_ids = parent_ids

        id = event.get("id", None)
        if id is None:
            id = str(uuid.uuid4())
        span_id = str(uuid.uuid4())
        self.row_ids = RowIds(
            id=id, span_id=span_id, root_span_id=parent_span_info.root_span_id if parent_span_info else span_id
        )
        if parent_span_info:
            self.internal_data.update(span_parents=[parent_span_info.span_id])

        # The first log is a replacement, but subsequent logs to the same span
        # object will be merges.
        self._is_merge = False
        self.log(**{k: v for k, v in event.items() if k != "id"})
        self._is_merge = True

    @property
    def id(self):
        return self.row_ids.id

    @property
    def span_id(self):
        return self.row_ids.span_id

    @property
    def root_span_id(self):
        return self.row_ids.root_span_id

    def log(self, **event):
        sanitized = {
            k: v for k, v in _validate_and_sanitize_experiment_log_partial_args(event).items() if v is not None
        }
        # There should be no overlap between the dictionaries being merged,
        # except for `sanitized` and `internal_data`, where the former overrides
        # the latter.
        sanitized_and_internal_data = {**self.internal_data}
        merge_dicts(sanitized_and_internal_data, sanitized)
        self.internal_data = {}
        if "metrics" in record and "end" in record["metrics"]:
            self._logged_end_time = record["metrics"]["end"]
        # Validate the non-lazily-computed part of the record-to-log.
        partial_record = dict(
            **sanitized_and_internal_data,
            **dataclasses.asdict(self.row_ids),
            **{IS_MERGE_FIELD: self._is_merge},
        )
        _check_json_serializable(partial_record)

        def compute_record():
            return dict(
                **partial_record,
                **dataclasses.asdict(self.parent_ids.get()),
            )

        self.bg_logger.log(LazyValue(compute_record, use_mutex=False))

    def start_span(self, name=None, span_attributes={}, start_time=None, set_current=None, **event):
        return SpanImpl(
            parent_ids=self.parent_ids,
            bg_logger=self.bg_logger,
            parent_span_info=ParentSpanInfo(span_id=self.span_id, root_span_id=self.root_span_id),
            name=name,
            span_attributes=span_attributes,
            start_time=start_time,
            set_current=set_current,
            event=event,
        )

    def end(self, end_time=None):
        if not self._logged_end_time:
            end_time = end_time or time.time()
            self.internal_data = dict(metrics=dict(end=end_time))
        else:
            end_time = self._logged_end_time
        self.log()
        return end_time

    def close(self, end_time=None):
        return self.end(end_time)

    def __enter__(self):
        if self.set_current:
            self._context_token = _state.current_span.set(self)
        return self

    def __exit__(self, type, value, callback):
        del type, value, callback

        if self.set_current:
            _state.current_span.reset(self._context_token)

        self.end()


class Dataset:
    """
    A dataset is a collection of records, such as model inputs and outputs, which represent
    data you can use to evaluate and fine-tune models. You can log production data to datasets,
    curate them with interesting examples, edit/delete records, and run evaluations against them.

    You should not create `Dataset` objects directly. Instead, use the `braintrust.init_dataset()` method.
    """

    def __init__(self, lazy_metadata: LazyValue[ProjectDatasetMetadata], version: Union[None, int, str] = None):
        self._lazy_metadata = lazy_metadata
        self.new_records = 0
        self._fetched_data = None
        self._pinned_version = None
        if version is not None:
            try:
                self._pinned_version = int(version)
                assert self._pinned_version >= 0
            except (ValueError, AssertionError):
                raise ValueError(f"version ({version}) must be a positive integer")

        def compute_log_conn():
            return self._get_state().log_conn()

        self.bg_logger = _BackgroundLogger(log_conn=LazyValue(compute_log_conn, use_mutex=False))

    @property
    def id(self):
        return self._lazy_metadata.get().dataset.id

    @property
    def name(self):
        return self._lazy_metadata.get().dataset.name

    @property
    def project(self):
        return self._lazy_metadata.get().project

    def _get_state(self) -> BraintrustState:
        # Ensure the login state is populated by fetching the lazy_metadata.
        self._lazy_metadata.get()
        return _state

    def insert(self, input, output, metadata=None, id=None):
        """
        Insert a single record to the dataset. The record will be batched and uploaded behind the scenes. If you pass in an `id`,
        and a record with that `id` already exists, it will be overwritten (upsert).

        :param input: The argument that uniquely define an input case (an arbitrary, JSON serializable object).
        :param output: The output of your application, including post-processing (an arbitrary, JSON serializable object).
        :param metadata: (Optional) a dictionary with additional data about the test example, model outputs, or just
        about anything else that's relevant, that you can use to help find and analyze examples later. For example, you could log the
        `prompt`, example's `id`, or anything else that would be useful to slice/dice later. The values in `metadata` can be any
        JSON-serializable type, but its keys must be strings.
        :param id: (Optional) a unique identifier for the event. If you don't provide one, Braintrust will generate one for you.
        :returns: The `id` of the logged record.
        """
        if metadata:
            if not isinstance(metadata, dict):
                raise ValueError("metadata must be a dictionary")
            for key in metadata.keys():
                if not isinstance(key, str):
                    raise ValueError("metadata keys must be strings")

        row_id = id or str(uuid.uuid4())
        # Validate the non-lazily-computed part of the record-to-log.
        partial_args = _populate_args(
            {
                "id": row_id,
                "inputs": input,
                "output": output,
                "created": datetime.datetime.now(datetime.timezone.utc).isoformat(),
            },
            metadata=metadata,
        )
        _check_json_serializable(partial_args)

        def compute_args():
            return dict(
                **partial_args,
                project_id=self.project.id,
                dataset_id=self.id,
            )

        self._clear_cache()  # We may be able to optimize this
        self.new_records += 1
        self.bg_logger.log(LazyValue(compute_args, use_mutex=False))
        return row_id

    def delete(self, id):
        """
        Delete a record from the dataset.

        :param id: The `id` of the record to delete.
        """

        # Validate the non-lazily-computed part of the record-to-log.
        partial_args = _populate_args(
            {
                "id": id,
                "created": datetime.datetime.now(datetime.timezone.utc).isoformat(),
                "_object_delete": True,  # XXX potentially place this in the logging endpoint
            },
        )
        _check_json_serializable(partial_args)

        def compute_args():
            return dict(
                **partial_args,
                project_id=self.project.id,
                dataset_id=self.id,
            )

        self.bg_logger.log(LazyValue(compute_args, use_mutex=False))
        return id

    def summarize(self, summarize_data=True):
        """
        Summarize the dataset, including high level metrics about its size and other metadata.

        :param summarize_data: Whether to summarize the data. If False, only the metadata will be returned.
        :returns: `DatasetSummary`
        """
        # Flush our events to the API, and to the data warehouse, to ensure that the link we print
        # includes the new experiment.
        self.bg_logger.flush()
        state = self._get_state()
        project_url = (
            f"{state.api_url}/app/{encode_uri_component(state.org_name)}/p/{encode_uri_component(self.project.name)}"
        )
        dataset_url = f"{project_url}/d/{encode_uri_component(self.name)}"

        data_summary = None
        if summarize_data:
            data_summary_d = state.log_conn().get_json(
                "dataset-summary",
                args={
                    "dataset_id": self.id,
                },
                retries=3,
            )
            data_summary = DataSummary(new_records=self.new_records, **data_summary_d)

        return DatasetSummary(
            project_name=self.project.name,
            dataset_name=self.name,
            project_url=project_url,
            dataset_url=dataset_url,
            data_summary=data_summary,
        )

    def fetch(self):
        """
        Fetch all records in the dataset.

        ```python
        for record in dataset.fetch():
            print(record)

        # You can also iterate over the dataset directly.
        for record in dataset:
            print(record)
        ```

        :returns: An iterator over the records in the dataset.
        """
        for record in self.fetched_data:
            yield {
                "id": record.get("id"),
                "input": json.loads(record.get("input") or "null"),
                "output": json.loads(record.get("output") or "null"),
                "metadata": json.loads(record.get("metadata") or "null"),
            }

        self._clear_cache()

    def __iter__(self):
        return self.fetch()

    @property
    def fetched_data(self):
        if not self._fetched_data:
            state = self._get_state()
            resp = state.log_conn().get(
                "object/dataset", params={"id": self.id, "fmt": "json", "version": self._pinned_version}
            )
            response_raise_for_status(resp)

            self._fetched_data = [json.loads(line) for line in resp.content.split(b"\n") if line.strip()]
        return self._fetched_data

    def _clear_cache(self):
        self._fetched_data = None

    @property
    def version(self):
        if self._pinned_version is not None:
            return self._pinned_version
        else:
            return max([int(record.get(TRANSACTION_ID_FIELD, 0)) for record in self.fetched_data] or [0])

    def close(self):
        """This function is deprecated. You can simply remove it from your code."""

        eprint(
            "close is deprecated and will be removed in a future version of braintrust. It is now a no-op and can be removed"
        )
        return self.id

    def flush(self):
        """Flush any pending rows to the server."""

        self.bg_logger.flush()

    def __enter__(self):
        return self

    def __exit__(self, type, value, callback):
        del type, value, callback


class Project:
    def __init__(self, name=None, id=None):
        self._name = name
        self._id = id
        self.init_lock = threading.RLock()

    def lazy_init(self):
        if self._id is None or self._name is None:
            with self.init_lock:
                if self._id is None:
                    response = _state.api_conn().post_json(
                        "api/project/register",
                        {
                            "project_name": self._name or GLOBAL_PROJECT,
                            "org_id": _state.org_id,
                        },
                    )
                    self._id = response["project"]["id"]
                    self._name = response["project"]["name"]
                elif self._name is None:
                    response = _state.api_conn().get_json("api/project", {"id": self._id})
                    self._name = response["name"]

        return self

    @property
    def id(self):
        self.lazy_init()
        return self._id

    @property
    def name(self):
        self.lazy_init()
        return self._name


class Logger:
    def __init__(self, lazy_metadata: LazyValue[OrgProjectMetadata], async_flush: bool = True):
        self._lazy_metadata = lazy_metadata
        self.async_flush = async_flush

        def compute_log_conn():
            return self._get_state().log_conn()

        self.bg_logger = _BackgroundLogger(log_conn=LazyValue(compute_log_conn, use_mutex=False))
        self.last_start_time = time.time()

    @property
    def org_id(self):
        return self._lazy_metadata.get().org_id

    @property
    def project(self):
        return self._lazy_metadata.get().project

    def _get_state(self) -> BraintrustState:
        # Ensure the login state is populated by fetching the lazy_metadata.
        self._lazy_metadata.get()
        return _state

    def log(
        self,
        input=None,
        output=None,
        expected=None,
        scores=None,
        metadata=None,
        metrics=None,
        id=None,
    ):
        """
        Log a single event. The event will be batched and uploaded behind the scenes.

        :param input: The arguments that uniquely define a user input(an arbitrary, JSON serializable object).
        :param output: The output of your application, including post-processing (an arbitrary, JSON serializable object), that allows you to determine whether the result is correct or not. For example, in an app that generates SQL queries, the `output` should be the _result_ of the SQL query generated by the model, not the query itself, because there may be multiple valid queries that answer a single question.
        :param expected: The ground truth value (an arbitrary, JSON serializable object) that you'd compare to `output` to determine if your `output` value is correct or not. Braintrust currently does not compare `output` to `expected` for you, since there are so many different ways to do that correctly. Instead, these values are just used to help you navigate while digging into analyses. However, we may later use these values to re-score outputs or fine-tune your models.
        :param scores: A dictionary of numeric values (between 0 and 1) to log. The scores should give you a variety of signals that help you determine how accurate the outputs are compared to what you expect and diagnose failures. For example, a summarization app might have one score that tells you how accurate the summary is, and another that measures the word similarity between the generated and grouth truth summary. The word similarity score could help you determine whether the summarization was covering similar concepts or not. You can use these scores to help you sort, filter, and compare logs.
        :param metadata: (Optional) a dictionary with additional data about the test example, model outputs, or just about anything else that's relevant, that you can use to help find and analyze examples later. For example, you could log the `prompt`, example's `id`, or anything else that would be useful to slice/dice later. The values in `metadata` can be any JSON-serializable type, but its keys must be strings.
        :param metrics: (Optional) a dictionary of metrics to log. The following keys are populated automatically: "start", "end", "caller_functionname", "caller_filename", "caller_lineno".
        :param id: (Optional) a unique identifier for the event. If you don't provide one, BrainTrust will generate one for you.
        """
        span = self.start_span(
            start_time=self.last_start_time,
            input=input,
            output=output,
            expected=expected,
            scores=scores,
            metadata=metadata,
            metrics=metrics,
            id=id,
        )
        self.last_start_time = span.end()

        if not self.async_flush:
            self.bg_logger.flush()

        return span.id

    def start_span(self, name="root", span_attributes={}, start_time=None, set_current=None, **event):
        """Create a new toplevel span underneath the logger. The name parameter defaults to "root".

        See `Span.start_span` for full details
        """

        def compute_parent_ids():
            return ParentProjectLogIds(
                org_id=self.org_id,
                project_id=self.project.id,
                log_id="g",
            )

        return SpanImpl(
            parent_ids=LazyValue(compute_parent_ids, use_mutex=False),
            bg_logger=self.bg_logger,
            name=name,
            span_attributes=span_attributes,
            start_time=start_time,
            set_current=set_current,
            event=event,
        )

    def __enter__(self):
        return self

    def __exit__(self, type, value, callback):
        del type, value, callback

    def flush(self):
        """
        Flush any pending logs to the server.
        """
        self._perform_lazy_login()
        self.bg_logger.flush()


@dataclasses.dataclass
class ScoreSummary(SerializableDataClass):
    """Summary of a score's performance."""

    """Name of the score."""
    name: str
    """Average score across all examples."""
    score: float
    """Difference in score between the current and reference experiment."""
    diff: float
    """Number of improvements in the score."""
    improvements: int
    """Number of regressions in the score."""
    regressions: int

    # Used to help with formatting
    _longest_score_name: int

    def __str__(self):
        # format with 2 decimal points and pad so that it's exactly 2 characters then 2 decimals
        score_pct = f"{self.score * 100:05.2f}%"
        diff_pct = f"{abs(self.diff) * 100:05.2f}%"
        diff_score = f"+{diff_pct}" if self.diff > 0 else f"-{diff_pct}" if self.diff < 0 else "-"

        # pad the name with spaces so that its length is self._longest_score_name + 2
        score_name = f"'{self.name}'".ljust(self._longest_score_name + 2)

        return textwrap.dedent(
            f"""{score_pct} ({diff_score}) {score_name} score\t({self.improvements} improvements, {self.regressions} regressions)"""
        )


@dataclasses.dataclass
class MetricSummary(SerializableDataClass):
    """Summary of a metric's performance."""

    """Name of the metric."""
    name: str
    """Average metric across all examples."""
    metric: float
    """Unit label for the metric."""
    unit: str
    """Difference in metric between the current and reference experiment."""
    diff: float
    """Number of improvements in the metric."""
    improvements: int
    """Number of regressions in the metric."""
    regressions: int

    # Used to help with formatting
    _longest_metric_name: int

    def __str__(self):
        # format with 2 decimal points
        metric = f"{self.metric:.2f}"
        diff_pct = f"{abs(self.diff) * 100:05.2f}%"
        diff_score = f"+{diff_pct}" if self.diff > 0 else f"-{diff_pct}" if self.diff < 0 else "-"

        # pad the name with spaces so that its length is self._longest_score_name + 2
        metric_name = f"'{self.name}'".ljust(self._longest_metric_name + 2)

        return textwrap.dedent(
            f"""{metric}{self.unit} ({diff_score}) {metric_name}\t({self.improvements} improvements, {self.regressions} regressions)"""
        )


@dataclasses.dataclass
class ExperimentSummary(SerializableDataClass):
    """Summary of an experiment's scores and metadata."""

    """Name of the project that the experiment belongs to."""
    project_name: str
    """Name of the experiment."""
    experiment_name: str
    """URL to the project's page in the Braintrust app."""
    project_url: str
    """URL to the experiment's page in the Braintrust app."""
    experiment_url: str
    """The experiment scores are baselined against."""
    comparison_experiment_name: Optional[str]
    """Summary of the experiment's scores."""
    scores: Dict[str, ScoreSummary]
    """Summary of the experiment's metrics."""
    metrics: Dict[str, ScoreSummary]

    def __str__(self):
        comparison_line = ""
        if self.comparison_experiment_name:
            comparison_line = f"""{self.experiment_name} compared to {self.comparison_experiment_name}:\n"""
        return (
            f"""\n=========================SUMMARY=========================\n{comparison_line}"""
            + "\n".join([str(score) for score in self.scores.values()])
            + ("\n\n" if self.scores else "")
            + "\n".join([str(metric) for metric in self.metrics.values()])
            + ("\n\n" if self.metrics else "")
            + textwrap.dedent(
                f"""\
        See results for {self.experiment_name} at {self.experiment_url}"""
            )
        )


@dataclasses.dataclass
class DataSummary(SerializableDataClass):
    """Summary of a dataset's data."""

    """New or updated records added in this session."""
    new_records: int
    """Total records in the dataset."""
    total_records: int

    def __str__(self):
        return textwrap.dedent(f"""Total records: {self.total_records} ({self.new_records} new or updated records)""")


@dataclasses.dataclass
class DatasetSummary(SerializableDataClass):
    """Summary of a dataset's scores and metadata."""

    """Name of the project that the dataset belongs to."""
    project_name: str
    """Name of the dataset."""
    dataset_name: str
    """URL to the project's page in the Braintrust app."""
    project_url: str
    """URL to the experiment's page in the Braintrust app."""
    dataset_url: str
    """Summary of the dataset's data."""
    data_summary: int

    def __str__(self):
        return textwrap.dedent(
            f"""\

             =========================SUMMARY=========================
             {str(self.data_summary)}
             See results for all datasets in {self.project_name} at {self.project_url}
             See results for {self.dataset_name} at {self.dataset_url}"""
        )<|MERGE_RESOLUTION|>--- conflicted
+++ resolved
@@ -633,9 +633,8 @@
     :returns: The newly created Logger.
     """
 
-<<<<<<< HEAD
     def compute_metadata():
-        login(org_name=org_name, api_key=api_key, api_url=api_url)
+        login(org_name=org_name, api_key=api_key, api_url=api_url, force_login=force_login)
         org_id = _state.org_id
         if project_id is None:
             response = _state.api_conn().post_json(
@@ -652,10 +651,6 @@
             return OrgProjectMetadata(org_id=org_id, project=ObjectMetadata(id=project_id, name=response["name"]))
         else:
             return OrgProjectMetadata(org_id=org_id, project=ObjectMetadata(id=project_id, name=project))
-=======
-    def lazy_login():
-        login(org_name=org_name, api_key=api_key, api_url=api_url, force_login=force_login)
->>>>>>> ad923db2
 
     ret = Logger(
         lazy_metadata=LazyValue(compute_metadata, use_mutex=True),
