import atexit
import concurrent.futures
import contextvars
import dataclasses
import datetime
import inspect
import json
import logging
import os
import queue
import sys
import textwrap
import threading
import time
import traceback
import uuid
from abc import ABC, abstractmethod
from functools import partial, wraps
from multiprocessing import cpu_count
from typing import Any, Dict, Optional, Union

import requests
from braintrust_core.db_fields import (
    AUDIT_METADATA_FIELD,
    AUDIT_SOURCE_FIELD,
    IS_MERGE_FIELD,
    TRANSACTION_ID_FIELD,
    VALID_SOURCES,
)
<<<<<<< HEAD
from braintrust_core.git_fields import GitMetadataSettings, RepoInfo
=======
from braintrust_core.git_fields import GitMetadataSettings
from braintrust_core.object import DEFAULT_IS_LEGACY_DATASET, ensure_dataset_record, make_legacy_event
>>>>>>> 2c587388
from braintrust_core.merge_row_batch import merge_row_batch
from braintrust_core.span_types import SpanTypeAttribute
from braintrust_core.util import (
    SerializableDataClass,
    coalesce,
    eprint,
    merge_dicts,
)
from requests.adapters import HTTPAdapter
from urllib3.util.retry import Retry

from .cache import CACHE_PATH, EXPERIMENTS_PATH, LOGIN_INFO_PATH
from .gitutil import get_past_n_ancestors, get_repo_info
from .util import (
    GLOBAL_PROJECT,
    AugmentedHTTPError,
    LazyValue,
    encode_uri_component,
    get_caller_location,
    response_raise_for_status,
)

Metadata = Dict[str, Any]


class Span(ABC):
    """
    A Span encapsulates logged data and metrics for a unit of work. This interface is shared by all span implementations.

    We suggest using one of the various `start_span` methods, instead of creating Spans directly. See `Span.start_span` for full details.
    """

    @property
    @abstractmethod
    def id(self) -> str:
        """Row ID of the span."""

    @property
    @abstractmethod
    def span_id(self) -> str:
        """Span ID of the span. This is used to link spans together."""

    @property
    @abstractmethod
    def root_span_id(self) -> str:
        """Span ID of the root span in the full trace."""

    @abstractmethod
    def log(self, **event):
        """Incrementally update the current span with new data. The event will be batched and uploaded behind the scenes.

        :param **event: Data to be logged. See `Experiment.log` for full details.
        """

    @abstractmethod
    def log_feedback(self, **event):
        """Add feedback to the current span. Unlike `Experiment.log_feedback` and `Logger.log_feedback`, this method does not accept an id parameter, because it logs feedback to the current span.

        :param **event: Data to be logged. See `Experiment.log_feedback` for full details.
        """

    @abstractmethod
    def start_span(self, name=None, span_attributes={}, start_time=None, set_current=None, parent_id=None, **event):
        """Create a new span. This is useful if you want to log more detailed trace information beyond the scope of a single log event. Data logged over several calls to `Span.log` will be merged into one logical row.

        We recommend running spans within context managers (`with start_span(...) as span`) to automatically mark them as current and ensure they are ended. Only spans run within a context manager will be marked current, so they can be accessed using `braintrust.current_span()`. If you wish to start a span outside a context manager, be sure to end it with `span.end()`.

        :param name: Optional name of the span. If not provided, a name will be inferred from the call stack.
        :param span_attributes: Optional additional attributes to attach to the span, such as a type name.
        :param start_time: Optional start time of the span, as a timestamp in seconds.
        :param set_current: If true (the default), the span will be marked as the currently-active span for the duration of the context manager.
        :param parent_id: Optional id of the parent span. If not provided, the current span will be used (depending on context). This is useful for adding
        spans to an existing trace.
        :param **event: Data to be logged. See `Experiment.log` for full details.
        :returns: The newly-created `Span`
        """

    @abstractmethod
    def end(self, end_time=None) -> float:
        """Log an end time to the span (defaults to the current time). Returns the logged time.

        Will be invoked automatically if the span is bound to a context manager.

        :param end_time: Optional end time of the span, as a timestamp in seconds.
        :returns: The end time logged to the span metrics.
        """

    @abstractmethod
    def close(self, end_time=None) -> float:
        """Alias for `end`."""

    @abstractmethod
    def __enter__(self):
        pass

    @abstractmethod
    def __exit__(self):
        pass


class _NoopSpan(Span):
    """A fake implementation of the Span API which does nothing. This can be used as the default span."""

    def __init__(self, *args, **kwargs):
        pass

    @property
    def id(self):
        return ""

    @property
    def span_id(self):
        return ""

    @property
    def root_span_id(self):
        return ""

    def log(self, **event):
        pass

    def log_feedback(self, **event):
        pass

    def start_span(self, name=None, span_attributes={}, start_time=None, set_current=None, parent_id=None, **event):
        return self

    def end(self, end_time=None):
        return end_time or time.time()

    def close(self, end_time=None):
        return self.end(end_time)

    def __enter__(self):
        return self

    def __exit__(self, type, value, callback):
        del type, value, callback


NOOP_SPAN = _NoopSpan()


class BraintrustState:
    def __init__(self):
        self.id = str(uuid.uuid4())
        self.current_experiment = None
        self.current_logger = None
        self.current_span = contextvars.ContextVar("braintrust_current_span", default=NOOP_SPAN)
        self.reset_login_info()

    def reset_login_info(self):
        self.app_url = None
        self.login_token = None
        self.org_id = None
        self.org_name = None
        self.log_url = None
        self.logged_in = False
        self.git_metadata_settings = None

        self._app_conn = None
        self._log_conn = None
        self._user_info = None

    def app_conn(self):
        if not self._app_conn:
            if not self.app_url:
                raise RuntimeError("Must initialize app_url before requesting app_conn")
            self._app_conn = HTTPConnection(self.app_url)
        return self._app_conn

    def log_conn(self):
        if not self._log_conn:
            if not self.log_url:
                raise RuntimeError("Must initialize log_url before requesting log_conn")
            self._log_conn = HTTPConnection(self.log_url)
        return self._log_conn

    def user_info(self):
        if not self._user_info:
            self._user_info = self.log_conn().get_json("ping")
        return self._user_info

    def set_user_info_if_null(self, info):
        if not self._user_info:
            self._user_info = info


_state = None


def _internal_reset_global_state():
    global _state
    _state = BraintrustState()


_internal_reset_global_state()
_logger = logging.getLogger("braintrust")


class HTTPConnection:
    def __init__(self, base_url):
        self.base_url = base_url
        self.token = None

        self._reset(total=0)

    def ping(self):
        try:
            resp = self.get("ping")
            _state.set_user_info_if_null(resp.json())
            return resp.ok
        except requests.exceptions.ConnectionError:
            return False

    def make_long_lived(self):
        # Following a suggestion in https://stackoverflow.com/questions/23013220/max-retries-exceeded-with-url-in-requests
        self._reset(connect=10, backoff_factor=0.5)

    @staticmethod
    def sanitize_token(token):
        return token.rstrip("\n")

    def set_token(self, token):
        token = HTTPConnection.sanitize_token(token)
        self.token = token
        self._set_session_token()

    def _reset(self, **retry_kwargs):
        self.session = requests.Session()

        retry = Retry(**retry_kwargs)
        adapter = HTTPAdapter(max_retries=retry)
        self.session.mount("http://", adapter)
        self.session.mount("https://", adapter)

        self._set_session_token()

    def _set_session_token(self):
        if self.token:
            self.session.headers.update({"Authorization": f"Bearer {self.token}"})

    def get(self, path, *args, **kwargs):
        return self.session.get(_urljoin(self.base_url, path), *args, **kwargs)

    def post(self, path, *args, **kwargs):
        return self.session.post(_urljoin(self.base_url, path), *args, **kwargs)

    def delete(self, path, *args, **kwargs):
        return self.session.delete(_urljoin(self.base_url, path), *args, **kwargs)

    def get_json(self, object_type, args=None, retries=0):
        tries = retries + 1
        for i in range(tries):
            resp = self.get(f"/{object_type}", params=args)
            if i < tries - 1 and not resp.ok:
                _logger.warning(f"Retrying API request {object_type} {args} {resp.status_code} {resp.text}")
                continue
            response_raise_for_status(resp)

            return resp.json()

    def post_json(self, object_type, args):
        resp = self.post(f"/{object_type.lstrip('/')}", json=args)
        response_raise_for_status(resp)
        return resp.json()


# Sometimes we'd like to launch network requests concurrently. We provide a
# thread pool to accomplish this. Use a multiple of number of CPU cores to limit
# concurrency.
HTTP_REQUEST_THREAD_POOL = concurrent.futures.ThreadPoolExecutor(max_workers=cpu_count())


def log_conn():
    return _state.log_conn()


def api_conn():
    return _state.app_conn()


def user_info():
    return _state.user_info()


def org_id():
    return _state.org_id


# 6 MB (from our own testing).
MAX_REQUEST_SIZE = 6 * 1024 * 1024


def construct_json_array(items):
    return "[" + ",".join(items) + "]"


def construct_logs3_data(items):
    rowsS = construct_json_array(items)
    return '{"rows": ' + rowsS + ', "api_version": 2}'


def _check_json_serializable(event):
    try:
        _ = json.dumps(event)
    except TypeError as e:
        raise Exception(f"All logged values must be JSON-serializable: {event}") from e


DEFAULT_BATCH_SIZE = 100
NUM_RETRIES = 3

_DEBUG_LOGGING_PAUSED = False


class _BackgroundLogger:
    def __init__(self, log_conn: LazyValue[HTTPConnection]):
        self._outfile = sys.stderr

        self.log_conn = log_conn
        self.flush_lock = threading.RLock()
        self.start_thread_lock = threading.RLock()
        self.thread = threading.Thread(target=self._publisher, daemon=True)
        self.started = False

        log_namespace = "braintrust"
        self.logger = logging.getLogger(log_namespace)

        try:
            queue_size = int(os.environ.get("BRAINTRUST_QUEUE_SIZE"))
        except Exception:
            queue_size = 1000
        self.queue = queue.Queue(maxsize=queue_size)
        # Each time we put items in the queue, we increment a semaphore to
        # indicate to any consumer thread that it should attempt a flush.
        self.queue_filled_semaphore = threading.Semaphore(value=0)

        atexit.register(self._finalize)

    def log(self, *args):
        self._start()
        for event in args:
            try:
                self.queue.put_nowait(event)
            except queue.Full:
                # Notify consumers to start draining the queue.
                self.queue_filled_semaphore.release()
                self.queue.put(event)
        self.queue_filled_semaphore.release()

    def _start(self):
        # Double read to avoid contention in the common case.
        if not self.started:
            with self.start_thread_lock:
                if not self.started:
                    self.thread.start()
                    self.started = True

    def _finalize(self):
        self.logger.info("Flushing final log events...")
        self.flush()

    def _publisher(self, batch_size=None):
        kwargs = {}
        if batch_size is not None:
            kwargs["batch_size"] = batch_size

        while True:
            # Wait for some data on the queue before trying to flush.
            self.queue_filled_semaphore.acquire()

            while _DEBUG_LOGGING_PAUSED:
                _logger.warning(
                    "Logging paused. Sleeping for 100ms and will try again. This flag should only be set for debugging purposes."
                )
                time.sleep(0.1)

            try:
                self.flush(**kwargs)
            except Exception:
                traceback.print_exc(file=self._outfile)

    def flush(self, batch_size=100):
        # We cannot have multiple threads flushing in parallel, because the
        # order of published elements would be undefined.
        with self.flush_lock:
            # Drain the queue.
            all_items = []
            try:
                for _ in range(self.queue.qsize()):
                    all_items.append(self.queue.get_nowait())
            except queue.Empty:
                pass
            # Unwrap all the lazily-computed values.
            try:
                all_items = [item.get() for item in all_items]
                all_items = list(reversed(merge_row_batch(all_items)))
            except Exception as e:
                print("Encountered error when constructing records to flush:", file=self._outfile)
                traceback.print_exc(file=self._outfile)
                all_items = []

            if len(all_items) == 0:
                return

            conn = self.log_conn.get()
            post_promises = []
            while True:
                items = []
                items_len = 0
                while len(items) < batch_size and items_len < MAX_REQUEST_SIZE / 2:
                    if len(all_items) > 0:
                        item = all_items.pop()
                    else:
                        break

                    item_s = json.dumps(item)
                    items.append(item_s)
                    items_len += len(item_s)

                if len(items) == 0:
                    break

                try:
                    post_promises.append(
                        HTTP_REQUEST_THREAD_POOL.submit(
                            _BackgroundLogger._submit_logs_request, items, conn, self._outfile
                        )
                    )
                except RuntimeError:
                    # If the thread pool has shut down, e.g. because the process is terminating, run the request the
                    # old fashioned way.
                    _BackgroundLogger._submit_logs_request(items, conn, self._outfile)

            concurrent.futures.wait(post_promises)

    @staticmethod
    def _submit_logs_request(items, conn, outfile):
        dataS = construct_logs3_data(items)
        for i in range(NUM_RETRIES):
            start_time = time.time()
            resp = conn.post("/logs3", data=dataS)
            if not resp.ok:
                legacyDataS = construct_json_array([json.dumps(make_legacy_event(json.loads(r))) for r in items])
                resp = conn.post("/logs", data=legacyDataS)
            if resp.ok:
                return
            retrying_text = "" if i + 1 == NUM_RETRIES else " Retrying"
            print(
<<<<<<< HEAD
                f"log request failed. Elapsed time: {time.time() - start_time} seconds. Payload size: {len(items_s)}. Error: {resp.status_code}: {resp.text}.{retrying_text}",
                file=outfile,
=======
                f"log request failed. Elapsed time: {time.time() - start_time} seconds. Payload size: {len(dataS)}. Error: {resp.status_code}: {resp.text}.{retrying_text}",
                file=outfile
>>>>>>> 2c587388
            )
        if not resp.ok:
            print(f"log request failed after {NUM_RETRIES} retries. Dropping batch", file=outfile)


def _ensure_object(object_type, object_id, force=False):
    experiment_path = EXPERIMENTS_PATH / f"{object_id}.parquet"

    if force or not experiment_path.exists():
        os.makedirs(EXPERIMENTS_PATH, exist_ok=True)
        conn = _state.log_conn()
        resp = conn.get(
            f"object/{object_type}",
            params={"id": object_id},
            headers={
                "Accept": "application/octet-stream",
            },
        )

        with open(experiment_path, "wb") as f:
            f.write(resp.content)

    return experiment_path


@dataclasses.dataclass
class ObjectMetadata:
    id: str
    name: str
    full_info: Dict[str, Any]


@dataclasses.dataclass
class ProjectExperimentMetadata:
    project: ObjectMetadata
    experiment: ObjectMetadata


@dataclasses.dataclass
class ProjectDatasetMetadata:
    project: ObjectMetadata
    dataset: ObjectMetadata


@dataclasses.dataclass
class OrgProjectMetadata:
    org_id: str
    project: ObjectMetadata


def init(
    project: Optional[str] = None,
    experiment: Optional[str] = None,
    description: Optional[str] = None,
    dataset: Optional["Dataset"] = None,
    open: bool = False,
    base_experiment: Optional[str] = None,
    is_public: bool = False,
    app_url: Optional[str] = None,
    api_key: Optional[str] = None,
    org_name: Optional[str] = None,
    metadata: Optional[Metadata] = None,
    git_metadata_settings: Optional[GitMetadataSettings] = None,
    set_current: bool = True,
    update: Optional[bool] = None,
    project_id: Optional[str] = None,
    base_experiment_id: Optional[str] = None,
    repo_info: Optional[RepoInfo] = None,
):
    """
    Log in, and then initialize a new experiment in a specified project. If the project does not exist, it will be created.

    :param project: The name of the project to create the experiment in. Must specify at least one of `project` or `project_id`.
    :param experiment: The name of the experiment to create. If not specified, a name will be generated automatically.
    :param description: (Optional) An optional description of the experiment.
    :param dataset: (Optional) A dataset to associate with the experiment. The dataset must be initialized with `braintrust.init_dataset` before passing
    it into the experiment.
    :param update: If the experiment already exists, continue logging to it.
    :param base_experiment: An optional experiment name to use as a base. If specified, the new experiment will be summarized and compared to this experiment. Otherwise, it will pick an experiment by finding the closest ancestor on the default (e.g. main) branch.
    :param is_public: An optional parameter to control whether the experiment is publicly visible to anybody with the link or privately visible to only members of the organization. Defaults to private.
    :param app_url: The URL of the Braintrust App. Defaults to https://www.braintrustdata.com.
    :param api_key: The API key to use. If the parameter is not specified, will try to use the `BRAINTRUST_API_KEY` environment variable. If no API
    key is specified, will prompt the user to login.
    :param org_name: (Optional) The name of a specific organization to connect to. This is useful if you belong to multiple.
    :param metadata: (Optional) a dictionary with additional data about the test example, model outputs, or just about anything else that's relevant, that you can use to help find and analyze examples later. For example, you could log the `prompt`, example's `id`, or anything else that would be useful to slice/dice later. The values in `metadata` can be any JSON-serializable type, but its keys must be strings.
    :param git_metadata_settings: (Optional) Settings for collecting git metadata. By default, will collect all git metadata fields allowed in org-level settings.
    :param set_current: If true (the default), set the global current-experiment to the newly-created one.
    :param open: If the experiment already exists, open it in read-only mode.
    :param project_id: The id of the project to create the experiment in. This takes precedence over `project` if specified.
    :param base_experiment_id: An optional experiment id to use as a base. If specified, the new experiment will be summarized and compared to this. This takes precedence over `base_experiment` if specified.
    :param repo_info: (Optional) Explicitly specify the git metadata for this experiment. This takes precedence over `git_metadata_settings` if specified.
    :returns: The experiment object.
    """

    if open and update:
        raise ValueError("Cannot open and update an experiment at the same time")

    if open or update:
        if experiment is None:
            action = "open" if open else "update"
            raise ValueError(f"Cannot {action} an experiment without specifying its name")

        def compute_metadata():
            login(org_name=org_name, api_key=api_key, app_url=app_url)
            args = {
                "experiment_name": experiment,
                "project_name": project,
                "project_id": project_id,
                "org_name": _state.org_name,
            }

            response = _state.app_conn().post_json("api/experiment/get", args)
            if len(response) == 0:
                raise ValueError(f"Experiment {experiment} not found in project {project}.")

            info = response[0]
            return ProjectExperimentMetadata(
                project=ObjectMetadata(id=info["project_id"], name="", full_info=dict()),
                experiment=ObjectMetadata(
                    id=info["id"],
                    name=info["name"],
                    full_info=info,
                ),
            )

        lazy_metadata = LazyValue(compute_metadata, use_mutex=True)
        if open:
            return ReadonlyExperiment(lazy_metadata=lazy_metadata)
        else:
            ret = Experiment(lazy_metadata=lazy_metadata, dataset=dataset)
            if set_current:
                _state.current_experiment = ret
            return ret

    def compute_metadata():
        login(org_name=org_name, api_key=api_key, app_url=app_url)
        args = {"project_name": project, "project_id": project_id, "org_id": _state.org_id}

        if experiment is not None:
            args["experiment_name"] = experiment

        if description is not None:
            args["description"] = description

        if repo_info:
            repo_info_arg = repo_info
        else:
            merged_git_metadata_settings = _state.git_metadata_settings
            if git_metadata_settings is not None:
                merged_git_metadata_settings = GitMetadataSettings.merge(
                    merged_git_metadata_settings, git_metadata_settings
                )
            repo_info_arg = get_repo_info(merged_git_metadata_settings)

        if repo_info:
            args["repo_info"] = repo_info_arg.as_dict()

        if base_experiment_id is not None:
            args["base_exp_id"] = base_experiment_id
        elif base_experiment is not None:
            args["base_experiment"] = base_experiment
        else:
            args["ancestor_commits"] = list(get_past_n_ancestors())

        if dataset is not None:
            args["dataset_id"] = dataset.id
            args["dataset_version"] = dataset.version

        if is_public is not None:
            args["public"] = is_public

        if metadata is not None:
            args["metadata"] = metadata

        while True:
            try:
                response = _state.app_conn().post_json("api/experiment/register", args)
                break
            except AugmentedHTTPError as e:
                if args.get("base_experiment") is not None and "base experiment" in str(e):
                    _logger.warning(f"Base experiment {args['base_experiment']} not found.")
                    args["base_experiment"] = None
                else:
                    raise

        resp_project = response["project"]
        resp_experiment = response["experiment"]
        return ProjectExperimentMetadata(
            project=ObjectMetadata(id=resp_project["id"], name=resp_project["name"], full_info=resp_project),
            experiment=ObjectMetadata(
                id=resp_experiment["id"], name=resp_experiment["name"], full_info=resp_experiment
            ),
        )

    ret = Experiment(lazy_metadata=LazyValue(compute_metadata, use_mutex=True), dataset=dataset)
    if set_current:
        _state.current_experiment = ret
    return ret


def init_experiment(*args, **kwargs):
    """Alias for `init`"""

    return init(*args, **kwargs)


def init_dataset(
<<<<<<< HEAD
    project: Optional[str] = None,
    name: Optional[str] = None,
    description: Optional[str] = None,
    version: Optional[Union[str, int]] = None,
    app_url: Optional[str] = None,
    api_key: Optional[str] = None,
    org_name: Optional[str] = None,
    project_id: Optional[str] = None,
=======
    project: str,
    name: str = None,
    description: str = None,
    version: "str | int" = None,
    app_url: str = None,
    api_key: str = None,
    org_name: str = None,
    use_output: bool = DEFAULT_IS_LEGACY_DATASET,
>>>>>>> 2c587388
):
    """
    Create a new dataset in a specified project. If the project does not exist, it will be created.

    :param project_name: The name of the project to create the dataset in. Must specify at least one of `project_name` or `project_id`.
    :param name: The name of the dataset to create. If not specified, a name will be generated automatically.
    :param description: An optional description of the dataset.
    :param version: An optional version of the dataset (to read). If not specified, the latest version will be used.
    :param app_url: The URL of the Braintrust App. Defaults to https://www.braintrustdata.com.
    :param api_key: The API key to use. If the parameter is not specified, will try to use the `BRAINTRUST_API_KEY` environment variable. If no API
    key is specified, will prompt the user to login.
    :param org_name: (Optional) The name of a specific organization to connect to. This is useful if you belong to multiple.
<<<<<<< HEAD
    :param project_id: The id of the project to create the dataset in. This takes precedence over `project` if specified.
=======
    :param use_output: If True (the default), records will be fetched from this dataset in the legacy format, with the "expected" field renamed to "output". This will default to False in a future version of Braintrust.
>>>>>>> 2c587388
    :returns: The dataset object.
    """

    def compute_metadata():
        login(org_name=org_name, api_key=api_key, app_url=app_url)
        args = _populate_args(
            {"project_name": project, "project_id": project_id, "org_id": _state.org_id},
            dataset_name=name,
            description=description,
        )
        response = _state.app_conn().post_json("api/dataset/register", args)
        resp_project = response["project"]
        resp_dataset = response["dataset"]
        return ProjectDatasetMetadata(
            project=ObjectMetadata(id=resp_project["id"], name=resp_project["name"], full_info=resp_project),
            dataset=ObjectMetadata(id=resp_dataset["id"], name=resp_dataset["name"], full_info=resp_dataset),
        )

    return Dataset(lazy_metadata=LazyValue(compute_metadata, use_mutex=True), version=version, legacy=use_output)


def init_logger(
    project: Optional[str] = None,
    project_id: Optional[str] = None,
    async_flush: bool = True,
    app_url: Optional[str] = None,
    api_key: Optional[str] = None,
    org_name: Optional[str] = None,
    force_login: bool = False,
    set_current: bool = True,
):
    """
    Create a new logger in a specified project. If the project does not exist, it will be created.

    :param project: The name of the project to log into. If unspecified, will default to the Global project.
    :param project_id: The id of the project to log into. This takes precedence over project if specified.
    :param async_flush: If true (the default), log events will be batched and sent asynchronously in a background thread. If false, log events will be sent synchronously. Set to false in serverless environments.
    :param app_url: The URL of the Braintrust API. Defaults to https://www.braintrustdata.com.
    :param api_key: The API key to use. If the parameter is not specified, will try to use the `BRAINTRUST_API_KEY` environment variable. If no API
    key is specified, will prompt the user to login.
    :param org_name: (Optional) The name of a specific organization to connect to. This is useful if you belong to multiple.
    :param force_login: Login again, even if you have already logged in (by default, the logger will not login if you are already logged in)
    :param set_current: If true (the default), set the global current-experiment to the newly-created one.
    :returns: The newly created Logger.
    """

    def compute_metadata():
        login(org_name=org_name, api_key=api_key, app_url=app_url, force_login=force_login)
        org_id = _state.org_id
        if project_id is None:
            response = _state.app_conn().post_json(
                "api/project/register",
                {
                    "project_name": project or GLOBAL_PROJECT,
                    "org_id": _state.org_id,
                },
            )
            resp_project = response["project"]
            return OrgProjectMetadata(
                org_id=org_id,
                project=ObjectMetadata(id=resp_project["id"], name=resp_project["name"], full_info=resp_project),
            )
        elif project is None:
            response = _state.app_conn().get_json("api/project", {"id": project_id})
            return OrgProjectMetadata(
                org_id=org_id, project=ObjectMetadata(id=project_id, name=response["name"], full_info=response)
            )
        else:
            return OrgProjectMetadata(
                org_id=org_id, project=ObjectMetadata(id=project_id, name=project, full_info=dict())
            )

    ret = Logger(
        lazy_metadata=LazyValue(compute_metadata, use_mutex=True),
        async_flush=async_flush,
    )
    if set_current:
        _state.current_logger = ret
    return ret


login_lock = threading.RLock()


def login(app_url=None, api_key=None, org_name=None, force_login=False):
    """
    Log into Braintrust. This will prompt you for your API token, which you can find at
    https://www.braintrustdata.com/app/token. This method is called automatically by `init()`.

    :param app_url: The URL of the Braintrust App. Defaults to https://www.braintrustdata.com.
    :param api_key: The API key to use. If the parameter is not specified, will try to use the `BRAINTRUST_API_KEY` environment variable. If no API
    key is specified, will prompt the user to login.
    :param org_name: (Optional) The name of a specific organization to connect to. This is useful if you belong to multiple.
    :param force_login: Login again, even if you have already logged in (by default, this function will exit quickly if you have already logged in)
    """

    global _state

    # Only permit one thread to login at a time
    with login_lock:
        if app_url is None:
            app_url = os.environ.get("BRAINTRUST_APP_URL", "https://www.braintrustdata.com")

        if api_key is None:
            api_key = os.environ.get("BRAINTRUST_API_KEY")

        if org_name is None:
            org_name = os.environ.get("BRAINTRUST_ORG_NAME")

        if not force_login and _state.logged_in:
            # We have already logged in
            return

        _state.reset_login_info()

        _state.app_url = app_url

        os.makedirs(CACHE_PATH, exist_ok=True)

        conn = None
        if api_key is not None:
            resp = requests.post(_urljoin(_state.app_url, "/api/apikey/login"), json={"token": api_key})
            if not resp.ok:
                api_key_prefix = (
                    (" (" + api_key[:2] + "*" * (len(api_key) - 4) + api_key[-2:] + ")") if len(api_key) > 4 else ""
                )
                raise ValueError(f"Invalid API key{api_key_prefix}: [{resp.status_code}] {resp.text}")
            info = resp.json()

            _check_org_info(info["org_info"], org_name)

            conn = _state.log_conn()
            conn.set_token(api_key)

        if not conn:
            raise ValueError(
                "Could not login to Braintrust. You may need to set BRAINTRUST_API_KEY in your environment."
            )

        # make_long_lived() allows the connection to retry if it breaks, which we're okay with after
        # this point because we know the connection _can_ successfully ping.
        conn.make_long_lived()

        # Set the same token in the API
        _state.app_conn().set_token(conn.token)
        _state.login_token = conn.token
        _state.logged_in = True


def log(**event):
    """
    Log a single event to the current experiment. The event will be batched and uploaded behind the scenes.

    :param **event: Data to be logged. See `Experiment.log` for full details.
    :returns: The `id` of the logged event.
    """
    eprint(
        "braintrust.log is deprecated and will be removed in a future version of braintrust. Use `experiment.log` instead."
    )
    e = current_experiment()
    if not e:
        raise Exception("Not initialized. Please call init() first")
    return e.log(**event)


def summarize(summarize_scores=True, comparison_experiment_id=None):
    """
    Summarize the current experiment, including the scores (compared to the closest reference experiment) and metadata.

    :param summarize_scores: Whether to summarize the scores. If False, only the metadata will be returned.
    :param comparison_experiment_id: The experiment to compare against. If None, the most recent experiment on the comparison_commit will be used.
    :returns: `ExperimentSummary`
    """
    eprint(
        "braintrust.summarize is deprecated and will be removed in a future version of braintrust. Use `experiment.summarize` instead."
    )
    e = _state.current_experiment.get()
    if not e:
        raise Exception("Not initialized. Please call init() first")
    return e.summarize(
        summarize_scores=summarize_scores,
        comparison_experiment_id=comparison_experiment_id,
    )


def current_experiment() -> Optional["Experiment"]:
    """Returns the currently-active experiment (set by `braintrust.init(...)`). Returns None if no current experiment has been set."""

    return _state.current_experiment


def current_logger() -> Optional["Logger"]:
    """Returns the currently-active logger (set by `braintrust.init_logger(...)`). Returns None if no current logger has been set."""

    return _state.current_logger


def current_span() -> Span:
    """Return the currently-active span for logging (set by running a span under a context manager). If there is no active span, returns a no-op span object, which supports the same interface as spans but does no logging.

    See `Span` for full details.
    """

    return _state.current_span.get()


def get_span_parent_object() -> Union["Logger", "Experiment", Span]:
    """Mainly for internal use. Return the parent object for starting a span in a global context."""

    parent_span = current_span()
    if parent_span != NOOP_SPAN:
        return parent_span

    experiment = current_experiment()
    if experiment:
        return experiment

    logger = current_logger()
    if logger:
        return logger

    return NOOP_SPAN


def _try_log_input_output(span, f_sig, f_args, f_kwargs, output):
    bound_args = f_sig.bind(*f_args, **f_kwargs).arguments

    input_serializable = bound_args
    try:
        _check_json_serializable(bound_args)
    except Exception as e:
        input_serializable = "<input not json-serializable>: " + str(e)

    output_serializable = output
    try:
        _check_json_serializable(output)
    except Exception as e:
        output_serializable = "<output not json-serializable>: " + str(e)

    span.log(input=input_serializable, output=output_serializable)


def traced(*span_args, **span_kwargs):
    """Decorator to trace the wrapped function. Can either be applied bare (`@traced`) or by providing arguments (`@traced(*span_args, **span_kwargs)`), which will be forwarded to the created span. See `Span.start_span` for full details on the span arguments.

    It checks the following (in precedence order):
        * Currently-active span
        * Currently-active experiment
        * Currently-active logger

    and creates a span in the first one that is active. If none of these are active, it returns a no-op span object.

    The decorator will automatically log the input and output of the wrapped function to the corresponding fields of the created span. Pass the kwarg `notrace_io=True` to the decorator to prevent this.

    Unless a name is explicitly provided in `span_args` or `span_kwargs`, the name of the span will be the name of the decorated function.
    """

    trace_io = not span_kwargs.pop("notrace_io", False)

    def decorator(span_args, span_kwargs, f):
        # We assume 'name' is the first positional argument in `start_span`.
        if len(span_args) == 0 and span_kwargs.get("name") is None:
            span_args += (f.__name__,)

        f_sig = inspect.signature(f)

        if "span_attributes" not in span_kwargs:
            span_kwargs["span_attributes"] = {}
        if "type" not in span_kwargs["span_attributes"]:
            span_kwargs["span_attributes"]["type"] = SpanTypeAttribute.FUNCTION

        @wraps(f)
        def wrapper_sync(*f_args, **f_kwargs):
            with start_span(*span_args, **span_kwargs) as span:
                ret = f(*f_args, **f_kwargs)
                if trace_io:
                    _try_log_input_output(span, f_sig, f_args, f_kwargs, ret)
                return ret

        @wraps(f)
        async def wrapper_async(*f_args, **f_kwargs):
            with start_span(*span_args, **span_kwargs) as span:
                ret = await f(*f_args, **f_kwargs)
                if trace_io:
                    _try_log_input_output(span, f_sig, f_args, f_kwargs, ret)
                return ret

        if inspect.iscoroutinefunction(f):
            return wrapper_async
        else:
            return wrapper_sync

    # We determine if the decorator is invoked bare or with arguments by
    # checking if the first positional argument to the decorator is a callable.
    if len(span_args) == 1 and len(span_kwargs) == 0 and callable(span_args[0]):
        return decorator(span_args[1:], span_kwargs, span_args[0])
    else:
        return partial(decorator, span_args, span_kwargs)


def start_span(name=None, span_attributes={}, start_time=None, set_current=None, parent_id=None, **event) -> Span:
    """Lower-level alternative to `@traced` for starting a span at the toplevel. It creates a span under the first active object (using the same precedence order as `@traced`) or returns a no-op span object.

    We recommend running spans bound to a context manager (`with start_span`) to automatically mark them as current and ensure they are terminated. If you wish to start a span outside a context manager, be sure to terminate it with `span.end()`.

    See `Span.start_span` for full details.
    """

    parent_object = get_span_parent_object()
    if not isinstance(parent_object, Span):
        name = coalesce(name, "root")
    return parent_object.start_span(
        name=name,
        span_attributes=span_attributes,
        start_time=start_time,
        set_current=set_current,
        parent_id=parent_id,
        **event,
    )


def _check_org_info(org_info, org_name):
    global _state

    if len(org_info) == 0:
        raise ValueError("This user is not part of any organizations.")

    for orgs in org_info:
        if org_name is None or orgs["name"] == org_name:
            _state.org_id = orgs["id"]
            _state.org_name = orgs["name"]
            _state.log_url = os.environ.get("BRAINTRUST_API_URL", orgs["api_url"])
            _state.git_metadata_settings = GitMetadataSettings(**(orgs.get("git_metadata") or {}))
            break

    if _state.org_id is None:
        raise ValueError(
            f"Organization {org_name} not found. Must be one of {', '.join([x['name'] for x in org_info])}"
        )


def _save_api_info(api_info):
    os.makedirs(CACHE_PATH, exist_ok=True)
    with open(LOGIN_INFO_PATH, "w") as f:
        json.dump(api_info, f)


def _urljoin(*parts):
    return "/".join([x.lstrip("/") for x in parts])


def _populate_args(d, **kwargs):
    for k, v in kwargs.items():
        if v is not None:
            d[k] = v

    return d


def _validate_and_sanitize_experiment_log_partial_args(event):
    # Make sure only certain keys are specified.
    forbidden_keys = set(event.keys()) - {
        "input",
        "output",
        "expected",
        "scores",
        "metadata",
        "metrics",
        "dataset_record_id",
        "inputs",
    }
    if forbidden_keys:
        raise ValueError(f"The following keys may are not permitted: {forbidden_keys}")

    scores = event.get("scores")
    if scores:
        for name, score in scores.items():
            if not isinstance(name, str):
                raise ValueError("score names must be strings")

            if score is None:
                continue

            if isinstance(score, bool):
                score = 1 if score else 0
                scores[name] = score

            if not isinstance(score, (int, float)):
                raise ValueError("score values must be numbers")
            if score < 0 or score > 1:
                raise ValueError("score values must be between 0 and 1")

    metadata = event.get("metadata")
    if metadata:
        if not isinstance(metadata, dict):
            raise ValueError("metadata must be a dictionary")
        for key in metadata.keys():
            if not isinstance(key, str):
                raise ValueError("metadata keys must be strings")

    metrics = event.get("metrics")
    if metrics:
        if not isinstance(metrics, dict):
            raise ValueError("metrics must be a dictionary")
        for key in metrics.keys():
            if not isinstance(key, str):
                raise ValueError("metric keys must be strings")

        for value in metrics.values():
            if not isinstance(value, (int, float)):
                raise ValueError("metric values must be numbers")

    input = event.get("input")
    inputs = event.get("inputs")
    if input is not None and inputs is not None:
        raise ValueError("Only one of input or inputs (deprecated) can be specified. Prefer input.")
    if inputs is not None:
        return dict(**{k: v for k, v in event.items() if k not in ["input", "inputs"]}, input=inputs)
    else:
        return {k: v for k, v in event.items()}


# Note that this only checks properties that are expected of a complete event.
# _validate_and_sanitize_experiment_log_partial_args should still be invoked
# (after handling special fields like 'id').
def _validate_and_sanitize_experiment_log_full_args(event, has_dataset):
    input = event.get("input")
    inputs = event.get("inputs")
    if (input is not None and inputs is not None) or (input is None and inputs is None):
        raise ValueError("Exactly one of input or inputs (deprecated) must be specified. Prefer input.")

    if event.get("output") is None:
        raise ValueError("output must be specified")
    if event.get("scores") is None:
        raise ValueError("scores must be specified")
    elif not isinstance(event["scores"], dict):
        raise ValueError("scores must be a dictionary of names with scores")

    if has_dataset and event.get("dataset_record_id") is None:
        raise ValueError("dataset_record_id must be specified when using a dataset")
    elif not has_dataset and event.get("dataset_record_id") is not None:
        raise ValueError("dataset_record_id cannot be specified when not using a dataset")

    return event


class ObjectIterator:
    def __init__(self, refetch_fn):
        self.refetch_fn = refetch_fn
        self.idx = 0

    def __iter__(self):
        return self

    def __next__(self):
        data = self.refetch_fn()
        if self.idx >= len(data):
            raise StopIteration
        value = data[self.idx]
        self.idx += 1

        return value


class ObjectFetcher:
    def __init__(self, object_type, pinned_version=None, mutate_record=None):
        assert hasattr(self, "id"), "ObjectFetcher subclasses must have an 'id' attribute"

        self.object_type = object_type
        self._pinned_version = pinned_version
        self._mutate_record = mutate_record

        self._fetched_data = None

    def fetch(self):
        """
        Fetch all records.

        ```python
        for record in object.fetch():
            print(record)

        # You can also iterate over the object directly.
        for record in object:
            print(record)

        :returns: An iterator over the records.
        """
        return ObjectIterator(self._refetch)

    def __iter__(self):
        return self.fetch()

    @property
    def fetched_data(self):
        eprint(
            ".fetched_data is deprecated and will be removed in a future version of braintrust. Use .fetch() or the iterator instead"
        )
        return self._refetch()

    def _refetch(self):
        if self._fetched_data is None:
            data = None
            try:
                resp = _state.log_conn().get(
                        f"object3/{self.object_type}", params={"id": self.id, "fmt": "json2", "version": self._pinned_version, "api_version": 2}
                )
                response_raise_for_status(resp)
                data = resp.json()
            except Exception as e:
                # DEPRECATION_NOTICE: When hitting old versions of the API where the "object3/" endpoint isn't available, fall back to
                # the "object/" endpoint, which may require patching the incoming records. Remove this code once
                # all APIs are updated.
                resp = _state.log_conn().get(
                        f"object/{self.object_type}", params={"id": self.id, "fmt": "json2", "version": self._pinned_version}
                )
                response_raise_for_status(resp)
                data = resp.json()

            if self._mutate_record is not None:
                self._fetched_data = [self._mutate_record(r) for r in data]
            else:
                self._fetched_data = data

        return self._fetched_data

    def _clear_cache(self):
        self._fetched_data = None

    @property
    def version(self):
        if self._pinned_version is not None:
            return self._pinned_version
        else:
            return max([int(record.get(TRANSACTION_ID_FIELD, 0)) for record in self._fetched_data] or [0])


@dataclasses.dataclass
class ParentExperimentIds:
    project_id: str
    experiment_id: str


@dataclasses.dataclass
class ParentProjectLogIds:
    org_id: str
    project_id: str
    log_id: str


@dataclasses.dataclass
class ParentSpanInfo:
    span_id: str
    root_span_id: str


@dataclasses.dataclass
class RowIds:
    id: str
    span_id: str
    root_span_id: str
    _parent_id: Optional[str] = None


def _log_feedback_impl(
    bg_logger, parent_ids, id, scores=None, expected=None, comment=None, metadata=None, source=None
):
    if source is None:
        source = "external"
    elif source not in VALID_SOURCES:
        raise ValueError(f"source must be one of {VALID_SOURCES}")

    if scores is None and expected is None and comment is None:
        raise ValueError("At least one of scores, expected, or comment must be specified")

    update_event = _validate_and_sanitize_experiment_log_partial_args(
        event=dict(
            scores=scores,
            metadata=metadata,
            expected=expected,
        )
    )

    # Although we validate metadata the normal way, we want to save it as audit metadata,
    # not ordinary metadata
    metadata = update_event.pop("metadata")
    update_event = {k: v for k, v in update_event.items() if v is not None}

    if len(update_event) > 0:

        def compute_record():
            return dict(
                id=id,
                **update_event,
                **dataclasses.asdict(parent_ids.get()),
                **{
                    AUDIT_SOURCE_FIELD: source,
                    AUDIT_METADATA_FIELD: metadata,
                    IS_MERGE_FIELD: True,
                },
            )

        bg_logger.log(LazyValue(compute_record, use_mutex=False))

    if comment is not None:

        def compute_record():
            return dict(
                id=str(uuid.uuid4()),
                created=datetime.datetime.now(datetime.timezone.utc).isoformat(),
                origin={
                    # NOTE: We do not know (or care?) what the transaction id of the row that
                    # we're commenting on is here, so we omit it.
                    "id": id,
                },
                comment={
                    "text": comment,
                },
                **dataclasses.asdict(parent_ids.get()),
                **{AUDIT_SOURCE_FIELD: source, AUDIT_METADATA_FIELD: metadata},
            )

        bg_logger.log(LazyValue(compute_record, use_mutex=False))


@dataclasses.dataclass
class ExperimentIdentifier:
    id: str
    name: str


class ExperimentDatasetIterator:
    def __init__(self, iterator):
        self.iterator = iterator

    def __iter__(self):
        return self

    def __next__(self):
        while True:
            value = next(self.iterator)
            if value["root_span_id"] != value["span_id"]:
                continue

            output, expected = value.get("output"), value.get("expected")
            return {
                "input": value.get("input"),
                "expected": expected if expected is not None else output,
                # NOTE: We'll eventually want to track origin information here (and generalize
                # the `dataset_record_id` field)
            }


class Experiment(ObjectFetcher):
    """
    An experiment is a collection of logged events, such as model inputs and outputs, which represent
    a snapshot of your application at a particular point in time. An experiment is meant to capture more
    than just the model you use, and includes the data you use to test, pre- and post- processing code,
    comparison metrics (scores), and any other metadata you want to include.

    Experiments are associated with a project, and two experiments are meant to be easily comparable via
    their `inputs`. You can change the attributes of the experiments in a project (e.g. scoring functions)
    over time, simply by changing what you log.

    You should not create `Experiment` objects directly. Instead, use the `braintrust.init()` method.
    """

    def __init__(
        self,
        lazy_metadata: LazyValue[ProjectExperimentMetadata],
        dataset: "Dataset" = None,
    ):
        self._lazy_metadata = lazy_metadata
        self.dataset = dataset

        def compute_log_conn():
            return self._get_state().log_conn()

        self.bg_logger = _BackgroundLogger(log_conn=LazyValue(compute_log_conn, use_mutex=False))
        self.last_start_time = time.time()

        ObjectFetcher.__init__(self, object_type="experiment", pinned_version=None)

    @property
    def id(self):
        return self._lazy_metadata.get().experiment.id

    @property
    def name(self):
        return self._lazy_metadata.get().experiment.name

    @property
    def data(self):
        return self._lazy_metadata.get().experiment.full_info

    @property
    def project(self):
        return self._lazy_metadata.get().project

    # Capture all metadata attributes which aren't covered by existing methods.
    def __getattr__(self, name: str) -> Any:
        return self._lazy_metadata.get().experiment.full_info[name]

    def _get_state(self) -> BraintrustState:
        # Ensure the login state is populated by fetching the lazy_metadata.
        self._lazy_metadata.get()
        return _state

    def log(
        self,
        input=None,
        output=None,
        expected=None,
        scores=None,
        metadata=None,
        metrics=None,
        id=None,
        dataset_record_id=None,
        inputs=None,
    ):
        """
        Log a single event to the experiment. The event will be batched and uploaded behind the scenes.

        :param input: The arguments that uniquely define a test case (an arbitrary, JSON serializable object). Later on, Braintrust will use the `input` to know whether two test cases are the same between experiments, so they should not contain experiment-specific state. A simple rule of thumb is that if you run the same experiment twice, the `input` should be identical.
        :param output: The output of your application, including post-processing (an arbitrary, JSON serializable object), that allows you to determine whether the result is correct or not. For example, in an app that generates SQL queries, the `output` should be the _result_ of the SQL query generated by the model, not the query itself, because there may be multiple valid queries that answer a single question.
        :param expected: (Optional) the ground truth value (an arbitrary, JSON serializable object) that you'd compare to `output` to determine if your `output` value is correct or not. Braintrust currently does not compare `output` to `expected` for you, since there are so many different ways to do that correctly. Instead, these values are just used to help you navigate your experiments while digging into analyses. However, we may later use these values to re-score outputs or fine-tune your models.
        :param scores: A dictionary of numeric values (between 0 and 1) to log. The scores should give you a variety of signals that help you determine how accurate the outputs are compared to what you expect and diagnose failures. For example, a summarization app might have one score that tells you how accurate the summary is, and another that measures the word similarity between the generated and grouth truth summary. The word similarity score could help you determine whether the summarization was covering similar concepts or not. You can use these scores to help you sort, filter, and compare experiments.
        :param metadata: (Optional) a dictionary with additional data about the test example, model outputs, or just about anything else that's relevant, that you can use to help find and analyze examples later. For example, you could log the `prompt`, example's `id`, or anything else that would be useful to slice/dice later. The values in `metadata` can be any JSON-serializable type, but its keys must be strings.
        :param metrics: (Optional) a dictionary of metrics to log. The following keys are populated automatically: "start", "end".
        :param id: (Optional) a unique identifier for the event. If you don't provide one, BrainTrust will generate one for you.
        :param dataset_record_id: (Optional) the id of the dataset record that this event is associated with. This field is required if and only if the experiment is associated with a dataset.
        :param inputs: (Deprecated) the same as `input` (will be removed in a future version).
        :returns: The `id` of the logged event.
        """
        event = _validate_and_sanitize_experiment_log_full_args(
            dict(
                input=input,
                output=output,
                expected=expected,
                scores=scores,
                metadata=metadata,
                metrics=metrics,
                id=id,
                dataset_record_id=dataset_record_id,
                inputs=inputs,
            ),
            self.dataset is not None,
        )
        span = self.start_span(start_time=self.last_start_time, **event)
        self.last_start_time = span.end()
        return span.id

    def log_feedback(
        self,
        id,
        scores=None,
        expected=None,
        comment=None,
        metadata=None,
        source=None,
    ):
        """
        Log feedback to an event in the experiment. Feedback is used to save feedback scores, set an expected value, or add a comment.

        :param id: The id of the event to log feedback for. This is the `id` returned by `log` or accessible as the `id` field of a span.
        :param scores: (Optional) a dictionary of numeric values (between 0 and 1) to log. These scores will be merged into the existing scores for the event.
        :param expected: (Optional) the ground truth value (an arbitrary, JSON serializable object) that you'd compare to `output` to determine if your `output` value is correct or not.
        :param comment: (Optional) an optional comment string to log about the event.
        :param metadata: (Optional) a dictionary with additional data about the feedback. If you have a `user_id`, you can log it here and access it in the Braintrust UI.
        :param source: (Optional) the source of the feedback. Must be one of "external" (default), "app", or "api".
        """
        return _log_feedback_impl(
            bg_logger=self.bg_logger,
            parent_ids=self._lazy_parent_ids(),
            id=id,
            scores=scores,
            expected=expected,
            comment=comment,
            metadata=metadata,
            source=source,
        )

    def _lazy_parent_ids(self):
        def compute_parent_ids():
            return ParentExperimentIds(project_id=self.project.id, experiment_id=self.id)

        return LazyValue(compute_parent_ids, use_mutex=False)

    def start_span(self, name="root", span_attributes={}, start_time=None, set_current=None, parent_id=None, **event):
        """Create a new toplevel span underneath the experiment. The name defaults to "root".

        See `Span.start_span` for full details
        """

        return SpanImpl(
            parent_ids=self._lazy_parent_ids(),
            bg_logger=self.bg_logger,
            name=name,
            span_attributes=span_attributes,
            start_time=start_time,
            set_current=set_current,
            parent_id=parent_id,
            event=event,
        )

    def fetch_base_experiment(self):
        state = self._get_state()
        conn = state.app_conn()

        resp = conn.post("/api/base_experiment/get_id", json={"id": self.id})
        if resp.status_code == 400:
            # No base experiment
            return None

        response_raise_for_status(resp)
        base = resp.json()
        if base:
            return ExperimentIdentifier(id=base["base_exp_id"], name=base["base_exp_name"])
        else:
            return None

    def summarize(self, summarize_scores=True, comparison_experiment_id=None):
        """
        Summarize the experiment, including the scores (compared to the closest reference experiment) and metadata.

        :param summarize_scores: Whether to summarize the scores. If False, only the metadata will be returned.
        :param comparison_experiment_id: The experiment to compare against. If None, the most recent experiment on the origin's main branch will be used.
        :returns: `ExperimentSummary`
        """
        # Flush our events to the API, and to the data warehouse, to ensure that the link we print
        # includes the new experiment.
        self.bg_logger.flush()

        state = self._get_state()
        project_url = (
            f"{state.app_url}/app/{encode_uri_component(state.org_name)}/p/{encode_uri_component(self.project.name)}"
        )
        experiment_url = f"{project_url}/{encode_uri_component(self.name)}"

        score_summary = {}
        metric_summary = {}
        comparison_experiment_name = None
        if summarize_scores:
            # Get the comparison experiment
            if comparison_experiment_id is None:
                base_experiment = self.fetch_base_experiment()
                if base_experiment:
                    comparison_experiment_id = base_experiment.id
                    comparison_experiment_name = base_experiment.name

            if comparison_experiment_id is not None:
                summary_items = state.log_conn().get_json(
                    "experiment-comparison2",
                    args={
                        "experiment_id": self.id,
                        "base_experiment_id": comparison_experiment_id,
                    },
                    retries=3,
                )
                score_items = summary_items.get("scores", {})
                metric_items = summary_items.get("metrics", {})

                longest_score_name = max(len(k) for k in score_items.keys()) if score_items else 0
                score_summary = {
                    k: ScoreSummary(_longest_score_name=longest_score_name, **v) for (k, v) in score_items.items()
                }

                longest_metric_name = max(len(k) for k in metric_items.keys()) if metric_items else 0
                metric_summary = {
                    k: MetricSummary(_longest_metric_name=longest_metric_name, **v) for (k, v) in metric_items.items()
                }

        return ExperimentSummary(
            project_name=self.project.name,
            experiment_name=self.name,
            project_url=project_url,
            experiment_url=experiment_url,
            comparison_experiment_name=comparison_experiment_name,
            scores=score_summary,
            metrics=metric_summary,
        )

    def close(self):
        """This function is deprecated. You can simply remove it from your code."""

        eprint(
            "close is deprecated and will be removed in a future version of braintrust. It is now a no-op and can be removed"
        )
        return self.id

    def flush(self):
        """Flush any pending rows to the server."""

        self.bg_logger.flush()

    def __enter__(self):
        return self

    def __exit__(self, type, value, callback):
        del type, value, callback


class ReadonlyExperiment(ObjectFetcher):
    """
    A read-only view of an experiment, initialized by passing `open=True` to `init()`.
    """

    def __init__(
        self,
        lazy_metadata: LazyValue[ProjectExperimentMetadata],
    ):
        self._lazy_metadata = lazy_metadata

        ObjectFetcher.__init__(self, object_type="experiment", pinned_version=None)

    @property
    def id(self):
        return self._lazy_metadata.get().experiment.id

    def as_dataset(self):
        return ExperimentDatasetIterator(self.fetch())


_EXEC_COUNTER_LOCK = threading.Lock()
_EXEC_COUNTER = 0


class SpanImpl(Span):
    """Primary implementation of the `Span` interface. See the `Span` interface for full details on each method.

    We suggest using one of the various `start_span` methods, instead of creating Spans directly. See `Span.start_span` for full details.
    """

    def __init__(
        self,
        parent_ids: LazyValue[Union[ParentExperimentIds, ParentProjectLogIds]],
        bg_logger,
        parent_span_info: Optional[ParentSpanInfo] = None,
        # This is similarly named, but semantically different than parent_span_info. parent_span_info
        # very directly populates the span_parents field of the span, whereas parent_id is the plain-old
        # id field of the parent span, and is resolved on the server, not in the SDK.
        parent_id=None,
        name=None,
        span_attributes={},
        start_time=None,
        set_current=None,
        event={},
    ):
        self.set_current = coalesce(set_current, True)
        self._logged_end_time = None

        self.bg_logger = bg_logger

        caller_location = get_caller_location()
        if name is None:
            if caller_location:
                filename = os.path.basename(caller_location["caller_filename"])
                name = ":".join(
                    [caller_location["caller_functionname"]]
                    + ([f"{filename}:{caller_location['caller_lineno']}"] if filename else [])
                )
            else:
                name = "subspan"

        # `internal_data` contains fields that are not part of the
        # "user-sanitized" set of fields which we want to log in just one of the
        # span rows.
        global _EXEC_COUNTER
        with _EXEC_COUNTER_LOCK:
            _EXEC_COUNTER += 1
            exec_counter = _EXEC_COUNTER

        self.internal_data = dict(
            metrics=dict(
                start=start_time or time.time(),
            ),
            span_attributes=dict(**span_attributes, name=name, exec_counter=exec_counter),
            created=datetime.datetime.now(datetime.timezone.utc).isoformat(),
        )
        if caller_location:
            self.internal_data["context"] = caller_location

        self.parent_ids = parent_ids

        id = event.get("id", None)
        if id is None:
            id = str(uuid.uuid4())
        span_id = str(uuid.uuid4())
        self.row_ids = RowIds(
            id=id, span_id=span_id, root_span_id=parent_span_info.root_span_id if parent_span_info else span_id
        )

        if parent_span_info is not None and parent_id is not None:
            raise ValueError("Only one of parent_span_info and parent_id may be specified")

        if parent_span_info:
            self.internal_data.update(span_parents=[parent_span_info.span_id])
        elif parent_id:
            self.row_ids._parent_id = parent_id

        # The first log is a replacement, but subsequent logs to the same span
        # object will be merges.
        self._is_merge = False
        self.log(**{k: v for k, v in event.items() if k != "id"})
        self._is_merge = True

    @property
    def id(self):
        return self.row_ids.id

    @property
    def span_id(self):
        return self.row_ids.span_id

    @property
    def root_span_id(self):
        return self.row_ids.root_span_id

    def log(self, **event):
        sanitized = {
            k: v for k, v in _validate_and_sanitize_experiment_log_partial_args(event).items() if v is not None
        }
        # There should be no overlap between the dictionaries being merged,
        # except for `sanitized` and `internal_data`, where the former overrides
        # the latter.
        sanitized_and_internal_data = {**self.internal_data}
        merge_dicts(sanitized_and_internal_data, sanitized)
        self.internal_data = {}
        # Validate the non-lazily-computed part of the record-to-log.
        partial_record = dict(
            **sanitized_and_internal_data,
            **dataclasses.asdict(self.row_ids),
            **{IS_MERGE_FIELD: self._is_merge},
        )
        _check_json_serializable(partial_record)

        if "metrics" in partial_record and "end" in partial_record["metrics"]:
            self._logged_end_time = partial_record["metrics"]["end"]

        def compute_record():
            return dict(
                **partial_record,
                **dataclasses.asdict(self.parent_ids.get()),
            )

        self.bg_logger.log(LazyValue(compute_record, use_mutex=False))

    def log_feedback(self, **event):
        args = dict(
            **event,
            id=self.id,
        )
        return _log_feedback_impl(
            bg_logger=self.bg_logger,
            parent_ids=self.parent_ids,
            **args,
        )

    def start_span(self, name=None, span_attributes={}, start_time=None, set_current=None, parent_id=None, **event):
        return SpanImpl(
            parent_ids=self.parent_ids,
            bg_logger=self.bg_logger,
            parent_span_info=ParentSpanInfo(span_id=self.span_id, root_span_id=self.root_span_id),
            name=name,
            span_attributes=span_attributes,
            start_time=start_time,
            set_current=set_current,
            parent_id=parent_id,
            event=event,
        )

    def end(self, end_time=None):
        if not self._logged_end_time:
            end_time = end_time or time.time()
            self.internal_data = dict(metrics=dict(end=end_time))
        else:
            end_time = self._logged_end_time
        self.log()
        return end_time

    def close(self, end_time=None):
        return self.end(end_time)

    def __enter__(self):
        if self.set_current:
            self._context_token = _state.current_span.set(self)
        return self

    def __exit__(self, type, value, callback):
        del type, value, callback

        if self.set_current:
            _state.current_span.reset(self._context_token)

        self.end()


class Dataset(ObjectFetcher):
    """
    A dataset is a collection of records, such as model inputs and outputs, which represent
    data you can use to evaluate and fine-tune models. You can log production data to datasets,
    curate them with interesting examples, edit/delete records, and run evaluations against them.

    You should not create `Dataset` objects directly. Instead, use the `braintrust.init_dataset()` method.
    """

    def __init__(self, lazy_metadata: LazyValue[ProjectDatasetMetadata], version: Union[None, int, str] = None, legacy: bool = DEFAULT_IS_LEGACY_DATASET):
        if legacy:
            eprint(f"""Records will be fetched from this dataset in the legacy format, with the "expected" field renamed to "output". Please update your code to use "expected", and use `braintrust.init_dataset()` with `use_output=False`, which will become the default in a future version of Braintrust.""")
        mutate_record = lambda r: ensure_dataset_record(r, legacy)

        self._lazy_metadata = lazy_metadata
        self.new_records = 0
        self._fetched_data = None
        self._pinned_version = None
        if version is not None:
            try:
                self._pinned_version = int(version)
                assert self._pinned_version >= 0
            except (ValueError, AssertionError):
                raise ValueError(f"version ({version}) must be a positive integer")

        def compute_log_conn():
            return self._get_state().log_conn()

        self.bg_logger = _BackgroundLogger(log_conn=LazyValue(compute_log_conn, use_mutex=False))
        ObjectFetcher.__init__(self, object_type="dataset", pinned_version=None, mutate_record=mutate_record)

    @property
    def id(self):
        return self._lazy_metadata.get().dataset.id

    @property
    def name(self):
        return self._lazy_metadata.get().dataset.name

    @property
    def data(self):
        return self._lazy_metadata.get().experiment.full_info

    @property
    def project(self):
        return self._lazy_metadata.get().project

    # Capture all metadata attributes which aren't covered by existing methods.
    def __getattr__(self, name: str) -> Any:
        return self._lazy_metadata.get().dataset.full_info[name]

    def _get_state(self) -> BraintrustState:
        # Ensure the login state is populated by fetching the lazy_metadata.
        self._lazy_metadata.get()
        return _state

    def insert(self, input, expected=None, metadata=None, id=None, output=None):
        """
        Insert a single record to the dataset. The record will be batched and uploaded behind the scenes. If you pass in an `id`,
        and a record with that `id` already exists, it will be overwritten (upsert).

        :param input: The argument that uniquely define an input case (an arbitrary, JSON serializable object).
        :param expected: The output of your application, including post-processing (an arbitrary, JSON serializable object).
        :param metadata: (Optional) a dictionary with additional data about the test example, model outputs, or just
        about anything else that's relevant, that you can use to help find and analyze examples later. For example, you could log the
        `prompt`, example's `id`, or anything else that would be useful to slice/dice later. The values in `metadata` can be any
        JSON-serializable type, but its keys must be strings.
        :param id: (Optional) a unique identifier for the event. If you don't provide one, Braintrust will generate one for you.
        :param output: (Deprecated) The output of your application. Use `expected` instead.
        :returns: The `id` of the logged record.
        """
        if metadata:
            if not isinstance(metadata, dict):
                raise ValueError("metadata must be a dictionary")
            for key in metadata.keys():
                if not isinstance(key, str):
                    raise ValueError("metadata keys must be strings")

        if expected is not None and output is not None:
            raise ValueError("Only one of expected or output (deprecated) can be specified. Prefer expected.")

        row_id = id or str(uuid.uuid4())
        # Validate the non-lazily-computed part of the record-to-log.
        partial_args = _populate_args(
            {
                "id": row_id,
                "inputs": input,
                "expected": expected if expected is not None else output,
                "created": datetime.datetime.now(datetime.timezone.utc).isoformat(),
            },
            metadata=metadata,
        )
        _check_json_serializable(partial_args)

        def compute_args():
            return dict(
                **partial_args,
                project_id=self.project.id,
                dataset_id=self.id,
            )

        self._clear_cache()  # We may be able to optimize this
        self.new_records += 1
        self.bg_logger.log(LazyValue(compute_args, use_mutex=False))
        return row_id

    def delete(self, id):
        """
        Delete a record from the dataset.

        :param id: The `id` of the record to delete.
        """

        # Validate the non-lazily-computed part of the record-to-log.
        partial_args = _populate_args(
            {
                "id": id,
                "created": datetime.datetime.now(datetime.timezone.utc).isoformat(),
                "_object_delete": True,  # XXX potentially place this in the logging endpoint
            },
        )
        _check_json_serializable(partial_args)

        def compute_args():
            return dict(
                **partial_args,
                project_id=self.project.id,
                dataset_id=self.id,
            )

        self.bg_logger.log(LazyValue(compute_args, use_mutex=False))
        return id

    def summarize(self, summarize_data=True):
        """
        Summarize the dataset, including high level metrics about its size and other metadata.

        :param summarize_data: Whether to summarize the data. If False, only the metadata will be returned.
        :returns: `DatasetSummary`
        """
        # Flush our events to the API, and to the data warehouse, to ensure that the link we print
        # includes the new experiment.
        self.bg_logger.flush()
        state = self._get_state()
        project_url = (
            f"{state.app_url}/app/{encode_uri_component(state.org_name)}/p/{encode_uri_component(self.project.name)}"
        )
        dataset_url = f"{project_url}/d/{encode_uri_component(self.name)}"

        data_summary = None
        if summarize_data:
            data_summary_d = state.log_conn().get_json(
                "dataset-summary",
                args={
                    "dataset_id": self.id,
                },
                retries=3,
            )
            data_summary = DataSummary(new_records=self.new_records, **data_summary_d)

        return DatasetSummary(
            project_name=self.project.name,
            dataset_name=self.name,
            project_url=project_url,
            dataset_url=dataset_url,
            data_summary=data_summary,
        )

    def close(self):
        """This function is deprecated. You can simply remove it from your code."""

        eprint(
            "close is deprecated and will be removed in a future version of braintrust. It is now a no-op and can be removed"
        )
        return self.id

    def flush(self):
        """Flush any pending rows to the server."""

        self.bg_logger.flush()

    def __enter__(self):
        return self

    def __exit__(self, type, value, callback):
        del type, value, callback


class Project:
    def __init__(self, name=None, id=None):
        self._name = name
        self._id = id
        self.init_lock = threading.RLock()

    def lazy_init(self):
        if self._id is None or self._name is None:
            with self.init_lock:
                if self._id is None:
                    response = _state.app_conn().post_json(
                        "api/project/register",
                        {
                            "project_name": self._name or GLOBAL_PROJECT,
                            "org_id": _state.org_id,
                        },
                    )
                    self._id = response["project"]["id"]
                    self._name = response["project"]["name"]
                elif self._name is None:
                    response = _state.app_conn().get_json("api/project", {"id": self._id})
                    self._name = response["name"]

        return self

    @property
    def id(self):
        self.lazy_init()
        return self._id

    @property
    def name(self):
        self.lazy_init()
        return self._name


class Logger:
    def __init__(self, lazy_metadata: LazyValue[OrgProjectMetadata], async_flush: bool = True):
        self._lazy_metadata = lazy_metadata
        self.async_flush = async_flush

        def compute_log_conn():
            return self._get_state().log_conn()

        self.bg_logger = _BackgroundLogger(log_conn=LazyValue(compute_log_conn, use_mutex=False))
        self.last_start_time = time.time()

    @property
    def org_id(self):
        return self._lazy_metadata.get().org_id

    @property
    def project(self):
        return self._lazy_metadata.get().project

    def _get_state(self) -> BraintrustState:
        # Ensure the login state is populated by fetching the lazy_metadata.
        self._lazy_metadata.get()
        return _state

    def log(
        self,
        input=None,
        output=None,
        expected=None,
        scores=None,
        metadata=None,
        metrics=None,
        id=None,
    ):
        """
        Log a single event. The event will be batched and uploaded behind the scenes.

        :param input: (Optional) the arguments that uniquely define a user input(an arbitrary, JSON serializable object).
        :param output: (Optional) the output of your application, including post-processing (an arbitrary, JSON serializable object), that allows you to determine whether the result is correct or not. For example, in an app that generates SQL queries, the `output` should be the _result_ of the SQL query generated by the model, not the query itself, because there may be multiple valid queries that answer a single question.
        :param expected: (Optional) the ground truth value (an arbitrary, JSON serializable object) that you'd compare to `output` to determine if your `output` value is correct or not. Braintrust currently does not compare `output` to `expected` for you, since there are so many different ways to do that correctly. Instead, these values are just used to help you navigate while digging into analyses. However, we may later use these values to re-score outputs or fine-tune your models.
        :param scores: (Optional) a dictionary of numeric values (between 0 and 1) to log. The scores should give you a variety of signals that help you determine how accurate the outputs are compared to what you expect and diagnose failures. For example, a summarization app might have one score that tells you how accurate the summary is, and another that measures the word similarity between the generated and grouth truth summary. The word similarity score could help you determine whether the summarization was covering similar concepts or not. You can use these scores to help you sort, filter, and compare logs.
        :param metadata: (Optional) a dictionary with additional data about the test example, model outputs, or just about anything else that's relevant, that you can use to help find and analyze examples later. For example, you could log the `prompt`, example's `id`, or anything else that would be useful to slice/dice later. The values in `metadata` can be any JSON-serializable type, but its keys must be strings.
        :param metrics: (Optional) a dictionary of metrics to log. The following keys are populated automatically: "start", "end".
        :param id: (Optional) a unique identifier for the event. If you don't provide one, BrainTrust will generate one for you.
        """
        span = self.start_span(
            start_time=self.last_start_time,
            input=input,
            output=output,
            expected=expected,
            scores=scores,
            metadata=metadata,
            metrics=metrics,
            id=id,
        )
        self.last_start_time = span.end()

        if not self.async_flush:
            self.bg_logger.flush()

        return span.id

    def log_feedback(
        self,
        id,
        scores=None,
        expected=None,
        comment=None,
        metadata=None,
        source=None,
    ):
        """
        Log feedback to an event. Feedback is used to save feedback scores, set an expected value, or add a comment.

        :param id: The id of the event to log feedback for. This is the `id` returned by `log` or accessible as the `id` field of a span.
        :param scores: (Optional) a dictionary of numeric values (between 0 and 1) to log. These scores will be merged into the existing scores for the event.
        :param expected: (Optional) the ground truth value (an arbitrary, JSON serializable object) that you'd compare to `output` to determine if your `output` value is correct or not.
        :param comment: (Optional) an optional comment string to log about the event.
        :param metadata: (Optional) a dictionary with additional data about the feedback. If you have a `user_id`, you can log it here and access it in the Braintrust UI.
        :param source: (Optional) the source of the feedback. Must be one of "external" (default), "app", or "api".
        """
        return _log_feedback_impl(
            bg_logger=self.bg_logger,
            parent_ids=self._lazy_parent_ids(),
            id=id,
            scores=scores,
            expected=expected,
            comment=comment,
            metadata=metadata,
            source=source,
        )

    def _lazy_parent_ids(self):
        def compute_parent_ids():
            return ParentProjectLogIds(
                org_id=self.org_id,
                project_id=self.project.id,
                log_id="g",
            )

        return LazyValue(compute_parent_ids, use_mutex=False)

    def start_span(self, name="root", span_attributes={}, start_time=None, set_current=None, parent_id=None, **event):
        """Create a new toplevel span underneath the logger. The name parameter defaults to "root".

        See `Span.start_span` for full details
        """

        return SpanImpl(
            parent_ids=self._lazy_parent_ids(),
            bg_logger=self.bg_logger,
            name=name,
            span_attributes=span_attributes,
            start_time=start_time,
            set_current=set_current,
            parent_id=parent_id,
            event=event,
        )

    def __enter__(self):
        return self

    def __exit__(self, type, value, callback):
        del type, value, callback

    def flush(self):
        """
        Flush any pending logs to the server.
        """
        self.bg_logger.flush()


@dataclasses.dataclass
class ScoreSummary(SerializableDataClass):
    """Summary of a score's performance."""

    """Name of the score."""
    name: str
    """Average score across all examples."""
    score: float
    """Difference in score between the current and reference experiment."""
    diff: float
    """Number of improvements in the score."""
    improvements: int
    """Number of regressions in the score."""
    regressions: int

    # Used to help with formatting
    _longest_score_name: int

    def __str__(self):
        # format with 2 decimal points and pad so that it's exactly 2 characters then 2 decimals
        score_pct = f"{self.score * 100:05.2f}%"
        diff_pct = f"{abs(self.diff) * 100:05.2f}%"
        diff_score = f"+{diff_pct}" if self.diff > 0 else f"-{diff_pct}" if self.diff < 0 else "-"

        # pad the name with spaces so that its length is self._longest_score_name + 2
        score_name = f"'{self.name}'".ljust(self._longest_score_name + 2)

        return textwrap.dedent(
            f"""{score_pct} ({diff_score}) {score_name} score\t({self.improvements} improvements, {self.regressions} regressions)"""
        )


@dataclasses.dataclass
class MetricSummary(SerializableDataClass):
    """Summary of a metric's performance."""

    """Name of the metric."""
    name: str
    """Average metric across all examples."""
    metric: float
    """Unit label for the metric."""
    unit: str
    """Difference in metric between the current and reference experiment."""
    diff: float
    """Number of improvements in the metric."""
    improvements: int
    """Number of regressions in the metric."""
    regressions: int

    # Used to help with formatting
    _longest_metric_name: int

    def __str__(self):
        # format with 2 decimal points
        metric = f"{self.metric:.2f}"
        diff_pct = f"{abs(self.diff) * 100:05.2f}%"
        diff_score = f"+{diff_pct}" if self.diff > 0 else f"-{diff_pct}" if self.diff < 0 else "-"

        # pad the name with spaces so that its length is self._longest_score_name + 2
        metric_name = f"'{self.name}'".ljust(self._longest_metric_name + 2)

        return textwrap.dedent(
            f"""{metric}{self.unit} ({diff_score}) {metric_name}\t({self.improvements} improvements, {self.regressions} regressions)"""
        )


@dataclasses.dataclass
class ExperimentSummary(SerializableDataClass):
    """Summary of an experiment's scores and metadata."""

    """Name of the project that the experiment belongs to."""
    project_name: str
    """Name of the experiment."""
    experiment_name: str
    """URL to the project's page in the Braintrust app."""
    project_url: str
    """URL to the experiment's page in the Braintrust app."""
    experiment_url: str
    """The experiment scores are baselined against."""
    comparison_experiment_name: Optional[str]
    """Summary of the experiment's scores."""
    scores: Dict[str, ScoreSummary]
    """Summary of the experiment's metrics."""
    metrics: Dict[str, ScoreSummary]

    def __str__(self):
        comparison_line = ""
        if self.comparison_experiment_name:
            comparison_line = f"""{self.experiment_name} compared to {self.comparison_experiment_name}:\n"""
        return (
            f"""\n=========================SUMMARY=========================\n{comparison_line}"""
            + "\n".join([str(score) for score in self.scores.values()])
            + ("\n\n" if self.scores else "")
            + "\n".join([str(metric) for metric in self.metrics.values()])
            + ("\n\n" if self.metrics else "")
            + textwrap.dedent(
                f"""\
        See results for {self.experiment_name} at {self.experiment_url}"""
            )
        )


@dataclasses.dataclass
class DataSummary(SerializableDataClass):
    """Summary of a dataset's data."""

    """New or updated records added in this session."""
    new_records: int
    """Total records in the dataset."""
    total_records: int

    def __str__(self):
        return textwrap.dedent(f"""Total records: {self.total_records} ({self.new_records} new or updated records)""")


@dataclasses.dataclass
class DatasetSummary(SerializableDataClass):
    """Summary of a dataset's scores and metadata."""

    """Name of the project that the dataset belongs to."""
    project_name: str
    """Name of the dataset."""
    dataset_name: str
    """URL to the project's page in the Braintrust app."""
    project_url: str
    """URL to the experiment's page in the Braintrust app."""
    dataset_url: str
    """Summary of the dataset's data."""
    data_summary: int

    def __str__(self):
        return textwrap.dedent(
            f"""\

             =========================SUMMARY=========================
             {str(self.data_summary)}
             See results for all datasets in {self.project_name} at {self.project_url}
             See results for {self.dataset_name} at {self.dataset_url}"""
        )<|MERGE_RESOLUTION|>--- conflicted
+++ resolved
@@ -27,12 +27,8 @@
     TRANSACTION_ID_FIELD,
     VALID_SOURCES,
 )
-<<<<<<< HEAD
 from braintrust_core.git_fields import GitMetadataSettings, RepoInfo
-=======
-from braintrust_core.git_fields import GitMetadataSettings
 from braintrust_core.object import DEFAULT_IS_LEGACY_DATASET, ensure_dataset_record, make_legacy_event
->>>>>>> 2c587388
 from braintrust_core.merge_row_batch import merge_row_batch
 from braintrust_core.span_types import SpanTypeAttribute
 from braintrust_core.util import (
@@ -483,13 +479,8 @@
                 return
             retrying_text = "" if i + 1 == NUM_RETRIES else " Retrying"
             print(
-<<<<<<< HEAD
-                f"log request failed. Elapsed time: {time.time() - start_time} seconds. Payload size: {len(items_s)}. Error: {resp.status_code}: {resp.text}.{retrying_text}",
-                file=outfile,
-=======
                 f"log request failed. Elapsed time: {time.time() - start_time} seconds. Payload size: {len(dataS)}. Error: {resp.status_code}: {resp.text}.{retrying_text}",
                 file=outfile
->>>>>>> 2c587388
             )
         if not resp.ok:
             print(f"log request failed after {NUM_RETRIES} retries. Dropping batch", file=outfile)
@@ -697,7 +688,6 @@
 
 
 def init_dataset(
-<<<<<<< HEAD
     project: Optional[str] = None,
     name: Optional[str] = None,
     description: Optional[str] = None,
@@ -706,16 +696,7 @@
     api_key: Optional[str] = None,
     org_name: Optional[str] = None,
     project_id: Optional[str] = None,
-=======
-    project: str,
-    name: str = None,
-    description: str = None,
-    version: "str | int" = None,
-    app_url: str = None,
-    api_key: str = None,
-    org_name: str = None,
     use_output: bool = DEFAULT_IS_LEGACY_DATASET,
->>>>>>> 2c587388
 ):
     """
     Create a new dataset in a specified project. If the project does not exist, it will be created.
@@ -728,11 +709,8 @@
     :param api_key: The API key to use. If the parameter is not specified, will try to use the `BRAINTRUST_API_KEY` environment variable. If no API
     key is specified, will prompt the user to login.
     :param org_name: (Optional) The name of a specific organization to connect to. This is useful if you belong to multiple.
-<<<<<<< HEAD
     :param project_id: The id of the project to create the dataset in. This takes precedence over `project` if specified.
-=======
     :param use_output: If True (the default), records will be fetched from this dataset in the legacy format, with the "expected" field renamed to "output". This will default to False in a future version of Braintrust.
->>>>>>> 2c587388
     :returns: The dataset object.
     """
 
