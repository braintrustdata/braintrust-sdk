from typing import List

import pytest

<<<<<<< HEAD
from .framework import EvalCase, EvalResultWithSummary, Evaluator, build_local_summary, run_evaluator
=======
from .framework import (
    Eval,
    EvalCase,
    EvalHooks,
    EvalResultWithSummary,
    Evaluator,
    run_evaluator,
)
>>>>>>> e5c3b793
from .score import Score, Scorer
from .test_helpers import with_memory_logger  # noqa: F401


@pytest.mark.asyncio
async def test_run_evaluator_basic():
    """Test that run_evaluator correctly processes a simple evaluation."""
    # Define test data
    data = [
        EvalCase(input=1, expected=2),
        EvalCase(input=2, expected=4),
        EvalCase(input=3, expected=6),
    ]

    # Define a simple task function
    def multiply_by_two(input_value):
        return input_value * 2

    # Define a simple scoring function
    def exact_match(input_value, output, expected):
        return 1.0 if output == expected else 0.0

    # Create evaluator
    evaluator = Evaluator(
        project_name="test-project",
        eval_name="test-evaluator",
        data=data,
        task=multiply_by_two,
        scores=[exact_match],
        experiment_name=None,
        metadata=None,
    )

    # Run evaluator
    result = await run_evaluator(experiment=None, evaluator=evaluator, position=None, filters=[])

    # Verify results
    assert isinstance(result, EvalResultWithSummary)
    assert len(result.results) == 3

    # Check individual results
    for i, eval_result in enumerate(result.results):
        input_value = i + 1
        expected_value = input_value * 2

        assert eval_result.input == input_value
        assert eval_result.expected == expected_value
        assert eval_result.output == expected_value
        assert eval_result.scores.get("exact_match") == 1.0
        assert eval_result.error is None

    # Verify summary
    assert result.summary.project_name == "test-project"
    assert "exact_match" in result.summary.scores
    assert result.summary.scores["exact_match"].score == 1.0


@pytest.mark.asyncio
async def test_run_evaluator_with_many_scorers():
    # This test validates that we can process scores from any sources. It is nox's job
    # to ensure this test runs with and without autoevals and braintrust_core installed.
    try:
        from braintrust_core.score import Score as BraintrustCoreScore
    except ImportError:
        from .score import Score as BraintrustCoreScore

    # Define test data
    data = [
        EvalCase(input="abc", expected="abc"),
        EvalCase(input="def", expected="def"),
    ]

    def simple_task(input_value):
        return input_value

    def dict_scorer(input_value, output, expected):
        return {"name": "dict_scorer", "score": 1.0}

    def core_scorer(input_value, output, expected):
        return BraintrustCoreScore(name="core_scorer", score=1.0)

    def scorer(input_value, output, expected):
        return Score(name="scorer", score=1.0)

    class CustomScorer(Scorer):
        def _run_eval_sync(self, *args, **kwargs):
            return Score(name="custom_scorer", score=1.0)

    class CustomScorerAsync(Scorer):
        async def eval_async(self, *args, **kwargs):
            return Score(name="custom_async_scorer", score=1.0)

        def _run_eval_sync(self, *args, **kwargs):
            return Score(name="custom_async_scorer", score=1.0)

    scorers = [
        dict_scorer,
        core_scorer,
        scorer,
        CustomScorer(),
        CustomScorerAsync(),
    ]
    scorer_names = [
        "core_scorer",
        "scorer",
        "dict_scorer",
        "custom_scorer",
        "custom_async_scorer",
    ]

    # if autoevals is installed, use it. This verifies our scoring duck typing works
    try:
        from autoevals import Levenshtein

        scorers.append(Levenshtein())
        scorer_names.append("Levenshtein")
        scorers.append(Levenshtein)
        scorer_names.append("Levenshtein")
    except ImportError:
        pass

    # Create evaluator with all scorers
    evaluator = Evaluator(
        project_name="test-project",
        eval_name="test-multiple-score-classes",
        data=data,
        task=simple_task,
        scores=scorers,
        experiment_name=None,
        metadata=None,
    )

    # Run evaluator
    result = await run_evaluator(None, evaluator, None, [])

    assert isinstance(result, EvalResultWithSummary)
    assert len(result.results) == 2

    # All scorers should produce the same scores
    for eval_result in result.results:
        for scorer_name in scorer_names:
            print(eval_result.scores)
            assert scorer_name in eval_result.scores
            assert eval_result.scores[scorer_name] == 1.0

    assert result.summary.project_name == "test-project"
    for scorer_name in scorer_names:
        assert scorer_name in result.summary.scores
        assert result.summary.scores[scorer_name].score == 1.0


@pytest.mark.asyncio
async def test_hooks_trial_index():
    """Test that trial_index is correctly passed to task via hooks."""
    trial_indices: List[int] = []

    # Task that captures trial indices
    def task_with_hooks(input_value: int, hooks: EvalHooks) -> int:
        trial_indices.append(hooks.trial_index)
        return input_value * 2

    # Create evaluator with trial_count > 1
    evaluator = Evaluator(
        project_name="test-project",
        eval_name="test-trial-index",
        data=[EvalCase(input=1, expected=2)],
        task=task_with_hooks,
        scores=[],  # No scoring needed for this test
        experiment_name=None,
        metadata=None,
        trial_count=3,  # Run 3 trials
    )

    # Run evaluator
    result = await run_evaluator(experiment=None, evaluator=evaluator, position=None, filters=[])

    # Verify we got 3 results (one for each trial)
    assert len(result.results) == 3

    # Verify trial indices were captured correctly
    assert len(trial_indices) == 3
    assert sorted(trial_indices) == [0, 1, 2]

    # Verify all results are correct
    for eval_result in result.results:
        assert eval_result.input == 1
        assert eval_result.expected == 2
        assert eval_result.output == 2  # 1 * 2
        assert eval_result.error is None


@pytest.mark.asyncio
async def test_hooks_trial_index_multiple_inputs():
    """Test trial_index with multiple inputs to ensure proper indexing."""
    trial_data: List[tuple] = []  # (input, trial_index)

    def task_with_hooks(input_value: int, hooks: EvalHooks) -> int:
        trial_data.append((input_value, hooks.trial_index))
        return input_value * 2

    # Create evaluator with multiple inputs and trials
    evaluator = Evaluator(
        project_name="test-project",
        eval_name="test-trial-index-multiple",
        data=[
            EvalCase(input=1, expected=2),
            EvalCase(input=2, expected=4),
        ],
        task=task_with_hooks,
        scores=[],
        experiment_name=None,
        metadata=None,
        trial_count=2,  # 2 trials per input
    )

    # Run evaluator
    result = await run_evaluator(experiment=None, evaluator=evaluator, position=None, filters=[])

    # Should have 4 results total (2 inputs × 2 trials)
    assert len(result.results) == 4
    assert len(trial_data) == 4

    # Group by input to verify trial indices
    input_1_trials = [trial_idx for inp, trial_idx in trial_data if inp == 1]
    input_2_trials = [trial_idx for inp, trial_idx in trial_data if inp == 2]

    # Each input should have been run with trial indices 0 and 1
    assert sorted(input_1_trials) == [0, 1]
    assert sorted(input_2_trials) == [0, 1]


@pytest.mark.asyncio
async def test_eval_no_send_logs_true(with_memory_logger):
    """Test that Eval with no_send_logs=True runs locally without creating experiment."""

    def exact_match(input, output, expected):
        return {"name": "exact_match", "score": 1.0 if output == expected else 0.0}

    def simple_scorer(input, output, expected):
        return {"name": "simple_scorer", "score": 0.8}

    result = await Eval(
        "test-no-logs",
        data=[{"input": "hello", "expected": "hello world"}, {"input": "test", "expected": "test world"}],
        task=lambda input_val: input_val + " world",
        scores=[exact_match, simple_scorer],
        no_send_logs=True,
    )

    # Verify it returns results
    assert len(result.results) == 2
    assert result.results[0].input == "hello"
    assert result.results[0].output == "hello world"
    assert result.results[0].scores["exact_match"] == 1.0
    assert result.results[0].scores["simple_scorer"] == 0.8

    assert result.results[1].input == "test"
    assert result.results[1].output == "test world"
    assert result.results[1].scores["exact_match"] == 1.0
    assert result.results[1].scores["simple_scorer"] == 0.8

    # Verify it builds a local summary (no experiment_url means local run)
    assert result.summary.project_name == "test-no-logs"
    assert result.summary.experiment_url is None
    assert result.summary.scores["exact_match"].score == 1.0
    assert result.summary.scores["simple_scorer"].score == 0.8

    # Most importantly: verify that no logs were sent (should be empty)
    logs = with_memory_logger.pop()
    assert len(logs) == 0<|MERGE_RESOLUTION|>--- conflicted
+++ resolved
@@ -2,9 +2,6 @@
 
 import pytest
 
-<<<<<<< HEAD
-from .framework import EvalCase, EvalResultWithSummary, Evaluator, build_local_summary, run_evaluator
-=======
 from .framework import (
     Eval,
     EvalCase,
@@ -13,7 +10,6 @@
     Evaluator,
     run_evaluator,
 )
->>>>>>> e5c3b793
 from .score import Score, Scorer
 from .test_helpers import with_memory_logger  # noqa: F401
 
