--- conflicted
+++ resolved
@@ -163,7 +163,6 @@
         assert result.summary.scores[scorer_name].score == 1.0
 
 
-<<<<<<< HEAD
 class MockExperiment:
     """Mock experiment for testing purposes."""
     def __init__(self, name="test-experiment", id="test-id"):
@@ -281,7 +280,34 @@
         project_name="test-project",
         eval_name="test-with-hooks",
         data=data,
-=======
+        task=task_with_hooks,
+        scores=[],
+        experiment_name=None,
+        metadata=None,
+    )
+    
+    await run_evaluator(experiment=experiment, evaluator=evaluator_with_hooks, position=None, filters=[])
+    
+    assert len(captured_hooks) == 1
+    assert captured_hooks[0].experiment is not None
+    assert captured_hooks[0].experiment.name == "flexible-test"
+    
+    # Test task that doesn't accept hooks (should still work)
+    evaluator_without_hooks = Evaluator(
+        project_name="test-project",
+        eval_name="test-without-hooks",
+        data=data,
+        task=task_without_hooks,
+        scores=[],
+        experiment_name=None,
+        metadata=None,
+    )
+    
+    result = await run_evaluator(experiment=experiment, evaluator=evaluator_without_hooks, position=None, filters=[])
+    assert len(result.results) == 1
+    assert result.results[0].output == 1
+
+
 @pytest.mark.asyncio
 async def test_hooks_trial_index():
     """Test that trial_index is correctly passed to task via hooks."""
@@ -339,35 +365,10 @@
             EvalCase(input=1, expected=2),
             EvalCase(input=2, expected=4),
         ],
->>>>>>> 6a2becd2
         task=task_with_hooks,
         scores=[],
         experiment_name=None,
         metadata=None,
-<<<<<<< HEAD
-    )
-    
-    await run_evaluator(experiment=experiment, evaluator=evaluator_with_hooks, position=None, filters=[])
-    
-    assert len(captured_hooks) == 1
-    assert captured_hooks[0].experiment is not None
-    assert captured_hooks[0].experiment.name == "flexible-test"
-    
-    # Test task that doesn't accept hooks (should still work)
-    evaluator_without_hooks = Evaluator(
-        project_name="test-project",
-        eval_name="test-without-hooks",
-        data=data,
-        task=task_without_hooks,
-        scores=[],
-        experiment_name=None,
-        metadata=None,
-    )
-    
-    result = await run_evaluator(experiment=experiment, evaluator=evaluator_without_hooks, position=None, filters=[])
-    assert len(result.results) == 1
-    assert result.results[0].output == 1
-=======
         trial_count=2,  # 2 trials per input
     )
 
@@ -385,4 +386,43 @@
     # Each input should have been run with trial indices 0 and 1
     assert sorted(input_1_trials) == [0, 1]
     assert sorted(input_2_trials) == [0, 1]
->>>>>>> 6a2becd2
+
+
+@pytest.mark.asyncio
+async def test_hooks_experiment_and_trial_index_together():
+    """Test that both experiment and trial_index work together."""
+    captured_data = []
+    
+    def task_with_both(input_value, hooks):
+        captured_data.append({
+            'input': input_value,
+            'experiment': hooks.experiment,
+            'trial_index': hooks.trial_index
+        })
+        return input_value * 2
+    
+    experiment = MockExperiment("combined-test")
+    
+    evaluator = Evaluator(
+        project_name="test-project",
+        eval_name="test-combined",
+        data=[EvalCase(input=5, expected=10)],
+        task=task_with_both,
+        scores=[],
+        experiment_name=None,
+        metadata=None,
+        trial_count=2,
+    )
+    
+    result = await run_evaluator(experiment=experiment, evaluator=evaluator, position=None, filters=[])
+    
+    # Should have 2 results (2 trials)
+    assert len(result.results) == 2
+    assert len(captured_data) == 2
+    
+    # Both trials should have the same experiment but different trial_index
+    for i, data in enumerate(captured_data):
+        assert data['input'] == 5
+        assert data['experiment'] is not None
+        assert data['experiment'].name == "combined-test"
+        assert data['trial_index'] == i  # Should be 0 and 1