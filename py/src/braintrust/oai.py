--- conflicted
+++ resolved
@@ -414,88 +414,72 @@
             usage = None
             if hasattr(result, "usage"):
                 usage = getattr(result, "usage")
-<<<<<<< HEAD
             elif hasattr(result, "type") and result.type == "response.completed" and hasattr(result, "response"):
-                usage = getattr(result.response, "usage", None)
-=======
-            elif result.type == "response.completed" and hasattr(result, "response"):
+                # Handle summaries from completed response if present
                 if hasattr(result.response, "output") and result.response.output:
                     for output_item in result.response.output:
                         if hasattr(output_item, "summary") and output_item.summary:
                             for item in output:
                                 if item.get("id") == output_item.id:
                                     item["summary"] = output_item.summary
-                usage = getattr(result.response, "usage")
->>>>>>> 3f541760
+                usage = getattr(result.response, "usage", None)
 
             if usage:
                 parsed_metrics = _parse_metrics_from_usage(usage)
                 metrics.update(parsed_metrics)
 
-<<<<<<< HEAD
-            if hasattr(result, "type"):
-                if result.type == "response.output_item.added":
-                    # Check if we already have an incomplete item from earlier deltas
-                    if output and isinstance(output[-1], dict) and "id" not in output[-1] and "type" not in output[-1]:
-                        output[-1].update({"id": result.item.id, "type": result.item.type})
-                    else:
-                        output.append({"id": result.item.id, "type": result.item.type, "content": []})
-                elif result.type == "response.output_text.delta" and hasattr(result, "delta"):
-                    if not output:
-                        # Create placeholder item with standard structure that will be updated when output_item.added arrives
-                        output.append({"id": None, "type": None, "content": []})
-                    if not output[-1].get("content"):
-                        output[-1]["content"] = [{"text": ""}]
-                    output[-1]["content"][-1]["text"] += result.delta
-                elif result.type == "response.completed":
-                    if hasattr(result, "response") and hasattr(result.response, "output"):
-                        if hasattr(result.response, "usage"):
-                            final_metrics = _parse_metrics_from_usage(result.response.usage)
-                            metrics.update(final_metrics)
-                        return {
-                            "metrics": metrics,
-                            "output": result.response.output,
-                        }
-=======
+            # Skip processing if result doesn't have a type attribute
+            if not hasattr(result, "type"):
+                continue
+
             if result.type == "response.output_item.added":
+                item_data = {"id": result.item.id, "type": result.item.type}
                 if hasattr(result.item, "role"):
-                    output.append({"id": result.item.id, "type": result.item.type, "role": result.item.role})
-                else:
-                    output.append({"id": result.item.id, "type": result.item.type})
+                    item_data["role"] = result.item.role
+                output.append(item_data)
                 continue
 
-            if not hasattr(result, "output_index"):
+            if result.type == "response.completed":
+                if hasattr(result, "response") and hasattr(result.response, "output"):
+                    return {
+                        "metrics": metrics,
+                        "output": result.response.output,
+                    }
                 continue
 
-            output_index = result.output_index
-            current_output = output[output_index]
-            if result.type == "response.output_item.done":
-                current_output["status"] = result.item.status
-                continue
-
-            if result.type == "response.output_item.delta":
-                current_output["delta"] = result.delta
-                continue
-
-            if hasattr(result, "content_index"):
-                if "content" not in current_output:
-                    current_output["content"] = []
-                content_index = result.content_index
-                if content_index == len(current_output["content"]):
-                    current_output["content"].append({})
-                current_content = current_output["content"][content_index]
-                current_content["type"] = "output_text"
-                if hasattr(result, "delta") and result.delta:
-                    current_content["text"] = (current_content.get("text") or "") + result.delta
-
-                if result.type == "response.output_text.annotation.added":
-                    annotation_index = result.annotation_index
-                    if "annotations" not in current_content:
-                        current_content["annotations"] = []
-                    if annotation_index == len(current_content["annotations"]):
-                        current_content["annotations"].append({})
-                    current_content["annotations"][annotation_index] = _try_to_dict(result.annotation)
->>>>>>> 3f541760
+            # Handle output_index based updates
+            if hasattr(result, "output_index"):
+                output_index = result.output_index
+                if output_index < len(output):
+                    current_output = output[output_index]
+
+                    if result.type == "response.output_item.done":
+                        current_output["status"] = result.item.status
+                        continue
+
+                    if result.type == "response.output_item.delta":
+                        current_output["delta"] = result.delta
+                        continue
+
+                    # Handle content_index based updates
+                    if hasattr(result, "content_index"):
+                        if "content" not in current_output:
+                            current_output["content"] = []
+                        content_index = result.content_index
+                        if content_index == len(current_output["content"]):
+                            current_output["content"].append({})
+                        current_content = current_output["content"][content_index]
+                        current_content["type"] = "output_text"
+                        if hasattr(result, "delta") and result.delta:
+                            current_content["text"] = (current_content.get("text") or "") + result.delta
+
+                        if result.type == "response.output_text.annotation.added":
+                            annotation_index = result.annotation_index
+                            if "annotations" not in current_content:
+                                current_content["annotations"] = []
+                            if annotation_index == len(current_content["annotations"]):
+                                current_content["annotations"].append({})
+                            current_content["annotations"][annotation_index] = _try_to_dict(result.annotation)
 
         return {
             "metrics": metrics,
