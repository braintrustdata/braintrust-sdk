<<<<<<< HEAD
from typing import Any, Literal, TypeVar, overload
=======
from typing import Any, Dict, List, Literal, Optional, TypedDict, TypeVar, Union, overload
>>>>>>> dcd4f5a4

from sseclient import SSEClient

from .._generated_types import InvokeContext
from ..logger import Exportable, get_span_parent_object, login, proxy_conn
from ..util import response_raise_for_status
from .constants import INVOKE_API_VERSION
from .stream import BraintrustInvokeError, BraintrustStream

T = TypeVar("T")
ModeType = Literal["auto", "parallel", "json", "text"]
ObjectType = Literal["project_logs", "experiment", "dataset", "playground_logs"]


class SpanScope(TypedDict):
    """Scope for operating on a single span."""

    type: Literal["span"]
    id: str
    root_span_id: str


class TraceScope(TypedDict):
    """Scope for operating on an entire trace."""

    type: Literal["trace"]
    root_span_id: str


@overload
def invoke(
    # the permutations of arguments for a function id
<<<<<<< HEAD
    function_id: str | None = None,
    version: str | None = None,
    prompt_session_id: str | None = None,
    prompt_session_function_id: str | None = None,
    project_name: str | None = None,
    slug: str | None = None,
    global_function: str | None = None,
    # arguments to the function
    input: Any = None,
    messages: list[Any] | None = None,
    metadata: dict[str, Any] | None = None,
    tags: list[str] | None = None,
    parent: Exportable | str | None = None,
    stream: Literal[False] | None = None,
    mode: ModeType | None = None,
    strict: bool | None = None,
    org_name: str | None = None,
    api_key: str | None = None,
    app_url: str | None = None,
=======
    function_id: Optional[str] = None,
    version: Optional[str] = None,
    prompt_session_id: Optional[str] = None,
    prompt_session_function_id: Optional[str] = None,
    project_name: Optional[str] = None,
    project_id: Optional[str] = None,
    slug: Optional[str] = None,
    global_function: Optional[str] = None,
    # arguments to the function
    input: Any = None,
    messages: Optional[List[Any]] = None,
    context: Optional[InvokeContext] = None,
    metadata: Optional[Dict[str, Any]] = None,
    tags: Optional[List[str]] = None,
    parent: Optional[Union[Exportable, str]] = None,
    stream: Optional[Literal[False]] = None,
    mode: Optional[ModeType] = None,
    strict: Optional[bool] = None,
    org_name: Optional[str] = None,
    api_key: Optional[str] = None,
    app_url: Optional[str] = None,
>>>>>>> dcd4f5a4
    force_login: bool = False,
) -> T: ...


@overload
def invoke(
    # the permutations of arguments for a function id
<<<<<<< HEAD
    function_id: str | None = None,
    version: str | None = None,
    prompt_session_id: str | None = None,
    prompt_session_function_id: str | None = None,
    project_name: str | None = None,
    slug: str | None = None,
    global_function: str | None = None,
    # arguments to the function
    input: Any = None,
    messages: list[Any] | None = None,
    metadata: dict[str, Any] | None = None,
    tags: list[str] | None = None,
    parent: Exportable | str | None = None,
=======
    function_id: Optional[str] = None,
    version: Optional[str] = None,
    prompt_session_id: Optional[str] = None,
    prompt_session_function_id: Optional[str] = None,
    project_name: Optional[str] = None,
    project_id: Optional[str] = None,
    slug: Optional[str] = None,
    global_function: Optional[str] = None,
    # arguments to the function
    input: Any = None,
    messages: Optional[List[Any]] = None,
    context: Optional[InvokeContext] = None,
    metadata: Optional[Dict[str, Any]] = None,
    tags: Optional[List[str]] = None,
    parent: Optional[Union[Exportable, str]] = None,
>>>>>>> dcd4f5a4
    stream: Literal[True] = True,
    mode: ModeType | None = None,
    strict: bool | None = None,
    org_name: str | None = None,
    api_key: str | None = None,
    app_url: str | None = None,
    force_login: bool = False,
) -> BraintrustStream: ...


def invoke(
    # the permutations of arguments for a function id
<<<<<<< HEAD
    function_id: str | None = None,
    version: str | None = None,
    prompt_session_id: str | None = None,
    prompt_session_function_id: str | None = None,
    project_name: str | None = None,
    slug: str | None = None,
    global_function: str | None = None,
    # arguments to the function
    input: Any = None,
    messages: list[Any] | None = None,
    metadata: dict[str, Any] | None = None,
    tags: list[str] | None = None,
    parent: Exportable | str | None = None,
=======
    function_id: Optional[str] = None,
    version: Optional[str] = None,
    prompt_session_id: Optional[str] = None,
    prompt_session_function_id: Optional[str] = None,
    project_name: Optional[str] = None,
    project_id: Optional[str] = None,
    slug: Optional[str] = None,
    global_function: Optional[str] = None,
    # arguments to the function
    input: Any = None,
    messages: Optional[List[Any]] = None,
    context: Optional[InvokeContext] = None,
    metadata: Optional[Dict[str, Any]] = None,
    tags: Optional[List[str]] = None,
    parent: Optional[Union[Exportable, str]] = None,
>>>>>>> dcd4f5a4
    stream: bool = False,
    mode: ModeType | None = None,
    strict: bool | None = None,
    org_name: str | None = None,
    api_key: str | None = None,
    app_url: str | None = None,
    force_login: bool = False,
) -> BraintrustStream | T:
    """
    Invoke a Braintrust function, returning a `BraintrustStream` or the value as a plain
    Python object.

    Args:
        input: The input to the function. This will be logged as the `input` field in the span.
        messages: Additional OpenAI-style messages to add to the prompt (only works for llm functions).
        context: Context for functions that operate on spans/traces (e.g., facets). Should contain
            `object_type`, `object_id`, and `scope` fields.
        metadata: Additional metadata to add to the span. This will be logged as the `metadata` field in the span.
            It will also be available as the {{metadata}} field in the prompt and as the `metadata` argument
            to the function.
        tags: Tags to add to the span. This will be logged as the `tags` field in the span.
        parent: The parent of the function. This can be an existing span, logger, or experiment, or
            the output of `.export()` if you are distributed tracing. If unspecified, will use
            the same semantics as `traced()` to determine the parent and no-op if not in a tracing
            context.
        stream: Whether to stream the function's output. If True, the function will return a
            `BraintrustStream`, otherwise it will return the output of the function as a JSON
            object.
        mode: The response shape of the function if returning tool calls. If "auto", will return
            a string if the function returns a string, and a JSON object otherwise. If "parallel",
            will return an array of JSON objects with one object per tool call.
        strict: Whether to use strict mode for the function. If true, the function will throw an
            error if the variable names in the prompt do not match the input keys.
        org_name: The name of the Braintrust organization to use.
        api_key: The API key to use for authentication.
        app_url: The URL of the Braintrust application.
        force_login: Whether to force a new login even if already logged in.
        function_id: The ID of the function to invoke.
        version: The version of the function to invoke.
        prompt_session_id: The ID of the prompt session to invoke the function from.
        prompt_session_function_id: The ID of the function in the prompt session to invoke.
        project_name: The name of the project containing the function to invoke.
        project_id: The ID of the project to use for execution context (API keys, project defaults, etc.).
            This is not the project the function belongs to, but the project context for the invocation.
        slug: The slug of the function to invoke.
        global_function: The name of the global function to invoke.

    Returns:
        The output of the function. If `stream` is True, returns a `BraintrustStream`,
        otherwise returns the output as a Python object.
    """
    login(
        org_name=org_name,
        api_key=api_key,
        app_url=app_url,
        force_login=force_login,
    )

    parent = parent if isinstance(parent, str) else parent.export() if parent else get_span_parent_object().export()

    function_id_args = {}
    if function_id is not None:
        function_id_args["function_id"] = function_id
    if version is not None:
        function_id_args["version"] = version
    if prompt_session_id is not None:
        function_id_args["prompt_session_id"] = prompt_session_id
    if prompt_session_function_id is not None:
        function_id_args["prompt_session_function_id"] = prompt_session_function_id
    if project_name is not None:
        function_id_args["project_name"] = project_name
    if slug is not None:
        function_id_args["slug"] = slug
    if global_function is not None:
        function_id_args["global_function"] = global_function

    request = dict(
        input=input,
        metadata=metadata,
        tags=tags,
        parent=parent,
        stream=stream,
        api_version=INVOKE_API_VERSION,
        **function_id_args,
    )
    if messages is not None:
        request["messages"] = messages
    if context is not None:
        request["context"] = context
    if mode is not None:
        request["mode"] = mode
    if strict is not None:
        request["strict"] = strict

    headers = {"Accept": "text/event-stream" if stream else "application/json"}
    if project_id is not None:
        headers["x-bt-project-id"] = project_id
    if org_name is not None:
        headers["x-bt-org-name"] = org_name

    resp = proxy_conn().post("function/invoke", json=request, headers=headers, stream=stream)
    if resp.status_code == 500:
        raise BraintrustInvokeError(resp.text)

    response_raise_for_status(resp)

    if stream:
        return BraintrustStream(SSEClient(resp))
    else:
        return resp.json()


def init_function(project_name: str, slug: str, version: str | None = None):
    """
    Creates a function that can be used as either a task or scorer in the Eval framework.
    When used as a task, it will invoke the specified Braintrust function with the input.
    When used as a scorer, it will invoke the function with the scorer arguments.

    Example:
    ```python
    # As a task
    Eval(
        name="my-evaluator",
        data=data,
        task=init_function("my-project", "my-function"),
        scores=[...]
    )

    # As a scorer
    Eval(
        name="my-evaluator",
        data=data,
        task=task,
        scores=[init_function("my-project", "my-scorer")]
    )
    ```

    :param project_name: The name of the project containing the function.
    :param slug: The slug of the function to invoke.
    :param version: Optional version of the function to use. Defaults to latest.
    :return: A function that can be used as a task or scorer.
    """

    def f(*args: Any, **kwargs: Any) -> Any:
        if len(args) > 0:
            # Task.
            return invoke(project_name=project_name, slug=slug, version=version, input=args[0])
        else:
            # Scorer.
            return invoke(project_name=project_name, slug=slug, version=version, input=kwargs)

    f.__name__ = f"init_function-{project_name}-{slug}-{version or 'latest'}"
    return f<|MERGE_RESOLUTION|>--- conflicted
+++ resolved
@@ -1,8 +1,4 @@
-<<<<<<< HEAD
-from typing import Any, Literal, TypeVar, overload
-=======
-from typing import Any, Dict, List, Literal, Optional, TypedDict, TypeVar, Union, overload
->>>>>>> dcd4f5a4
+from typing import Any, Literal, TypedDict, TypeVar, overload
 
 from sseclient import SSEClient
 
@@ -35,17 +31,18 @@
 @overload
 def invoke(
     # the permutations of arguments for a function id
-<<<<<<< HEAD
     function_id: str | None = None,
     version: str | None = None,
     prompt_session_id: str | None = None,
     prompt_session_function_id: str | None = None,
     project_name: str | None = None,
+    project_id: str | None = None,
     slug: str | None = None,
     global_function: str | None = None,
     # arguments to the function
     input: Any = None,
     messages: list[Any] | None = None,
+    context: InvokeContext | None = None,
     metadata: dict[str, Any] | None = None,
     tags: list[str] | None = None,
     parent: Exportable | str | None = None,
@@ -55,29 +52,6 @@
     org_name: str | None = None,
     api_key: str | None = None,
     app_url: str | None = None,
-=======
-    function_id: Optional[str] = None,
-    version: Optional[str] = None,
-    prompt_session_id: Optional[str] = None,
-    prompt_session_function_id: Optional[str] = None,
-    project_name: Optional[str] = None,
-    project_id: Optional[str] = None,
-    slug: Optional[str] = None,
-    global_function: Optional[str] = None,
-    # arguments to the function
-    input: Any = None,
-    messages: Optional[List[Any]] = None,
-    context: Optional[InvokeContext] = None,
-    metadata: Optional[Dict[str, Any]] = None,
-    tags: Optional[List[str]] = None,
-    parent: Optional[Union[Exportable, str]] = None,
-    stream: Optional[Literal[False]] = None,
-    mode: Optional[ModeType] = None,
-    strict: Optional[bool] = None,
-    org_name: Optional[str] = None,
-    api_key: Optional[str] = None,
-    app_url: Optional[str] = None,
->>>>>>> dcd4f5a4
     force_login: bool = False,
 ) -> T: ...
 
@@ -85,37 +59,21 @@
 @overload
 def invoke(
     # the permutations of arguments for a function id
-<<<<<<< HEAD
     function_id: str | None = None,
     version: str | None = None,
     prompt_session_id: str | None = None,
     prompt_session_function_id: str | None = None,
     project_name: str | None = None,
+    project_id: str | None = None,
     slug: str | None = None,
     global_function: str | None = None,
     # arguments to the function
     input: Any = None,
     messages: list[Any] | None = None,
+    context: InvokeContext | None = None,
     metadata: dict[str, Any] | None = None,
     tags: list[str] | None = None,
     parent: Exportable | str | None = None,
-=======
-    function_id: Optional[str] = None,
-    version: Optional[str] = None,
-    prompt_session_id: Optional[str] = None,
-    prompt_session_function_id: Optional[str] = None,
-    project_name: Optional[str] = None,
-    project_id: Optional[str] = None,
-    slug: Optional[str] = None,
-    global_function: Optional[str] = None,
-    # arguments to the function
-    input: Any = None,
-    messages: Optional[List[Any]] = None,
-    context: Optional[InvokeContext] = None,
-    metadata: Optional[Dict[str, Any]] = None,
-    tags: Optional[List[str]] = None,
-    parent: Optional[Union[Exportable, str]] = None,
->>>>>>> dcd4f5a4
     stream: Literal[True] = True,
     mode: ModeType | None = None,
     strict: bool | None = None,
@@ -128,37 +86,21 @@
 
 def invoke(
     # the permutations of arguments for a function id
-<<<<<<< HEAD
     function_id: str | None = None,
     version: str | None = None,
     prompt_session_id: str | None = None,
     prompt_session_function_id: str | None = None,
     project_name: str | None = None,
+    project_id: str | None = None,
     slug: str | None = None,
     global_function: str | None = None,
     # arguments to the function
     input: Any = None,
     messages: list[Any] | None = None,
+    context: InvokeContext | None = None,
     metadata: dict[str, Any] | None = None,
     tags: list[str] | None = None,
     parent: Exportable | str | None = None,
-=======
-    function_id: Optional[str] = None,
-    version: Optional[str] = None,
-    prompt_session_id: Optional[str] = None,
-    prompt_session_function_id: Optional[str] = None,
-    project_name: Optional[str] = None,
-    project_id: Optional[str] = None,
-    slug: Optional[str] = None,
-    global_function: Optional[str] = None,
-    # arguments to the function
-    input: Any = None,
-    messages: Optional[List[Any]] = None,
-    context: Optional[InvokeContext] = None,
-    metadata: Optional[Dict[str, Any]] = None,
-    tags: Optional[List[str]] = None,
-    parent: Optional[Union[Exportable, str]] = None,
->>>>>>> dcd4f5a4
     stream: bool = False,
     mode: ModeType | None = None,
     strict: bool | None = None,
