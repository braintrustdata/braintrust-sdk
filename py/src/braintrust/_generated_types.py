--- conflicted
+++ resolved
@@ -6,7 +6,7 @@
 
 from __future__ import annotations
 
-from typing import Any, Literal, Mapping, Optional, Sequence, TypeAlias, TypedDict, Union
+from typing import Any, Literal, Mapping, Optional, Sequence, TypedDict, Union
 
 from typing_extensions import NotRequired, TypeAlias
 
@@ -744,29 +744,18 @@
 FunctionIdRef: TypeAlias = Mapping[str, Any]
 
 
-<<<<<<< HEAD
-FunctionObjectType: TypeAlias = Literal['prompt', 'tool', 'scorer', 'task', 'agent', 'custom_view']
-=======
 FunctionObjectType: TypeAlias = Literal[
     'prompt', 'tool', 'scorer', 'task', 'agent', 'custom_view', 'preprocessor', 'facet'
 ]
->>>>>>> dcd4f5a4
 
 
 FunctionOutputType: TypeAlias = Literal['completion', 'score', 'any']
 
 
-<<<<<<< HEAD
-FunctionTypeEnum: TypeAlias = Literal['llm', 'scorer', 'task', 'tool', 'custom_view']
-
-
-FunctionTypeEnumNullish: TypeAlias = Literal['llm', 'scorer', 'task', 'tool', 'custom_view']
-=======
 FunctionTypeEnum: TypeAlias = Literal['llm', 'scorer', 'task', 'tool', 'custom_view', 'preprocessor', 'facet']
 
 
 FunctionTypeEnumNullish: TypeAlias = Literal['llm', 'scorer', 'task', 'tool', 'custom_view', 'preprocessor', 'facet']
->>>>>>> dcd4f5a4
 
 
 class GitMetadataSettings(TypedDict):
@@ -1099,11 +1088,7 @@
 
 
 class InvokeFunctionInvokeFunction4InlineContext(TypedDict):
-<<<<<<< HEAD
-    runtime: Literal['node', 'python', 'browser']
-=======
     runtime: Literal['node', 'python', 'browser', 'quickjs']
->>>>>>> dcd4f5a4
     version: str
 
 
@@ -1161,7 +1146,6 @@
 """
 Options for tracing the function call
 """
-<<<<<<< HEAD
 
 
 class MCPServer(TypedDict):
@@ -1199,45 +1183,6 @@
     """
 
 
-=======
-
-
-class MCPServer(TypedDict):
-    id: str
-    """
-    Unique identifier for the MCP server
-    """
-    project_id: str
-    """
-    Unique identifier for the project that the MCP server belongs under
-    """
-    user_id: NotRequired[Optional[str]]
-    """
-    Identifies the user who created the MCP server
-    """
-    created: NotRequired[Optional[str]]
-    """
-    Date of MCP server creation
-    """
-    deleted_at: NotRequired[Optional[str]]
-    """
-    Date of MCP server deletion, or null if the MCP server is still active
-    """
-    name: str
-    """
-    Name of the MCP server. Within a project, MCP server names are unique
-    """
-    description: NotRequired[Optional[str]]
-    """
-    Textual description of the MCP server
-    """
-    url: str
-    """
-    URL of the MCP server endpoint
-    """
-
-
->>>>>>> dcd4f5a4
 MessageRole: TypeAlias = Literal['system', 'user', 'assistant', 'function', 'tool', 'model', 'developer']
 
 
@@ -1495,51 +1440,6 @@
     """
 
 
-class ProjectAutomationConfig3Action(TypedDict):
-    type: Literal['webhook']
-    """
-    The type of action to take
-    """
-    url: str
-    """
-    The webhook URL to send the request to
-    """
-
-
-class ProjectAutomationConfig3Action1(TypedDict):
-    type: Literal['slack']
-    """
-    The type of action to take
-    """
-    workspace_id: str
-    """
-    The Slack workspace ID to post to
-    """
-    channel: str
-    """
-    The Slack channel ID to post to
-    """
-    message_template: NotRequired[Optional[str]]
-    """
-    Custom message template for the alert
-    """
-
-
-class ProjectAutomationConfig3(TypedDict):
-    event_type: Literal['environment_update']
-    """
-    The type of automation.
-    """
-    environment_filter: NotRequired[Optional[Sequence[str]]]
-    """
-    Optional list of environment slugs to filter by
-    """
-    action: Union[ProjectAutomationConfig3Action, ProjectAutomationConfig3Action1]
-    """
-    The action to take when the automation rule is triggered
-    """
-
-
 class ProjectLogsEventMetadata(TypedDict):
     model: NotRequired[Optional[str]]
     """
@@ -1959,11 +1859,7 @@
 
 
 class TaskTask4InlineContext(TypedDict):
-<<<<<<< HEAD
-    runtime: Literal['node', 'python', 'browser']
-=======
     runtime: Literal['node', 'python', 'browser', 'quickjs']
->>>>>>> dcd4f5a4
     version: str
 
 
@@ -2136,8 +2032,6 @@
     """
 
 
-<<<<<<< HEAD
-=======
 class SpanScope(TypedDict):
     type: Literal['span']
     root_span_id: str
@@ -2150,7 +2044,6 @@
     """
 
 
->>>>>>> dcd4f5a4
 SpanType: TypeAlias = Literal['llm', 'score', 'function', 'eval', 'task', 'tool']
 """
 Type of the span, for display purposes only
@@ -2194,8 +2087,6 @@
     function: ToolFunctionDefinitionFunction
 
 
-<<<<<<< HEAD
-=======
 class TraceScope(TypedDict):
     type: Literal['trace']
     root_span_id: str
@@ -2204,7 +2095,6 @@
     """
 
 
->>>>>>> dcd4f5a4
 UploadStatus: TypeAlias = Literal['uploading', 'done', 'error']
 
 
@@ -2585,68 +2475,10 @@
     """
 
 
-<<<<<<< HEAD
-class InvokeFunctionInvokeFunction7(TypedDict):
-    input: NotRequired[Optional[Any]]
-    """
-    Argument to the function, which can be any JSON serializable value
-    """
-    expected: NotRequired[Optional[Any]]
-    """
-    The expected output of the function
-    """
-    metadata: NotRequired[Optional[Mapping[str, Any]]]
-    """
-    Any relevant metadata. This will be logged and available as the `metadata` argument.
-    """
-    tags: NotRequired[Optional[Sequence[str]]]
-    """
-    Any relevant tags to log on the span.
-    """
-    messages: NotRequired[Optional[Sequence[ChatCompletionMessageParam]]]
-    """
-    If the function is an LLM, additional messages to pass along to it
-    """
-    parent: NotRequired[Optional[InvokeParent]]
-    stream: NotRequired[Optional[bool]]
-    """
-    Whether to stream the response. If true, results will be returned in the Braintrust SSE format.
-    """
-    mode: NotRequired[Optional[StreamingMode]]
-    strict: NotRequired[Optional[bool]]
-    """
-    If true, throw an error if one of the variables in the prompt is not present in the input
-    """
-    mcp_auth: NotRequired[Optional[Mapping[str, InvokeFunctionMcpAuth]]]
-    """
-    Map of MCP server URL to auth credentials
-    """
-
-
-class InvokeFunctionInvokeFunction8(InvokeFunctionInvokeFunction, InvokeFunctionInvokeFunction7):
-    pass
-
-
-class InvokeFunctionInvokeFunction9(InvokeFunctionInvokeFunction1, InvokeFunctionInvokeFunction7):
-    pass
-
-
-class InvokeFunctionInvokeFunction10(InvokeFunctionInvokeFunction2, InvokeFunctionInvokeFunction7):
-    pass
-
-
-class InvokeFunctionInvokeFunction11(InvokeFunctionInvokeFunction3, InvokeFunctionInvokeFunction7):
-    pass
-
-
-class InvokeFunctionInvokeFunction12(InvokeFunctionInvokeFunction4, InvokeFunctionInvokeFunction7):
-    pass
-=======
 InvokeScope: TypeAlias = Union[SpanScope, TraceScope]
 """
 The scope at which to operate (span or trace)
 """
->>>>>>> dcd4f5a4
 
 
 class ModelParamsModelParams(TypedDict):
@@ -2774,9 +2606,7 @@
     """
     Textual description of the project automation
     """
-    config: Union[
-        ProjectAutomationConfig, ProjectAutomationConfig1, ProjectAutomationConfig2, ProjectAutomationConfig3
-    ]
+    config: Union[ProjectAutomationConfig, ProjectAutomationConfig1, ProjectAutomationConfig2]
     """
     The configuration for the automation rule
     """
@@ -3167,10 +2997,6 @@
     options: NotRequired[Optional[PromptOptionsNullish]]
     parser: NotRequired[Optional[PromptParserNullish]]
     tool_functions: NotRequired[Optional[Sequence[SavedFunctionId]]]
-<<<<<<< HEAD
-    template_format: NotRequired[Optional[Literal['mustache', 'nunjucks', 'none']]]
-=======
->>>>>>> dcd4f5a4
     mcp: NotRequired[Optional[Mapping[str, Any]]]
     origin: NotRequired[Optional[PromptDataOrigin]]
 
@@ -3180,10 +3006,6 @@
     options: NotRequired[Optional[PromptOptionsNullish]]
     parser: NotRequired[Optional[PromptParserNullish]]
     tool_functions: NotRequired[Optional[Sequence[SavedFunctionId]]]
-<<<<<<< HEAD
-    template_format: NotRequired[Optional[Literal['mustache', 'nunjucks', 'none']]]
-=======
->>>>>>> dcd4f5a4
     mcp: NotRequired[Optional[Mapping[str, Any]]]
     origin: NotRequired[Optional[PromptDataNullishOrigin]]
 
