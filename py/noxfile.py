--- conflicted
+++ resolved
@@ -41,13 +41,10 @@
     "pydantic_ai",
     "autoevals",
     "braintrust_core",
-<<<<<<< HEAD
     "litellm",
-=======
     "opentelemetry-api",
     "opentelemetry-sdk",
     "opentelemetry-exporter-otlp-proto-http",
->>>>>>> 6a2becd2
 )
 
 # Test matrix
