--- conflicted
+++ resolved
@@ -56,19 +56,11 @@
 # Test matrix
 ANTHROPIC_VERSIONS = (LATEST, "0.50.0", "0.49.0", "0.48.0")
 OPENAI_VERSIONS = (LATEST, "1.77.0", "1.71", "1.91", "1.92")
-<<<<<<< HEAD
 # litellm latest uses Python 3.10+ type syntax (str | List[str])
 if sys.version_info >= (3, 10):
     LITELLM_VERSIONS = (LATEST, "1.74.0")
 else:
     LITELLM_VERSIONS = ("1.74.0",)
-=======
-# litellm latest requires Python >= 3.10
-if sys.version_info >= (3, 10):
-    LITELLM_VERSIONS = (LATEST, "1.74.0")
-else:
-    LITELLM_VERSIONS = ("1.74.0",)  # latest litellm requires Python 3.10+
->>>>>>> 8ad895a4
 CLAUDE_AGENT_SDK_VERSIONS = (LATEST, "0.1.0")
 AGNO_VERSIONS = (LATEST, "2.1.0")
 # pydantic_ai 1.x requires Python >= 3.10
