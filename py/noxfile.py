"""
Nox scripts the environment our tests run in and it used to verify our library
works with and without different dependencies. A few commands to check out:

    nox                        Run all sessions.
    nox -l                     List all sessions.
    nox -s <session>           Run a specific session.
    nox ... -- --no-vcr        Run tests without vcrpy.
    nox ... -- --wheel         Run tests against the wheel in dist.
    nox -h                     Get help.
"""

import glob
import os
import sys
import tempfile

import nox

# much faster than pip
nox.options.default_venv_backend = "uv"

SRC_DIR = "braintrust"
WRAPPER_DIR = "braintrust/wrappers"
CONTRIB_DIR = "braintrust/contrib"
DEVSERVER_DIR = "braintrust/devserver"


SILENT_INSTALLS = True
LATEST = "latest"
ERROR_CODES = tuple(range(1, 256))


# The minimal set of dependencies we need to run tests.
BASE_TEST_DEPS = ("pytest", "pytest-asyncio", "pytest-vcr")

# List your package here if it's not guaranteed to be installed. We'll (try to)
# validate things work with or without them.
VENDOR_PACKAGES = (
    "agno",
    "anthropic",
    "dspy",
    "openai",
    "openai-agents",
    # pydantic_ai is NOT included here - it has dedicated test sessions with version-specific handling
    "autoevals",
    "braintrust_core",
    "litellm",
    "opentelemetry-api",
    "opentelemetry-sdk",
    "opentelemetry-exporter-otlp-proto-http",
    "google.genai",
    "temporalio",
)

# Test matrix
ANTHROPIC_VERSIONS = (LATEST, "0.50.0", "0.49.0", "0.48.0")
OPENAI_VERSIONS = (LATEST, "1.77.0", "1.71", "1.91", "1.92")
LITELLM_VERSIONS = (LATEST, "1.74.0")
CLAUDE_AGENT_SDK_VERSIONS = (LATEST, "0.1.0")
AGNO_VERSIONS = (LATEST, "2.1.0")
<<<<<<< HEAD
PYDANTIC_AI_VERSIONS = (LATEST, "1.0.1", "0.1.9")
=======
# pydantic_ai 1.x requires Python >= 3.10
# Two test suites with different version requirements:
# 1. wrap_openai approach: works with older versions (0.1.9+)
# 2. Direct wrapper (setup_pydantic_ai): requires 1.10.0+ for all features
if sys.version_info >= (3, 10):
    PYDANTIC_AI_WRAP_OPENAI_VERSIONS = (LATEST, "1.0.1", "0.1.9")
    PYDANTIC_AI_INTEGRATION_VERSIONS = (LATEST, "1.10.0")
else:
    PYDANTIC_AI_WRAP_OPENAI_VERSIONS = (LATEST, "0.1.9")
    PYDANTIC_AI_INTEGRATION_VERSIONS = (LATEST,)  # latest will resolve to 0.1.9 for Python 3.9

>>>>>>> dcd4f5a4
AUTOEVALS_VERSIONS = (LATEST, "0.0.129")
GENAI_VERSIONS = (LATEST,)
DSPY_VERSIONS = (LATEST,)
TEMPORAL_VERSIONS = (LATEST, "1.20.0", "1.19.0")


@nox.session()
def test_core(session):
    _install_test_deps(session)
    # verify we haven't installed our 3p deps.
    for p in VENDOR_PACKAGES:
        session.run("python", "-c", f"import {p}", success_codes=ERROR_CODES, silent=True)
    _run_core_tests(session)


@nox.session()
@nox.parametrize("version", PYDANTIC_AI_WRAP_OPENAI_VERSIONS, ids=PYDANTIC_AI_WRAP_OPENAI_VERSIONS)
def test_pydantic_ai_wrap_openai(session, version):
    """Test pydantic_ai with wrap_openai() approach - supports older versions."""
    _install_test_deps(session)
    _install(session, "pydantic_ai", version)
    _run_tests(session, f"{WRAPPER_DIR}/test_pydantic_ai_wrap_openai.py")
    _run_core_tests(session)


@nox.session()
@nox.parametrize("version", PYDANTIC_AI_INTEGRATION_VERSIONS, ids=PYDANTIC_AI_INTEGRATION_VERSIONS)
def test_pydantic_ai_integration(session, version):
    """Test pydantic_ai with setup_pydantic_ai() wrapper - requires 1.10.0+."""
    # Skip on Python 3.9 - pydantic_ai 1.10.0+ requires Python 3.10+
    if sys.version_info < (3, 10):
        session.skip("pydantic_ai integration tests require Python >= 3.10 (pydantic_ai 1.10.0+)")
    _install_test_deps(session)
    _install(session, "pydantic_ai", version)
    _run_tests(session, f"{WRAPPER_DIR}/test_pydantic_ai_integration.py")
    _run_core_tests(session)


@nox.session()
@nox.parametrize("version", CLAUDE_AGENT_SDK_VERSIONS, ids=CLAUDE_AGENT_SDK_VERSIONS)
def test_claude_agent_sdk(session, version):
    _install_test_deps(session)
    npm_bin = _install_npm_in_session(session)
    session.run(npm_bin, "install", "-g", "@anthropic-ai/claude-code", external=True)
    _install(session, "claude_agent_sdk", version)
    _run_tests(session, f"{WRAPPER_DIR}/claude_agent_sdk/test_wrapper.py")
    _run_core_tests(session)


@nox.session()
@nox.parametrize("version", AGNO_VERSIONS, ids=AGNO_VERSIONS)
def test_agno(session, version):
    _install_test_deps(session)
    _install(session, "agno", version)
    _run_tests(session, f"{WRAPPER_DIR}/test_agno.py")
    _run_core_tests(session)


@nox.session()
@nox.parametrize("version", ANTHROPIC_VERSIONS, ids=ANTHROPIC_VERSIONS)
def test_anthropic(session, version):
    _install_test_deps(session)
    _install(session, "anthropic", version)
    _run_tests(session, f"{WRAPPER_DIR}/test_anthropic.py")
    _run_core_tests(session)


@nox.session()
@nox.parametrize("version", GENAI_VERSIONS, ids=GENAI_VERSIONS)
def test_google_genai(session, version):
    _install_test_deps(session)
    _install(session, "google-genai", version)
    _run_tests(session, f"{WRAPPER_DIR}/test_google_genai.py")
    _run_core_tests(session)


@nox.session()
@nox.parametrize("version", OPENAI_VERSIONS, ids=OPENAI_VERSIONS)
def test_openai(session, version):
    _install_test_deps(session)
    _install(session, "openai", version)
    _install(session, "openai-agents")
    _run_tests(session, f"{WRAPPER_DIR}/test_openai.py")
    _run_core_tests(session)


@nox.session()
def test_openrouter(session):
    """Test wrap_openai with OpenRouter. Requires OPENROUTER_API_KEY env var."""
    _install_test_deps(session)
    _install(session, "openai")
    _run_tests(session, f"{WRAPPER_DIR}/test_openrouter.py")


@nox.session()
@nox.parametrize("version", LITELLM_VERSIONS, ids=LITELLM_VERSIONS)
def test_litellm(session, version):
    _install_test_deps(session)
    # Install a compatible version of openai (1.99.9 or lower) to avoid the ResponseTextConfig removal in 1.100.0
    # https://github.com/BerriAI/litellm/issues/13711
    session.install("openai<=1.99.9", "--force-reinstall")
    _install(session, "litellm", version)
    # Install fastapi and orjson as they're required by litellm for proxy/responses operations
    session.install("fastapi")
    session.install("orjson")
    _run_tests(session, f"{WRAPPER_DIR}/test_litellm.py")
    _run_core_tests(session)


@nox.session()
@nox.parametrize("version", DSPY_VERSIONS, ids=DSPY_VERSIONS)
def test_dspy(session, version):
    _install_test_deps(session)
    _install(session, "dspy", version)
    _run_tests(session, f"{WRAPPER_DIR}/test_dspy.py")


@nox.session()
@nox.parametrize("version", AUTOEVALS_VERSIONS, ids=AUTOEVALS_VERSIONS)
def test_autoevals(session, version):
    # Run all of our core tests with autoevals installed. Some tests
    # specifically validate scores from autoevals work properly, so
    # we need some tests with it installed.
    _install_test_deps(session)
    _install(session, "autoevals", version)
    _run_core_tests(session)


@nox.session()
def test_braintrust_core(session):
    # Some tests do specific things if braintrust_core is installed, so run our
    # common tests with it installed. Testing the latest (aka the last ever version)
    # is enough.
    _install_test_deps(session)
    _install(session, "braintrust_core")
    _run_core_tests(session)


@nox.session()
def test_cli(session):
    """Test CLI/devserver with starlette installed."""
    _install_test_deps(session)
    session.install(".[cli]")
    session.install("httpx")  # Required for starlette.testclient
    _run_tests(session, "braintrust/devserver/test_server_integration.py")


@nox.session()
def test_otel(session):
    """Test OtelExporter with OpenTelemetry installed."""
    _install_test_deps(session)
    session.install(".[otel]")
    _run_tests(session, "braintrust/test_otel.py")


@nox.session()
@nox.parametrize("version", TEMPORAL_VERSIONS, ids=TEMPORAL_VERSIONS)
def test_temporal(session, version):
    """Test Temporal integration with temporalio installed."""
    _install_test_deps(session)
    _install(session, "temporalio", version)
    _run_tests(session, "braintrust/contrib/temporal")


@nox.session()
def test_otel_not_installed(session):
    _install_test_deps(session)
    otel_packages = ["opentelemetry", "opentelemetry.trace", "opentelemetry.exporter.otlp.proto.http.trace_exporter"]
    for pkg in otel_packages:
        session.run("python", "-c", f"import {pkg}", success_codes=ERROR_CODES, silent=True)
    _run_tests(session, "braintrust/test_otel.py")


@nox.session()
def pylint(session):
    session.install(".[all]")
    session.install("-r", "requirements-dev.txt")
    session.install(*VENDOR_PACKAGES)
    # pydantic_ai is not in VENDOR_PACKAGES (has dedicated test sessions),
    # but pylint needs it with minimum version constraint for proper API checking
    session.install("pydantic_ai>=1.10.0")
    session.install("opentelemetry.instrumentation.openai")

    result = session.run("git", "ls-files", "**/*.py", silent=True, log=False)
    files = result.strip().splitlines()
    if not files:
        return
    session.run("pylint", "--errors-only", *files)


@nox.session()
def test_latest_wrappers_novcr(session):
    """Run the latest wrapper tests without vcrpy."""
    # every test run we hit openai, anthropic,  at least once so we balance CI speed (with vcrpy)
    # with testing reality.
    args = session.posargs.copy()
    if "--disable-vcr" not in args:
        args.append("--disable-vcr")
    session.notify("test_openai(latest)", posargs=args)
    session.notify("test_anthropic(latest)", posargs=args)
    session.notify("test_pydantic_ai_wrap_openai(latest)", posargs=args)
    session.notify("test_pydantic_ai_integration(latest)", posargs=args)
    session.notify("test_claude_agent_sdk(latest)", posargs=args)


def _install_npm_in_session(session):
    """Install Node.js and npm in the nox session using nodeenv."""
    session.install("nodeenv", silent=SILENT_INSTALLS)
    # Create a node environment in the session's temporary directory
    node_dir = os.path.join(session.create_tmp(), "node_env")
    session.run("nodeenv", node_dir, silent=SILENT_INSTALLS)
    # Return the path to npm binary for direct use
    if sys.platform == "win32":
        npm_bin = os.path.join(node_dir, "Scripts", "npm.cmd")
    else:
        npm_bin = os.path.join(node_dir, "bin", "npm")
    return npm_bin


def _install_test_deps(session):
    # Choose the way we'll install braintrust ... wheel or source.
    install_wheel = "--wheel" in session.posargs
    bt = _get_braintrust_wheel() if install_wheel else "."

    # Install _only_ the dependencies we need for testing (not lint, black,
    # ipython, whatever). We want to carefully control the base
    # testing environment so it should be truly minimal.
    session.install(bt, *BASE_TEST_DEPS)

    # Sanity check we have installed braintrust (and that it is from a wheel if needed)
    session.run("python", "-c", "import braintrust")
    if install_wheel:
        lines = [
            "import sys, braintrust as b",
            "print(f'Using braintrust from: {b.__file__}')",
            "sys.exit(0 if 'site-packages' in b.__file__ else 1)",
        ]
        session.run("python", "-c", ";".join(lines))


def _get_braintrust_wheel():
    path = "dist/braintrust-*.whl"
    wheels = glob.glob(path)
    if len(wheels) != 1:
        msg = f"There should be one wheel in {path}. Got {len(wheels)}"
        raise Exception(msg)
    return wheels[0]


def _run_core_tests(session):
    """Run all tests which don't require optional dependencies."""
    _run_tests(session, SRC_DIR, ignore_paths=[WRAPPER_DIR, CONTRIB_DIR, DEVSERVER_DIR])


def _run_tests(session, test_path, ignore_path="", ignore_paths=None, env=None):
    """Run tests against a wheel or the source code. Paths should be relative and start with braintrust."""
    env = env.copy() if env else {}
    wheel_flag = "--wheel" in session.posargs
    common_args = ["--disable-vcr"] if "--disable-vcr" in session.posargs else []

    # Support both ignore_path (for backward compatibility) and ignore_paths
    paths_to_ignore = []
    if ignore_path:
        paths_to_ignore.append(ignore_path)
    if ignore_paths:
        paths_to_ignore.extend(ignore_paths)

    if not wheel_flag:
        # Run the tests in the src directory
        test_args = [
            "pytest",
            f"src/{test_path}",
        ]
        for path in paths_to_ignore:
            test_args.append(f"--ignore=src/{path}")
        session.run(*test_args, *common_args, env=env)
        return

    # Running the tests from the wheel involves a bit of gymnastics to ensure we don't import
    # local modules from the source directory.
    # First, we need to absolute paths to all the binaries and libs in our venv that we'll see.
    py = os.path.join(session.bin, "python")
    site_packages = session.run(py, "-c", "import site; print(site.getsitepackages()[0])", silent=True).strip()
    abs_test_path = os.path.abspath(os.path.join(site_packages, test_path))
    pytest_path = os.path.join(session.bin, "pytest")

    ignore_args = []
    for path in paths_to_ignore:
        abs_ignore_path = os.path.abspath(os.path.join(site_packages, path))
        ignore_args.append(f"--ignore={abs_ignore_path}")

    # Lastly, change to a different directory to ensure we don't install local stuff.
    with tempfile.TemporaryDirectory() as tmp:
        os.chdir(tmp)
        # This env var is used to detect if we're running from the wheel.
        # It proved very helpful because it's very easy
        # to accidentally import local modules from the source directory.
        env["BRAINTRUST_TESTING_WHEEL"] = "1"
        session.run(pytest_path, abs_test_path, *ignore_args, *common_args, env=env)

    # And a final note ... if it's not clear from above, we include test files in our wheel, which
    # is perhaps not ideal?


def _install(session, package, version=LATEST):
    pkg_version = f"{package}=={version}"
    if version == LATEST or not version:
        pkg_version = package
    session.install(pkg_version, silent=SILENT_INSTALLS)<|MERGE_RESOLUTION|>--- conflicted
+++ resolved
@@ -56,27 +56,21 @@
 # Test matrix
 ANTHROPIC_VERSIONS = (LATEST, "0.50.0", "0.49.0", "0.48.0")
 OPENAI_VERSIONS = (LATEST, "1.77.0", "1.71", "1.91", "1.92")
+# litellm latest requires Python >= 3.10
 LITELLM_VERSIONS = (LATEST, "1.74.0")
 CLAUDE_AGENT_SDK_VERSIONS = (LATEST, "0.1.0")
 AGNO_VERSIONS = (LATEST, "2.1.0")
-<<<<<<< HEAD
-PYDANTIC_AI_VERSIONS = (LATEST, "1.0.1", "0.1.9")
-=======
 # pydantic_ai 1.x requires Python >= 3.10
 # Two test suites with different version requirements:
 # 1. wrap_openai approach: works with older versions (0.1.9+)
 # 2. Direct wrapper (setup_pydantic_ai): requires 1.10.0+ for all features
-if sys.version_info >= (3, 10):
-    PYDANTIC_AI_WRAP_OPENAI_VERSIONS = (LATEST, "1.0.1", "0.1.9")
-    PYDANTIC_AI_INTEGRATION_VERSIONS = (LATEST, "1.10.0")
-else:
-    PYDANTIC_AI_WRAP_OPENAI_VERSIONS = (LATEST, "0.1.9")
-    PYDANTIC_AI_INTEGRATION_VERSIONS = (LATEST,)  # latest will resolve to 0.1.9 for Python 3.9
-
->>>>>>> dcd4f5a4
+PYDANTIC_AI_WRAP_OPENAI_VERSIONS = (LATEST, "1.0.1", "0.1.9")
+PYDANTIC_AI_INTEGRATION_VERSIONS = (LATEST, "1.10.0")
+
 AUTOEVALS_VERSIONS = (LATEST, "0.0.129")
 GENAI_VERSIONS = (LATEST,)
 DSPY_VERSIONS = (LATEST,)
+# temporalio 1.19.0+ requires Python >= 3.10; skip Python 3.9 entirely
 TEMPORAL_VERSIONS = (LATEST, "1.20.0", "1.19.0")
 
 
@@ -115,6 +109,7 @@
 @nox.session()
 @nox.parametrize("version", CLAUDE_AGENT_SDK_VERSIONS, ids=CLAUDE_AGENT_SDK_VERSIONS)
 def test_claude_agent_sdk(session, version):
+    # claude_agent_sdk requires Python >= 3.10
     _install_test_deps(session)
     npm_bin = _install_npm_in_session(session)
     session.run(npm_bin, "install", "-g", "@anthropic-ai/claude-code", external=True)
@@ -155,6 +150,7 @@
 def test_openai(session, version):
     _install_test_deps(session)
     _install(session, "openai", version)
+    # openai-agents requires Python >= 3.10
     _install(session, "openai-agents")
     _run_tests(session, f"{WRAPPER_DIR}/test_openai.py")
     _run_core_tests(session)
@@ -171,6 +167,9 @@
 @nox.session()
 @nox.parametrize("version", LITELLM_VERSIONS, ids=LITELLM_VERSIONS)
 def test_litellm(session, version):
+    # litellm latest requires Python >= 3.10
+    if version == LATEST and sys.version_info < (3, 10):
+        session.skip("litellm latest requires Python >= 3.10")
     _install_test_deps(session)
     # Install a compatible version of openai (1.99.9 or lower) to avoid the ResponseTextConfig removal in 1.100.0
     # https://github.com/BerriAI/litellm/issues/13711
@@ -186,6 +185,9 @@
 @nox.session()
 @nox.parametrize("version", DSPY_VERSIONS, ids=DSPY_VERSIONS)
 def test_dspy(session, version):
+    # dspy latest depends on litellm which requires Python >= 3.10
+    if sys.version_info < (3, 10):
+        session.skip("dspy latest requires Python >= 3.10 (litellm dependency)")
     _install_test_deps(session)
     _install(session, "dspy", version)
     _run_tests(session, f"{WRAPPER_DIR}/test_dspy.py")
@@ -233,6 +235,9 @@
 @nox.parametrize("version", TEMPORAL_VERSIONS, ids=TEMPORAL_VERSIONS)
 def test_temporal(session, version):
     """Test Temporal integration with temporalio installed."""
+    # temporalio 1.19.0+ requires Python >= 3.10
+    if sys.version_info < (3, 10):
+        session.skip("temporalio 1.19.0+ requires Python >= 3.10")
     _install_test_deps(session)
     _install(session, "temporalio", version)
     _run_tests(session, "braintrust/contrib/temporal")
@@ -249,6 +254,10 @@
 
 @nox.session()
 def pylint(session):
+    # pylint needs everything so we don't trigger missing import errors
+    # Skip on Python < 3.10 because some deps (like temporalio 1.19+) require 3.10+
+    if sys.version_info < (3, 10):
+        session.skip("pylint requires Python >= 3.10 for full dependency support")
     session.install(".[all]")
     session.install("-r", "requirements-dev.txt")
     session.install(*VENDOR_PACKAGES)
