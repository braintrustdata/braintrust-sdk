import json
import logging
import re
import time
from typing import (
    Any,
    Dict,
    List,
    Mapping,
    Optional,
    Pattern,
    Sequence,
    Set,
    TypedDict,
    Union,
)
from uuid import UUID

import braintrust
import braintrust.logger
from braintrust import NOOP_SPAN, Logger, Span, SpanAttributes, SpanTypeAttribute, current_span, init_logger
from braintrust.version import VERSION as sdk_version
from langchain_core.agents import AgentAction, AgentFinish
from langchain_core.callbacks.base import BaseCallbackHandler
from langchain_core.documents import Document
from langchain_core.messages import BaseMessage
from langchain_core.outputs.llm_result import LLMResult
from tenacity import RetryCallState
from typing_extensions import NotRequired

from braintrust_langchain.version import version

_logger = logging.getLogger("braintrust_langchain")

# Module-level storage for background logger to support cross-thread scenarios.
# When set by test infrastructure, handlers created in worker threads will use
# this logger for proper span routing. This is internal and set automatically
# by the test fixtures - users should not need to manage this directly.
_module_bg_logger: Optional[Any] = None


class LogEvent(TypedDict):
    input: NotRequired[Any]
    output: NotRequired[Any]
    expected: NotRequired[Any]
    error: NotRequired[str]
    tags: NotRequired[Optional[Sequence[str]]]
    scores: NotRequired[Mapping[str, Union[int, float]]]
    metadata: NotRequired[Mapping[str, Any]]
    metrics: NotRequired[Mapping[str, Union[int, float]]]
    id: NotRequired[str]
    dataset_record_id: NotRequired[str]


class BraintrustCallbackHandler(BaseCallbackHandler):
    root_run_id: Optional[UUID] = None

    def __init__(
        self,
        logger: Optional[Union[Logger, Span]] = None,
        debug: bool = False,
        exclude_metadata_props: Optional[Pattern[str]] = None,
        _bg_logger: Optional[Any] = None,
    ):
        self.logger = logger
        self.spans: Dict[UUID, Span] = {}
        self.root_span_context: Dict[UUID, Span] = {}
        self.debug = debug  # DEPRECATED
        self.exclude_metadata_props = exclude_metadata_props or re.compile(
            r"^(l[sc]_|langgraph_|__pregel_|checkpoint_ns)"
        )
        self.skipped_runs: Set[UUID] = set()
        # Set run_inline=True to avoid thread executor in async contexts
        # This ensures memory logger context is preserved
        self.run_inline = True

        self._start_times: Dict[UUID, float] = {}
        self._first_token_times: Dict[UUID, float] = {}
        self._ttft_ms: Dict[UUID, float] = {}

<<<<<<< HEAD
=======
        # Capture background logger override for cross-thread propagation.
        # The SDK uses thread-local storage for the background logger override,
        # but Eval tasks run in a thread pool. We capture the override at init
        # time and re-apply it before span operations.
        # Priority order:
        # 1. Explicit _bg_logger parameter (for direct testing)
        # 2. Module-level _module_bg_logger (set by test fixtures)
        # 3. Current thread's _override_bg_logger
        if _bg_logger is not None:
            self._captured_bg_logger = _bg_logger
        elif _module_bg_logger is not None:
            self._captured_bg_logger = _module_bg_logger
        else:
            self._captured_bg_logger = getattr(braintrust.logger._state._override_bg_logger, "logger", None)

>>>>>>> 9c2bb9a1
        # Capture the current span context at construction time if no explicit
        # logger is provided. This ensures correct context in concurrent scenarios
        # when handlers are created inside eval tasks.
        # Only capture if there's an actual active span (not NOOP_SPAN) to support
        # handlers created at module level (e.g., with setGlobalHandler).
        self.captured_context: Optional[Span] = None
        if not self.logger:
            current = current_span()
            if current is not NOOP_SPAN:
                self.captured_context = current

<<<<<<< HEAD
=======
    def _ensure_bg_logger_override(self) -> None:
        """Re-apply background logger override in current thread.

        This is needed because the SDK's background logger override is thread-local,
        but Eval tasks run in a thread pool. We capture the override at init time
        and re-apply it before span operations to ensure spans are logged to the
        correct background logger (e.g., memory logger in tests).
        """
        if self._captured_bg_logger is not None:
            braintrust.logger._state._override_bg_logger.logger = self._captured_bg_logger

>>>>>>> 9c2bb9a1
    def _start_span(
        self,
        parent_run_id: Optional[UUID],
        run_id: UUID,
        name: Optional[str] = None,
        type: Optional[SpanTypeAttribute] = SpanTypeAttribute.TASK,
        span_attributes: Optional[Union[SpanAttributes, Mapping[str, Any]]] = None,
        start_time: Optional[float] = None,
        set_current: Optional[bool] = None,
        parent: Optional[str] = None,
        event: Optional[LogEvent] = None,
    ) -> Any:
        # Re-apply background logger override for cross-thread scenarios
        self._ensure_bg_logger_override()

        if run_id in self.spans:
            # XXX: See graph test case of an example where this _may_ be intended.
            _logger.warning(f"Span already exists for run_id {run_id} (this is likely a bug)")
            return

        if not parent_run_id or parent_run_id == run_id:
            self.root_run_id = run_id

            # Capture the current span context once per root run to avoid
            # async context issues in concurrent scenarios
            if run_id not in self.root_span_context:
                if self.logger is not None:
                    context_span = self.logger
                elif self.captured_context is not None:
                    context_span = self.captured_context
                else:
                    context_span = current_span()
                self.root_span_context[run_id] = context_span

        parent_span = None
        if parent_run_id and parent_run_id in self.spans:
            # Use the parent span from the spans map for child operations
            parent_span = self.spans[parent_run_id]
        else:
            # For root spans, use the captured context for this root run
            # This avoids async context issues in concurrent scenarios
            root_id = self.root_run_id or run_id
            captured_context = self.root_span_context.get(root_id)

            if captured_context is not None:
                parent_span = captured_context
            else:
                # Fallback to braintrust module
                parent_span = braintrust

        if event is None:
            event = {}

        tags = event.get("tags") or []
        event = {
            **event,
            "tags": None,
            "metadata": {
                **({"tags": tags}),
                **(event.get("metadata") or {}),
                "run_id": run_id,
                "parent_run_id": parent_run_id,
                "braintrust": {
                    "integration_name": "langchain-py",
                    "integration_version": version,
                    "sdk_version": sdk_version,
                    "language": "python",
                },
            },
        }

        span = parent_span.start_span(
            name=name,
            type=type,
            span_attributes=span_attributes,
            start_time=start_time,
            set_current=set_current,
            parent=parent,
            **event,
        )

        if self.logger != NOOP_SPAN and span == NOOP_SPAN:
            _logger.warning(
                "Braintrust logging not configured. Pass a `logger`, call `init_logger`, or run an experiment to configure Braintrust logging. Setting up a default."
            )
            span = init_logger().start_span(
                name=name,
                type=type,
                span_attributes=span_attributes,
                start_time=start_time,
                set_current=set_current,
                parent=parent,
                **event,
            )

        span.set_current()

        self.spans[run_id] = span
        return span

    def _end_span(
        self,
        run_id: UUID,
        parent_run_id: Optional[UUID] = None,
        input: Optional[Any] = None,
        output: Optional[Any] = None,
        expected: Optional[Any] = None,
        error: Optional[str] = None,
        tags: Optional[Sequence[str]] = None,
        scores: Optional[Mapping[str, Union[int, float]]] = None,
        metadata: Optional[Mapping[str, Any]] = None,
        metrics: Optional[Mapping[str, Union[int, float]]] = None,
        dataset_record_id: Optional[str] = None,
    ) -> Any:
        # Re-apply background logger override for cross-thread scenarios
        self._ensure_bg_logger_override()

        if run_id not in self.spans:
            return

        if run_id in self.skipped_runs:
            self.skipped_runs.discard(run_id)
            return

        span = self.spans.pop(run_id)

        if self.root_run_id == run_id:
            self.root_run_id = None

        # Clean up root span context when root run ends
        if run_id in self.root_span_context:
            del self.root_span_context[run_id]

        span.log(
            input=input,
            output=output,
            expected=expected,
            error=error,
            tags=None,
            scores=scores,
            metadata={
                **({"tags": tags} if tags else {}),
                **(metadata or {}),
            },
            metrics=metrics,
            dataset_record_id=dataset_record_id,
        )

        # In async workflows, callbacks may execute in different async contexts.
        # The span's context variable token may have been created in a different
        # context, causing ValueError when trying to reset it. We catch and ignore
        # this specific error since the span hierarchy is maintained via self.spans.
        try:
            span.unset_current()
        except ValueError as e:
            if "was created in a different Context" in str(e):
                pass
            else:
                raise

        span.end()

    def on_llm_error(
        self,
        error: BaseException,
        *,
        run_id: UUID,
        parent_run_id: Optional[UUID] = None,
        **kwargs: Any,  # TODO: response=
    ) -> Any:
        self._end_span(run_id, error=str(error), metadata={**kwargs})

        self._start_times.pop(run_id, None)
        self._first_token_times.pop(run_id, None)
        self._ttft_ms.pop(run_id, None)

    def on_chain_error(
        self,
        error: BaseException,
        *,
        run_id: UUID,
        parent_run_id: Optional[UUID] = None,
        **kwargs: Any,  # TODO: some metadata
    ) -> Any:
        self._end_span(run_id, error=str(error), metadata={**kwargs})

    def on_tool_error(
        self,
        error: BaseException,
        *,
        run_id: UUID,
        parent_run_id: Optional[UUID] = None,
        **kwargs: Any,
    ) -> Any:
        self._end_span(run_id, error=str(error), metadata={**kwargs})

    def on_retriever_error(
        self,
        error: BaseException,
        *,
        run_id: UUID,
        parent_run_id: Optional[UUID] = None,
        **kwargs: Any,
    ) -> Any:
        self._end_span(run_id, error=str(error), metadata={**kwargs})

    # Agent Methods
    def on_agent_action(
        self,
        action: AgentAction,
        *,
        run_id: UUID,
        parent_run_id: Optional[UUID] = None,
        **kwargs: Any,
    ) -> Any:
        self._start_span(
            parent_run_id,
            run_id,
            type=SpanTypeAttribute.LLM,
            name=action.tool,
            event={"input": action, "metadata": {**kwargs}},
        )

    def on_agent_finish(
        self,
        finish: AgentFinish,
        *,
        run_id: UUID,
        parent_run_id: Optional[UUID] = None,
        **kwargs: Any,
    ) -> Any:
        self._end_span(run_id, output=finish, metadata={**kwargs})

    def on_chain_start(
        self,
        serialized: Dict[str, Any],
        inputs: Dict[str, Any],
        *,
        run_id: UUID,
        parent_run_id: Optional[UUID] = None,
        tags: Optional[List[str]] = None,
        name: Optional[str] = None,
        metadata: Optional[Dict[str, Any]] = None,
        **kwargs: Any,
    ) -> Any:
        tags = tags or []

        # avoids extra logs that seem not as useful esp. with langgraph
        if "langsmith:hidden" in tags:
            self.skipped_runs.add(run_id)
            return

        metadata = metadata or {}
        resolved_name = (
            name
            or metadata.get("langgraph_node")
            or serialized.get("name")
            or last_item(serialized.get("id") or [])
            or "Chain"
        )

        self._start_span(
            parent_run_id,
            run_id,
            name=resolved_name,
            event={
                "input": inputs,
                "tags": tags,
                "metadata": {
                    "serialized": serialized,
                    "name": name,
                    "metadata": metadata,
                    **kwargs,
                },
            },
        )

    def on_chain_end(
        self,
        outputs: Dict[str, Any],
        *,
        run_id: UUID,
        parent_run_id: Optional[UUID] = None,
        tags: Optional[List[str]] = None,
        **kwargs: Any,
    ) -> Any:
        self._end_span(run_id, output=outputs, tags=tags, metadata={**kwargs})

    def on_llm_start(
        self,
        serialized: Dict[str, Any],
        prompts: List[str],
        *,
        run_id: UUID,
        parent_run_id: Optional[UUID] = None,
        tags: Optional[List[str]] = None,
        metadata: Optional[Dict[str, Any]] = None,
        name: Optional[str] = None,
        **kwargs: Any,
    ) -> Any:
        self._start_times[run_id] = time.perf_counter()
        self._first_token_times.pop(run_id, None)
        self._ttft_ms.pop(run_id, None)

        name = name or serialized.get("name") or last_item(serialized.get("id") or []) or "LLM"
        self._start_span(
            parent_run_id,
            run_id,
            name=name,
            type=SpanTypeAttribute.LLM,
            event={
                "input": prompts,
                "tags": tags,
                "metadata": {
                    "serialized": serialized,
                    "name": name,
                    "metadata": metadata,
                    **kwargs,
                },
            },
        )

    def on_chat_model_start(
        self,
        serialized: Dict[str, Any],
        messages: List[List["BaseMessage"]],
        *,
        run_id: UUID,
        parent_run_id: Optional[UUID] = None,
        tags: Optional[List[str]] = None,
        metadata: Optional[Dict[str, Any]] = None,
        name: Optional[str] = None,
        invocation_params: Optional[Dict[str, Any]] = None,
        **kwargs: Any,
    ) -> Any:
        self._start_times[run_id] = time.perf_counter()
        self._first_token_times.pop(run_id, None)
        self._ttft_ms.pop(run_id, None)

        invocation_params = invocation_params or {}
        self._start_span(
            parent_run_id,
            run_id,
            name=name or serialized.get("name") or last_item(serialized.get("id") or []) or "Chat Model",
            type=SpanTypeAttribute.LLM,
            event={
                "input": messages,
                "tags": tags,
                "metadata": (
                    {
                        "serialized": serialized,
                        "invocation_params": invocation_params,
                        "metadata": metadata or {},
                        "name": name,
                        **kwargs,
                    }
                ),
            },
        )

    def on_llm_end(
        self,
        response: LLMResult,
        *,
        run_id: UUID,
        parent_run_id: Optional[UUID] = None,
        tags: Optional[List[str]] = None,
        **kwargs: Any,
    ) -> Any:
        if run_id not in self.spans:
            return

        metrics = _get_metrics_from_response(response)

        ttft = self._ttft_ms.pop(run_id, None)
        if ttft is not None:
            metrics["time_to_first_token"] = ttft

        model_name = _get_model_name_from_response(response)

        self._start_times.pop(run_id, None)
        self._first_token_times.pop(run_id, None)

        self._end_span(
            run_id,
            output=response,
            metrics=metrics,
            tags=tags,
            metadata={
                "model": model_name,
                **kwargs,
            },
        )

    def on_tool_start(
        self,
        serialized: Dict[str, Any],
        input_str: str,
        *,
        run_id: UUID,
        parent_run_id: Optional[UUID] = None,
        tags: Optional[List[str]] = None,
        metadata: Optional[Dict[str, Any]] = None,
        inputs: Optional[Dict[str, Any]] = None,
        name: Optional[str] = None,
        **kwargs: Any,
    ) -> Any:
        self._start_span(
            parent_run_id,
            run_id,
            name=name or serialized.get("name") or last_item(serialized.get("id") or []) or "Tool",
            type=SpanTypeAttribute.TOOL,
            event={
                "input": inputs or safe_parse_serialized_json(input_str),
                "tags": tags,
                "metadata": {
                    "metadata": metadata,
                    "serialized": serialized,
                    "input_str": input_str,
                    "input": safe_parse_serialized_json(input_str),
                    "inputs": inputs,
                    "name": name,
                    **kwargs,
                },
            },
        )

    def on_tool_end(
        self,
        output: Any,
        *,
        run_id: UUID,
        parent_run_id: Optional[UUID] = None,
        **kwargs: Any,
    ) -> Any:
        self._end_span(run_id, output=output, metadata={**kwargs})

    def on_retriever_start(
        self,
        serialized: Dict[str, Any],
        query: str,
        *,
        run_id: UUID,
        parent_run_id: Optional[UUID] = None,
        tags: Optional[List[str]] = None,
        metadata: Optional[Dict[str, Any]] = None,
        name: Optional[str] = None,
        **kwargs: Any,
    ) -> Any:
        self._start_span(
            parent_run_id,
            run_id,
            name=name or serialized.get("name") or last_item(serialized.get("id") or []) or "Retriever",
            type=SpanTypeAttribute.FUNCTION,
            event={
                "input": query,
                "tags": tags,
                "metadata": {
                    "serialized": serialized,
                    "metadata": metadata,
                    "name": name,
                    **kwargs,
                },
            },
        )

    def on_retriever_end(
        self,
        documents: Sequence[Document],
        *,
        run_id: UUID,
        parent_run_id: Optional[UUID] = None,
        **kwargs: Any,
    ) -> Any:
        self._end_span(run_id, output=documents, metadata={**kwargs})

    def on_llm_new_token(
        self,
        token: str,
        *,
        chunk: Optional[Union["GenerationChunk", "ChatGenerationChunk"]] = None,  # type: ignore
        run_id: UUID,
        parent_run_id: Optional[UUID] = None,
        **kwargs: Any,
    ) -> Any:
        if run_id not in self._first_token_times:
            now = time.perf_counter()
            self._first_token_times[run_id] = now
            start = self._start_times.get(run_id)
            if start is not None:
                self._ttft_ms[run_id] = now - start

    def on_text(
        self,
        text: str,
        *,
        run_id: UUID,
        parent_run_id: Optional[UUID] = None,
        **kwargs: Any,
    ) -> Any:
        pass

    def on_retry(
        self,
        retry_state: RetryCallState,
        *,
        run_id: UUID,
        parent_run_id: Optional[UUID] = None,
        **kwargs: Any,
    ) -> Any:
        pass

    def on_custom_event(
        self,
        name: str,
        data: Any,
        *,
        run_id: UUID,
        tags: Optional[List[str]] = None,
        metadata: Optional[Dict[str, Any]] = None,
        **kwargs: Any,
    ) -> Any:
        pass


def clean_object(obj: Dict[str, Any]) -> Dict[str, Any]:
    return {
        k: v
        for k, v in obj.items()
        if v is not None and not (isinstance(v, list) and not v) and not (isinstance(v, dict) and not v)
    }


def safe_parse_serialized_json(input_str: str) -> Any:
    try:
        return json.loads(input_str)
    except:
        return input_str


def last_item(items: List[Any]) -> Any:
    return items[-1] if items else None


def _walk_generations(response: Union[LLMResult, Dict[str, Any]]):
    if isinstance(response, dict):
        generations_list = response.get("generations") or []
    else:
        generations_list = response.generations or []
    for generations in generations_list:
        for generation in generations or []:
            yield generation


def _get_model_name_from_response(response: Union[LLMResult, Dict[str, Any]]) -> Optional[str]:
    model_name = None
    for generation in _walk_generations(response):
        message = getattr(generation, "message", None)
        if not message:
            continue

        response_metadata = getattr(message, "response_metadata", None)
        if response_metadata and isinstance(response_metadata, dict):
            model_name = response_metadata.get("model_name")

        if model_name:
            break

    if not model_name:
        if isinstance(response, dict):
            llm_output: Dict[str, Any] = response.get("llm_output") or {}
        else:
            llm_output = response.llm_output or {}
        model_name = llm_output.get("model_name") or llm_output.get("model") or ""

    return model_name


def _get_metrics_from_response(response: Union[LLMResult, Dict[str, Any]]):
    metrics = {}

    for generation in _walk_generations(response):
        message = getattr(generation, "message", None)
        if not message:
            continue

        usage_metadata = getattr(message, "usage_metadata", None)

        if usage_metadata and isinstance(usage_metadata, dict):
            metrics.update(
                clean_object(
                    {
                        "total_tokens": usage_metadata.get("total_tokens"),
                        "prompt_tokens": usage_metadata.get("input_tokens"),
                        "completion_tokens": usage_metadata.get("output_tokens"),
                    }
                )
            )

    if not metrics or not any(metrics.values()):
        if isinstance(response, dict):
            llm_output: Dict[str, Any] = response.get("llm_output") or {}
        else:
            llm_output = response.llm_output or {}
        metrics = llm_output.get("token_usage") or llm_output.get("estimatedTokens") or {}

    return clean_object(metrics)<|MERGE_RESOLUTION|>--- conflicted
+++ resolved
@@ -78,8 +78,6 @@
         self._first_token_times: Dict[UUID, float] = {}
         self._ttft_ms: Dict[UUID, float] = {}
 
-<<<<<<< HEAD
-=======
         # Capture background logger override for cross-thread propagation.
         # The SDK uses thread-local storage for the background logger override,
         # but Eval tasks run in a thread pool. We capture the override at init
@@ -95,7 +93,6 @@
         else:
             self._captured_bg_logger = getattr(braintrust.logger._state._override_bg_logger, "logger", None)
 
->>>>>>> 9c2bb9a1
         # Capture the current span context at construction time if no explicit
         # logger is provided. This ensures correct context in concurrent scenarios
         # when handlers are created inside eval tasks.
@@ -107,8 +104,6 @@
             if current is not NOOP_SPAN:
                 self.captured_context = current
 
-<<<<<<< HEAD
-=======
     def _ensure_bg_logger_override(self) -> None:
         """Re-apply background logger override in current thread.
 
@@ -120,7 +115,6 @@
         if self._captured_bg_logger is not None:
             braintrust.logger._state._override_bg_logger.logger = self._captured_bg_logger
 
->>>>>>> 9c2bb9a1
     def _start_span(
         self,
         parent_run_id: Optional[UUID],
