from typing import Any, Dict, List, Sequence, Union, cast

from braintrust.logger import Span

from .types import Span

# Base types that can appear in values
PrimitiveValue = Union[str, int, float, bool, None, Span]
RecursiveValue = Union[PrimitiveValue, Dict[str, Any], Sequence[Any]]


def deep_hashable_dict(d: RecursiveValue):
    """Recursively convert a dictionary into a hashable representation, handling nested values."""
    if isinstance(d, dict):
        return frozenset((k, deep_hashable_dict(v)) for k, v in d.items())
    elif isinstance(d, Sequence) and not isinstance(d, str):
        return frozenset(deep_hashable_dict(x) for x in d)
    else:
        return d


def assert_matches_object(
    actual: RecursiveValue,
    expected: RecursiveValue,
    ignore_order: bool = False,
) -> None:
    """Assert that actual contains all key-value pairs from expected.

    For lists, each item in expected must match the corresponding item in actual.
    For dicts, all key-value pairs in expected must exist in actual.

    Args:
        actual: The actual value to check
        expected: The expected value to match against

    Raises:
        AssertionError: If the actual value doesn't match the expected value
    """
    if isinstance(expected, (list, tuple)):
        assert isinstance(actual, (list, tuple)), f"Expected sequence but got {type(actual)}"
        assert len(actual) >= len(expected), (
            f"Expected sequence of length >= {len(expected)} but got length {len(actual)}"
        )
        if not ignore_order:
            for i, expected_item in enumerate(expected):
                assert_matches_object(actual[i], expected_item)
        else:
            for expected_item in expected:
                matched = False
                for actual_item in actual:
                    try:
                        assert_matches_object(actual_item, expected_item)
                        matched = True
                    except:
                        pass

                assert matched, f"Expected {expected_item} in unordered sequence but couldn't find match in {actual}"

            expected_set = set(deep_hashable_dict(e) for e in expected)
            actual_set = set(deep_hashable_dict(a) for a in actual)
            # for expected_item, actual_item in zip(expected_set, actual_set):
            #     assert_matches_object(expected_item, actual_item)

    elif isinstance(expected, dict):
        assert isinstance(actual, dict), f"Expected dict but got {type(actual)}"
        for k, v in expected.items():
            assert k in actual, f"Missing key {k}"
            if isinstance(v, (dict, list, tuple)):
                assert_matches_object(cast(RecursiveValue, actual[k]), cast(RecursiveValue, v))
            else:
                assert actual[k] == v, f"Key {k}: expected {v} but got {actual[k]}"
    else:
        assert actual == expected, f"Expected {expected} but got {actual}"


<<<<<<< HEAD
=======
@contextmanager
def mock_openai(responses: List[Dict[str, Any]]) -> Generator[respx.MockRouter, None, None]:
    """Context manager for mocking OpenAI API with custom responses."""
    with respx.mock(assert_all_mocked=True) as respx_mock:

        def success_response(request: httpx.Request) -> httpx.Response:
            return httpx.Response(200, json=responses.pop(0))

        respx_mock.post("https://api.openai.com/v1/chat/completions").mock(side_effect=success_response)

        yield respx_mock

        flush()


def logs_to_spans(logs: List[LogRequest]) -> Tuple[List[Span], Optional[Span], Optional[str]]:
    """Convert logs to spans format, merging duplicate span IDs."""
    if not logs:
        raise ValueError("No logs to convert to spans")

    # Logs include partial updates (merges) for previous rows
    # We need to dedupe these and merge them to see the final state
    seen_ids: Set[str] = set()
    spans: List[Span] = []

    for log in logs:
        for row in log["rows"]:
            if row["span_id"] not in seen_ids:
                seen_ids.add(row["span_id"])
                spans.append(row)
            else:
                # Find and merge with existing span
                existing_span = next(span for span in spans if span["span_id"] == row["span_id"])
                # Merge dictionaries recursively
                for key, value in row.items():
                    if isinstance(value, dict) and key in existing_span:
                        existing_span[key] = {**existing_span[key], **value}
                    else:
                        existing_span[key] = value

    if not spans:
        return spans, None, None

    root_span = spans[0]
    run_id = root_span.get("metadata", {}).get("runId")

    return spans, root_span, run_id


>>>>>>> a6f5a8bb
def find_spans_by_attributes(spans: List[Span], **attributes: Any) -> List[Span]:
    """Find all spans that match the given attributes."""
    matching_spans: List[Span] = []
    for span in spans:
        matches = True
        if "span_attributes" not in span:
            matches = False
            continue
        for key, value in attributes.items():
            if key not in span["span_attributes"] or span["span_attributes"][key] != value:
                matches = False
                break
        if matches:
            matching_spans.append(span)
    return matching_spans<|MERGE_RESOLUTION|>--- conflicted
+++ resolved
@@ -56,11 +56,6 @@
 
                 assert matched, f"Expected {expected_item} in unordered sequence but couldn't find match in {actual}"
 
-            expected_set = set(deep_hashable_dict(e) for e in expected)
-            actual_set = set(deep_hashable_dict(a) for a in actual)
-            # for expected_item, actual_item in zip(expected_set, actual_set):
-            #     assert_matches_object(expected_item, actual_item)
-
     elif isinstance(expected, dict):
         assert isinstance(actual, dict), f"Expected dict but got {type(actual)}"
         for k, v in expected.items():
@@ -73,58 +68,6 @@
         assert actual == expected, f"Expected {expected} but got {actual}"
 
 
-<<<<<<< HEAD
-=======
-@contextmanager
-def mock_openai(responses: List[Dict[str, Any]]) -> Generator[respx.MockRouter, None, None]:
-    """Context manager for mocking OpenAI API with custom responses."""
-    with respx.mock(assert_all_mocked=True) as respx_mock:
-
-        def success_response(request: httpx.Request) -> httpx.Response:
-            return httpx.Response(200, json=responses.pop(0))
-
-        respx_mock.post("https://api.openai.com/v1/chat/completions").mock(side_effect=success_response)
-
-        yield respx_mock
-
-        flush()
-
-
-def logs_to_spans(logs: List[LogRequest]) -> Tuple[List[Span], Optional[Span], Optional[str]]:
-    """Convert logs to spans format, merging duplicate span IDs."""
-    if not logs:
-        raise ValueError("No logs to convert to spans")
-
-    # Logs include partial updates (merges) for previous rows
-    # We need to dedupe these and merge them to see the final state
-    seen_ids: Set[str] = set()
-    spans: List[Span] = []
-
-    for log in logs:
-        for row in log["rows"]:
-            if row["span_id"] not in seen_ids:
-                seen_ids.add(row["span_id"])
-                spans.append(row)
-            else:
-                # Find and merge with existing span
-                existing_span = next(span for span in spans if span["span_id"] == row["span_id"])
-                # Merge dictionaries recursively
-                for key, value in row.items():
-                    if isinstance(value, dict) and key in existing_span:
-                        existing_span[key] = {**existing_span[key], **value}
-                    else:
-                        existing_span[key] = value
-
-    if not spans:
-        return spans, None, None
-
-    root_span = spans[0]
-    run_id = root_span.get("metadata", {}).get("runId")
-
-    return spans, root_span, run_id
-
-
->>>>>>> a6f5a8bb
 def find_spans_by_attributes(spans: List[Span], **attributes: Any) -> List[Span]:
     """Find all spans that match the given attributes."""
     matching_spans: List[Span] = []
