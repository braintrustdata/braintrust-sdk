# pyright: reportTypedDictNotRequiredAccess=none
import uuid
from typing import Dict, List, Union, cast

import pytest
from braintrust.logger import flush
from langchain.prompts import ChatPromptTemplate
from langchain.prompts.prompt import PromptTemplate
from langchain_core.callbacks import BaseCallbackHandler
from langchain_core.messages import BaseMessage
from langchain_core.runnables import RunnableMap, RunnableSerializable
from langchain_core.tools import tool
from langchain_openai import ChatOpenAI
from pydantic import BaseModel, Field

from braintrust_langchain import BraintrustCallbackHandler

from .conftest import LoggerMemoryLogger
from .helpers import ANY, assert_matches_object, find_spans_by_attributes
from .types import Span


@pytest.mark.vcr
def test_llm_calls(logger_memory_logger: LoggerMemoryLogger):
    logger, memory_logger = logger_memory_logger
    assert not memory_logger.pop()

    handler = BraintrustCallbackHandler(logger=logger)
    prompt = ChatPromptTemplate.from_template("What is 1 + {number}?")
    model = ChatOpenAI(
        model="gpt-4o-mini",
        temperature=1,
        top_p=1,
        frequency_penalty=0,
        presence_penalty=0,
        n=1,
    )
    chain: RunnableSerializable[Dict[str, str], BaseMessage] = prompt.pipe(model)
    chain.invoke({"number": "2"}, config={"callbacks": [cast(BaseCallbackHandler, handler)]})

    spans = memory_logger.pop()
    assert len(spans) == 3

    root_span_id = spans[0]["span_id"]

    assert_matches_object(
        spans,
        [
            {
                "span_attributes": {
                    "name": "RunnableSequence",
                    "type": "task",
                },
                "input": {"number": "2"},
                "output": {
                    "content": ANY,  # LLM response text
                    "additional_kwargs": ANY,
                    "response_metadata": ANY,
                    "type": "ai",
                    "name": ANY,
                    "id": ANY,
                    "example": ANY,
                    "tool_calls": ANY,
                    "invalid_tool_calls": ANY,
                    "usage_metadata": ANY,
                },
                "metadata": {"tags": []},
                "span_id": root_span_id,
                "root_span_id": root_span_id,
            },
            {
                "span_attributes": {"name": "ChatPromptTemplate"},
                "input": {"number": "2"},
                "output": {
                    "messages": [
                        {
                            "content": ANY,  # Formatted prompt text
                            "additional_kwargs": {},
                            "response_metadata": {},
                            "type": "human",
                            "name": None,
                            "id": None,
                        }
                    ]
                },
                "metadata": {"tags": ["seq:step:1"]},
                "root_span_id": root_span_id,
                "span_parents": [root_span_id],
            },
            {
                "span_attributes": {"name": "ChatOpenAI", "type": "llm"},
                "input": [
                    [
                        {
                            "content": ANY,  # Prompt message content
                            "additional_kwargs": {},
                            "response_metadata": {},
                            "type": "human",
                            "name": None,
                            "id": None,
                            "example": ANY,
                        }
                    ]
                ],
                "output": {
                    "generations": [
                        [
                            {
                                "text": ANY,  # Generated text
                                "generation_info": ANY,
                                "type": "ChatGeneration",
                                "message": {
                                    "content": ANY,  # Message content
                                    "additional_kwargs": ANY,
                                    "response_metadata": ANY,
                                    "type": "ai",
                                    "name": None,
                                    "id": ANY,
                                },
                            }
                        ]
                    ],
                    "llm_output": {
                        "token_usage": {
                            "completion_tokens": ANY,
                            "prompt_tokens": ANY,
                            "total_tokens": ANY,
                        },
                        "model_name": "gpt-4o-mini-2024-07-18",
                    },
                    "run": None,
                    "type": "LLMResult",
                },
                "metrics": {
                    "start": ANY,
                    "total_tokens": ANY,
                    "prompt_tokens": ANY,
                    "completion_tokens": ANY,
                    "end": ANY,
                },
                "metadata": {
                    "tags": ["seq:step:2"],
                    "model": "gpt-4o-mini-2024-07-18",
                },
                "root_span_id": root_span_id,
                "span_parents": [root_span_id],
            },
        ],
    )


@pytest.mark.vcr
def test_chain_with_memory(logger_memory_logger: LoggerMemoryLogger):
    logger, memory_logger = logger_memory_logger
    assert not memory_logger.pop()

    handler = BraintrustCallbackHandler(logger=logger)
    prompt = ChatPromptTemplate.from_template("{history} User: {input}")
    model = ChatOpenAI(model="gpt-4o-mini")
    chain: RunnableSerializable[Dict[str, str], BaseMessage] = prompt.pipe(model)

    memory = {"history": "Assistant: Hello! How can I assist you today?"}
    chain.invoke(
        {"input": "What's your name?", **memory},
        config={"callbacks": [cast(BaseCallbackHandler, handler)], "tags": ["test"]},
    )

    spans = memory_logger.pop()
    assert len(spans) == 3

    root_span_id = spans[0]["span_id"]

    assert_matches_object(
        spans,
        [
            {
                "span_attributes": {
                    "name": "RunnableSequence",
                    "type": "task",
                },
                "input": {"input": "What's your name?", "history": "Assistant: Hello! How can I assist you today?"},
                "output": {
                    "content": ANY,  # LLM response
                    "additional_kwargs": ANY,
                    "response_metadata": ANY,
                    "type": "ai",
                },
                "metadata": {"tags": ["test"]},
                "span_id": root_span_id,
                "root_span_id": root_span_id,
            },
            {
                "span_attributes": {"name": "ChatPromptTemplate"},
                "input": {"input": "What's your name?", "history": "Assistant: Hello! How can I assist you today?"},
                "output": {
                    "messages": [
                        {
                            "content": ANY,  # Formatted prompt with history
                            "additional_kwargs": {},
                            "response_metadata": {},
                            "type": "human",
                            "name": None,
                            "id": None,
                        }
                    ]
                },
                "metadata": {"tags": ["seq:step:1", "test"]},
                "root_span_id": root_span_id,
                "span_parents": [root_span_id],
            },
            {
                "span_attributes": {"name": "ChatOpenAI", "type": "llm"},
                "input": [
                    [
                        {
                            "content": ANY,  # Prompt with history
                            "additional_kwargs": {},
                            "response_metadata": {},
                            "type": "human",
                            "name": None,
                            "id": None,
                            "example": ANY,
                        }
                    ]
                ],
                "output": {
                    "generations": [
                        [
                            {
                                "text": ANY,  # Generated response
                                "generation_info": ANY,
                                "type": "ChatGeneration",
                                "message": {
                                    "content": ANY,
                                    "additional_kwargs": ANY,
                                    "response_metadata": ANY,
                                    "type": "ai",
                                    "name": None,
                                    "id": ANY,
                                },
                            }
                        ]
                    ],
                    "llm_output": {
                        "token_usage": {
                            "completion_tokens": ANY,
                            "prompt_tokens": ANY,
                            "total_tokens": ANY,
                        },
                        "model_name": "gpt-4o-mini-2024-07-18",
                    },
                    "run": None,
                    "type": "LLMResult",
                },
                "metrics": {
                    "start": ANY,
                    "total_tokens": ANY,
                    "prompt_tokens": ANY,
                    "completion_tokens": ANY,
                    "end": ANY,
                },
                "metadata": {
                    "tags": ["seq:step:2", "test"],
                    "model": "gpt-4o-mini-2024-07-18",
                },
                "root_span_id": root_span_id,
                "span_parents": [root_span_id],
            },
        ],
    )


@pytest.mark.vcr
def test_tool_usage(logger_memory_logger: LoggerMemoryLogger):
    logger, memory_logger = logger_memory_logger
    assert not memory_logger.pop()

    handler = BraintrustCallbackHandler(logger=logger)

    class CalculatorInput(BaseModel):
        operation: str = Field(
            description="The type of operation to execute.",
            json_schema_extra={"enum": ["add", "subtract", "multiply", "divide"]},
        )
        number1: float = Field(description="The first number to operate on.")
        number2: float = Field(description="The second number to operate on.")

    @tool
    def calculator(input: CalculatorInput) -> str:
        """Can perform mathematical operations."""
        if input.operation == "add":
            return str(input.number1 + input.number2)
        elif input.operation == "subtract":
            return str(input.number1 - input.number2)
        elif input.operation == "multiply":
            return str(input.number1 * input.number2)
        elif input.operation == "divide":
            return str(input.number1 / input.number2)
        else:
            raise ValueError("Invalid operation.")

    model = ChatOpenAI(
        model="gpt-4o-mini",
        temperature=1,
        top_p=1,
        frequency_penalty=0,
        presence_penalty=0,
        n=1,
    )
    model_with_tools = model.bind_tools([calculator])
    model_with_tools.invoke("What is 3 * 12", config={"callbacks": [cast(BaseCallbackHandler, handler)]})

    spans = memory_logger.pop()
    root_span_id = spans[0]["span_id"]

    assert_matches_object(
        spans,
        [
            {
                "span_id": root_span_id,
                "root_span_id": root_span_id,
                "span_attributes": {
                    "name": "ChatOpenAI",
                    "type": "llm",
                },
                "input": [
                    [
                        {
                            "content": ANY,  # User query
                            "additional_kwargs": {},
                            "response_metadata": {},
                            "type": "human",
                            "name": None,
                            "id": None,
                            "example": ANY,
                        }
                    ]
                ],
                "metadata": {
                    "tags": [],
                    "model": "gpt-4o-mini-2024-07-18",
                    "invocation_params": {
                        "tools": [
                            {
                                "type": "function",
                                "function": {
                                    "name": "calculator",
                                    "description": "Can perform mathematical operations.",
                                    "parameters": ANY,  # Complex JSON schema
                                },
                            }
                        ],
                    },
                },
                "output": {
                    "generations": [
                        [
                            {
                                "generation_info": ANY,
                                "type": "ChatGeneration",
                                "message": {
                                    "content": ANY,  # May be empty for tool calls
                                    "type": "ai",
                                    "additional_kwargs": {
                                        "tool_calls": ANY,  # Tool call details
                                    },
                                    "response_metadata": ANY,
                                    "name": None,
                                    "id": ANY,
                                },
                            }
                        ]
                    ],
                    "llm_output": {
                        "token_usage": {
                            "completion_tokens": ANY,
                            "prompt_tokens": ANY,
                            "total_tokens": ANY,
                        },
                        "model_name": "gpt-4o-mini-2024-07-18",
                    },
                    "run": None,
                    "type": "LLMResult",
                },
                "metrics": {
                    "start": ANY,
                    "total_tokens": ANY,
                    "prompt_tokens": ANY,
                    "completion_tokens": ANY,
                    "end": ANY,
                },
            }
        ],
    )


@pytest.mark.vcr
@pytest.mark.skip(reason="Not yet working with VCR.")
def test_parallel_execution(logger_memory_logger: LoggerMemoryLogger):
    logger, memory_logger = logger_memory_logger
    assert not memory_logger.pop()

    handler = BraintrustCallbackHandler(logger=logger)

    model = ChatOpenAI(
        model="gpt-4o-mini",
        temperature=1,
        top_p=1,
        frequency_penalty=0,
        presence_penalty=0,
        n=1,
    )

    joke_chain = PromptTemplate.from_template("Tell me a joke about {topic}").pipe(model)
    poem_chain = PromptTemplate.from_template("write a 2-line poem about {topic}").pipe(model)

    map_chain = RunnableMap(
        {
            "joke": joke_chain,
            "poem": poem_chain,
        }
    )

    map_chain.invoke({"topic": "bear"}, config={"callbacks": [cast(BaseCallbackHandler, handler)]})

    spans = cast(List[Span], memory_logger.pop())

    # Find the LLM spans
    llm_spans = find_spans_by_attributes(spans, name="ChatOpenAI")
    assert len(llm_spans) == 2

    # Verify both LLM spans have expected structure
    for span in llm_spans:
        assert_matches_object(
            span,
            {
                "span_attributes": {"name": "ChatOpenAI", "type": "llm"},
                "metadata": {
                    "tags": ["seq:step:2"],
                    "model": "gpt-4o-mini-2024-07-18",
                },
                "input": [
                    [
                        {
                            "content": ANY,  # Prompt about bears
                            "additional_kwargs": {},
                            "response_metadata": {},
                            "type": "human",
                        }
                    ]
                ],
                "output": {
                    "generations": [
                        [
                            {
                                "text": ANY,  # Generated joke or poem
                                "generation_info": ANY,
                                "type": "ChatGeneration",
                                "message": {
                                    "content": ANY,
                                    "type": "ai",
                                },
                            }
                        ]
                    ],
                    "llm_output": {
                        "token_usage": {
                            "completion_tokens": ANY,
                            "prompt_tokens": ANY,
                            "total_tokens": ANY,
                        },
                        "model_name": "gpt-4o-mini-2024-07-18",
                    },
                    "type": "LLMResult",
                },
                "metrics": {
                    "start": ANY,
                    "total_tokens": ANY,
                    "prompt_tokens": ANY,
                    "completion_tokens": ANY,
                    "end": ANY,
                },
            },
        )


@pytest.mark.vcr
def test_langgraph_state_management(logger_memory_logger: LoggerMemoryLogger):
    logger, memory_logger = logger_memory_logger
    assert not memory_logger.pop()

    try:
        from langgraph.graph import END, START, StateGraph
    except ImportError:
        pytest.skip("langgraph not installed")

    handler = BraintrustCallbackHandler(logger=logger)
    model = ChatOpenAI(
        model="gpt-4o-mini",
        temperature=1,
        top_p=1,
        frequency_penalty=0,
        presence_penalty=0,
        n=1,
    )

    def say_hello(state: Dict[str, str]):
        response = model.invoke("Say hello")
        return cast(Union[str, List[str], Dict[str, str]], response.content)

    def say_bye(state: Dict[str, str]):
        print("From the 'sayBye' node: Bye world!")
        return "Bye"

    workflow = (
        StateGraph(state_schema=Dict[str, str])
        .add_node("sayHello", say_hello)
        .add_node("sayBye", say_bye)
        .add_edge(START, "sayHello")
        .add_edge("sayHello", "sayBye")
        .add_edge("sayBye", END)
    )

    graph = workflow.compile()
    graph.invoke({}, config={"callbacks": [handler]})

    spans = memory_logger.pop()

    # Find spans by name - langgraph doesn't guarantee ordering
    langgraph_spans = find_spans_by_attributes(spans, name="LangGraph")
    say_hello_spans = find_spans_by_attributes(spans, name="sayHello")
    say_bye_spans = find_spans_by_attributes(spans, name="sayBye")
    llm_spans = find_spans_by_attributes(spans, name="ChatOpenAI")

    # Verify we have the expected spans
    assert len(langgraph_spans) == 1
    assert len(say_hello_spans) == 1
    assert len(say_bye_spans) == 1
    assert len(llm_spans) == 1

    # Verify LangGraph root span
    assert_matches_object(
        langgraph_spans[0],
        {
            "span_attributes": {
                "name": "LangGraph",
                "type": "task",
            },
            "input": {},
            "metadata": {
                "tags": [],
            },
            "output": "Bye",
        },
    )

    # Verify sayHello span
    assert_matches_object(
        say_hello_spans[0],
        {
            "span_attributes": {
                "name": "sayHello",
            },
            "input": {},
            "metadata": {
                "tags": ["graph:step:1"],
            },
            "output": ANY,  # String greeting from LLM
        },
    )

    # Verify ChatOpenAI span
    assert_matches_object(
        llm_spans[0],
        {
            "span_attributes": {
                "name": "ChatOpenAI",
                "type": "llm",
            },
            "input": [
                [
                    {
                        "content": ANY,  # "Say hello" prompt
                        "additional_kwargs": {},
                        "response_metadata": {},
                        "type": "human",
                        "name": None,
                        "id": None,
                        "example": ANY,
                    }
                ]
            ],
            "metadata": {
                "model": "gpt-4o-mini-2024-07-18",
                "tags": [],
            },
            "output": {
                "generations": [
                    [
                        {
                            "text": ANY,  # Greeting text
                            "generation_info": ANY,
                            "type": "ChatGeneration",
                            "message": {
                                "content": ANY,
                                "additional_kwargs": ANY,
                                "response_metadata": ANY,
                                "type": "ai",
                                "name": None,
                                "id": ANY,
                            },
                        }
                    ]
                ],
                "llm_output": {
                    "token_usage": {
                        "completion_tokens": ANY,
                        "prompt_tokens": ANY,
                        "total_tokens": ANY,
                    },
                    "model_name": "gpt-4o-mini-2024-07-18",
                },
                "run": None,
                "type": "LLMResult",
            },
            "metrics": {
                "start": ANY,
                "total_tokens": ANY,
                "prompt_tokens": ANY,
                "completion_tokens": ANY,
                "end": ANY,
            },
        },
    )

    # Verify sayBye span
    assert_matches_object(
        say_bye_spans[0],
        {
            "span_attributes": {
                "name": "sayBye",
            },
            "input": ANY,  # String from previous step
            "metadata": {
                "tags": ["graph:step:2"],
            },
            "output": "Bye",
        },
    )


@pytest.mark.vcr
def test_chain_null_values(logger_memory_logger: LoggerMemoryLogger):
    logger, memory_logger = logger_memory_logger
    assert not memory_logger.pop()

    handler = BraintrustCallbackHandler(logger=logger)

    run_id = uuid.UUID("f81d4fae-7dec-11d0-a765-00a0c91e6bf6")

    handler.on_chain_start(
        {"id": ["TestChain"], "lc": 1, "type": "not_implemented"},
        {"input1": "value1", "input2": None, "input3": None},
        run_id=run_id,
        parent_run_id=None,
        tags=["test"],
    )

    handler.on_chain_end(
        {"output1": "value1", "output2": None, "output3": None},
        run_id=run_id,
        parent_run_id=None,
        tags=["test"],
    )

    flush()

    spans = memory_logger.pop()
    root_span_id = spans[0]["span_id"]

    assert_matches_object(
        spans,
        [
            {
                "root_span_id": root_span_id,
                "span_attributes": {
                    "name": "TestChain",
                    "type": "task",
                },
                "input": {
                    "input1": "value1",
                    "input2": None,
                    "input3": None,
                },
                "metadata": {
                    "tags": ["test"],
                },
                "output": {
                    "output1": "value1",
                    "output2": None,
                    "output3": None,
                },
            },
        ],
    )


def test_consecutive_eval_calls(logger_memory_logger: LoggerMemoryLogger):
    from braintrust import Eval

    logger, memory_logger = logger_memory_logger
    assert not memory_logger.pop()

    def task_fn(input, hooks):
        # Create handler that will log LangChain spans
        handler = BraintrustCallbackHandler(logger=logger)

        # Simulate LangChain chain execution by manually triggering callbacks
        run_id = uuid.uuid4()

        handler.on_chain_start(
            {"id": ["RunnableSequence"], "lc": 1, "type": "not_implemented"},
            {"number": str(input)},
            run_id=run_id,
            parent_run_id=None,
        )

        # Simulate output
        output = f"Result for {input}"

        handler.on_chain_end(
            {"content": output},
            run_id=run_id,
            parent_run_id=None,
        )

        return output

    # Create a parent span to hold the eval
    with logger.start_span(name="test-consecutive-eval", span_attributes={"type": "eval"}) as parent_span:
        # Run Eval with consecutive calls using parent parameter
        Eval(
            "test-consecutive-eval",
            data=[{"input": 1, "expected": "Result for 1"}, {"input": 2, "expected": "Result for 2"}],
            task=task_fn,
            scores=[],
            parent=parent_span.id,
        )

    flush()

    spans = memory_logger.pop()

    # Verify we have the expected number of spans:
    # 1 root eval span + 2 eval dataset record spans + 2 task spans = 5 total
    assert len(spans) == 5, f"Expected 5 spans, got {len(spans)}"

    # Find the root eval span
    root_eval_span = [s for s in spans if s.get("span_attributes", {}).get("name") == "test-consecutive-eval"][0]
    root_eval_span_id = root_eval_span["span_id"]

    # Find the eval dataset record spans (direct children of root eval span)
    eval_record_spans = [
        s
        for s in spans
        if s.get("span_attributes", {}).get("name") == "eval" and root_eval_span_id in (s.get("span_parents") or [])
    ]
    assert len(eval_record_spans) == 2, f"Expected 2 eval record spans, got {len(eval_record_spans)}"

    # Sort by input
    eval_record_spans_sorted = sorted(eval_record_spans, key=lambda s: s.get("input", 0))
    eval_record_1 = eval_record_spans_sorted[0]
    eval_record_2 = eval_record_spans_sorted[1]

    # Find the task spans (children of eval record spans)
    task_spans = [s for s in spans if s.get("span_attributes", {}).get("name") == "task"]
    assert len(task_spans) == 2, f"Expected 2 task spans, got {len(task_spans)}"

    # Sort by input
    task_spans_sorted = sorted(task_spans, key=lambda s: s.get("input", 0))
    task_1_span = task_spans_sorted[0]
    task_2_span = task_spans_sorted[1]

    # Verify root eval span structure
    assert_matches_object(
        [root_eval_span],
        [
            {
                "span_id": root_eval_span_id,
                "root_span_id": root_eval_span_id,
                "span_attributes": {
                    "name": "test-consecutive-eval",
                    "type": "eval",
                },
            }
        ],
    )

    # Verify eval record 1 structure
    assert_matches_object(
        [eval_record_1],
        [
            {
                "root_span_id": root_eval_span_id,
                "span_parents": [root_eval_span_id],
                "span_attributes": {
                    "name": "eval",
                },
                "input": 1,
                "output": "Result for 1",
            }
        ],
    )

    # Verify eval record 2 structure
    assert_matches_object(
        [eval_record_2],
        [
            {
                "root_span_id": root_eval_span_id,
                "span_parents": [root_eval_span_id],
                "span_attributes": {
                    "name": "eval",
                },
                "input": 2,
                "output": "Result for 2",
            }
        ],
    )

    # Verify task 1 is child of eval record 1
    assert_matches_object(
        [task_1_span],
        [
            {
                "root_span_id": root_eval_span_id,
                "span_parents": [eval_record_1["span_id"]],
                "span_attributes": {
                    "name": "task",
                },
                "input": 1,
                "output": "Result for 1",
            }
        ],
    )

    # Verify task 2 is child of eval record 2
    assert_matches_object(
        [task_2_span],
        [
            {
                "root_span_id": root_eval_span_id,
                "span_parents": [eval_record_2["span_id"]],
                "span_attributes": {
                    "name": "task",
                },
                "input": 2,
                "output": "Result for 2",
            }
        ],
    )

    # Note: In this simplified test, we manually trigger LangChain callbacks but they don't
    # create actual RunnableSequence spans in the logger. The key verification is that Eval()
    # creates the proper hierarchy: root eval -> eval records -> tasks, and that consecutive
    # calls work correctly with proper parent-child relationships.
    # Real LangChain span integration is tested in other tests (test_llm_calls, etc.)


<<<<<<< HEAD
def test_concurrent_eval_with_logger(logger_memory_logger: LoggerMemoryLogger):
    """Test that concurrent eval tasks with explicit logger parameter properly attach LLM spans to their respective task spans."""
    from braintrust import Eval

    logger, memory_logger = logger_memory_logger
    assert not memory_logger.pop()

    def task_fn(input, hooks):
        # Pass the span explicitly as logger to ensure proper attachment
        handler = BraintrustCallbackHandler(logger=hooks.span)

        # Simulate LangChain LLM call
        run_id = uuid.uuid4()
        handler.on_llm_start(
            {"id": ["ChatOpenAI"], "lc": 1, "type": "not_implemented", "name": "ChatOpenAI"},
            [f"Process: {input}"],
            run_id=run_id,
            parent_run_id=None,
        )

        output = f"Result for {input}"
        handler.on_llm_end(
            {
                "generations": [[{"text": output}]],
                "llm_output": {"token_usage": {"total_tokens": 10}},
            },
            run_id=run_id,
            parent_run_id=None,
        )

        return output

    # Run Eval without maxConcurrency to allow concurrent execution
    result = Eval(
        "concurrent-test",
        data=[
            {"input": "test 1", "expected": "Result for test 1"},
            {"input": "test 2", "expected": "Result for test 2"},
            {"input": "test 3", "expected": "Result for test 3"},
        ],
        task=task_fn,
        scores=[lambda **kwargs: {"name": "test_score", "score": 1}],
    )

    flush()
    spans = memory_logger.pop()

    # Find task spans
    task_spans = [s for s in spans if s.get("span_attributes", {}).get("type") == "task"]
    assert len(task_spans) >= 3, f"Expected at least 3 task spans, got {len(task_spans)}"

    # Find LLM spans
    llm_spans = [s for s in spans if s.get("span_attributes", {}).get("type") == "llm"]
    assert len(llm_spans) >= 3, f"Expected at least 3 LLM spans, got {len(llm_spans)}"

    # Critical test: Each LLM span should be attached to a different task span
    # (not all to the same one, which would indicate a concurrency bug)
    llm_parent_ids = [s["span_parents"][0] for s in llm_spans if s.get("span_parents")]
    unique_parents = set(llm_parent_ids)

    assert len(unique_parents) >= 3, f"Expected at least 3 unique parent spans for LLM spans, got {len(unique_parents)}"

    # Verify each task has at least one child span
    for task_span in task_spans:
        task_id = task_span["span_id"]
        child_spans = [s for s in spans if task_id in (s.get("span_parents") or [])]
        assert len(child_spans) > 0, f"Task span {task_id} has no children"


def test_parent_option_precedence(logger_memory_logger: LoggerMemoryLogger):
    """Test that explicit parent option takes precedence over logger option."""
    logger, memory_logger = logger_memory_logger
    assert not memory_logger.pop()

    # Create a custom parent span
    with logger.start_span(name="custom-parent", span_attributes={"type": "function"}) as custom_parent:
        # Create handler with both logger and would-be parent
        # In actual usage, parent would be passed to LangChain operations
        handler = BraintrustCallbackHandler(logger=logger)

        # Simulate a span that should use custom_parent
        run_id = uuid.uuid4()

        # We can't directly test parent parameter precedence in the same way as JS
        # because Python's API is slightly different, but we can verify the logger is used
        handler.on_llm_start(
            {"id": ["ChatOpenAI"], "lc": 1, "type": "not_implemented"},
            ["test"],
            run_id=run_id,
            parent_run_id=None,
        )

        handler.on_llm_end(
            {"generations": [[{"text": "output"}]]},
            run_id=run_id,
            parent_run_id=None,
        )

    flush()
    spans = memory_logger.pop()

    # Find the LLM span
    llm_spans = [s for s in spans if s.get("span_attributes", {}).get("type") == "llm"]
    assert len(llm_spans) >= 1

    # Verify the span was created (proper parent testing would require more complex setup)
    assert llm_spans[0]["span_attributes"]["name"] == "ChatOpenAI"


def test_concurrent_eval_without_explicit_logger(logger_memory_logger: LoggerMemoryLogger):
    """Test that eval tasks work with handler created inside task without explicit logger."""
    from braintrust import Eval, current_span

    logger, memory_logger = logger_memory_logger
    assert not memory_logger.pop()

    def task_fn(input, hooks):
        # Create handler inside task without passing logger explicitly
        # It should capture the current span context
        handler = BraintrustCallbackHandler()

        # Simulate LangChain LLM call
        run_id = uuid.uuid4()
        handler.on_llm_start(
            {"id": ["ChatOpenAI"], "lc": 1, "type": "not_implemented", "name": "ChatOpenAI"},
            [f"Process: {input}"],
            run_id=run_id,
            parent_run_id=None,
        )

        output = f"Result for {input}"
        handler.on_llm_end(
            {"generations": [[{"text": output}]]},
            run_id=run_id,
            parent_run_id=None,
        )

        return output

    # Run Eval to test concurrent execution
    result = Eval(
        "implicit-context-test",
        data=[
            {"input": "test 1"},
            {"input": "test 2"},
            {"input": "test 3"},
        ],
        task=task_fn,
        scores=[lambda **kwargs: {"name": "test_score", "score": 1}],
    )

    flush()
    spans = memory_logger.pop()

    # Find task spans
    task_spans = [s for s in spans if s.get("span_attributes", {}).get("type") == "task"]
    assert len(task_spans) >= 3

    # Find LLM spans
    llm_spans = [s for s in spans if s.get("span_attributes", {}).get("type") == "llm"]
    assert len(llm_spans) >= 3

    # Critical: Each LLM should be attached to a different task (tests context capture)
    llm_parent_ids = [s["span_parents"][0] for s in llm_spans if s.get("span_parents")]
    unique_parents = set(llm_parent_ids)

    # This tests that currentSpan() capture at operation time works correctly
    # Even without explicit logger, each task should get its own context
    assert len(unique_parents) >= 3, f"Expected 3 unique parents, got {len(unique_parents)} - concurrent context not properly captured"
=======
@pytest.mark.vcr
def test_streaming_ttft(logger_memory_logger: LoggerMemoryLogger):
    logger, memory_logger = logger_memory_logger
    assert not memory_logger.pop()

    handler = BraintrustCallbackHandler(logger=logger)
    prompt = ChatPromptTemplate.from_template("Count from 1 to 5.")
    model = ChatOpenAI(
        model="gpt-4o-mini",
        max_completion_tokens=50,
        streaming=True,
    )
    chain: RunnableSerializable[Dict[str, str], BaseMessage] = prompt.pipe(model)

    # Collect chunks to verify streaming works
    chunks: List[str] = []
    for chunk in chain.stream({}, config={"callbacks": [cast(BaseCallbackHandler, handler)]}):
        if chunk.content:
            chunks.append(str(chunk.content))

    # Verify we got streaming chunks
    assert len(chunks) > 0, "Expected to receive streaming chunks"

    spans = memory_logger.pop()
    assert len(spans) == 3

    # Find the LLM span
    llm_spans = find_spans_by_attributes(spans, name="ChatOpenAI", type="llm")
    assert len(llm_spans) == 1
    llm_span = llm_spans[0]

    # Verify the span structure matches expectations
    assert_matches_object(
        [llm_span],
        [
            {
                "id": ANY,
                "input": [
                    [
                        {
                            "additional_kwargs": {},
                            "content": "Count from 1 to 5.",
                            "example": False,
                            "id": None,
                            "name": None,
                            "response_metadata": {},
                            "type": "human",
                        }
                    ]
                ],
                "metadata": {
                    "braintrust": {
                        "integration_name": "langchain-py",
                    }
                },
                "metrics": {
                    "time_to_first_token": ANY,
                },
                "output": {
                    "generations": [
                        [
                            {
                                "generation_info": {
                                    "finish_reason": "stop",
                                    "model_name": ANY,
                                },
                                "message": {
                                    "content": "1, 2, 3, 4, 5.",
                                    "type": "AIMessageChunk",
                                },
                                "text": "1, 2, 3, 4, 5.",
                                "type": "ChatGenerationChunk",
                            }
                        ]
                    ],
                    "type": "LLMResult",
                },
                "project_id": "langchain-py",
                "span_attributes": {"name": "ChatOpenAI", "type": "llm"},
            }
        ],
    )
>>>>>>> fede6ece
<|MERGE_RESOLUTION|>--- conflicted
+++ resolved
@@ -867,7 +867,6 @@
     # Real LangChain span integration is tested in other tests (test_llm_calls, etc.)
 
 
-<<<<<<< HEAD
 def test_concurrent_eval_with_logger(logger_memory_logger: LoggerMemoryLogger):
     """Test that concurrent eval tasks with explicit logger parameter properly attach LLM spans to their respective task spans."""
     from braintrust import Eval
@@ -979,7 +978,7 @@
 
 def test_concurrent_eval_without_explicit_logger(logger_memory_logger: LoggerMemoryLogger):
     """Test that eval tasks work with handler created inside task without explicit logger."""
-    from braintrust import Eval, current_span
+    from braintrust import Eval
 
     logger, memory_logger = logger_memory_logger
     assert not memory_logger.pop()
@@ -1036,8 +1035,11 @@
 
     # This tests that currentSpan() capture at operation time works correctly
     # Even without explicit logger, each task should get its own context
-    assert len(unique_parents) >= 3, f"Expected 3 unique parents, got {len(unique_parents)} - concurrent context not properly captured"
-=======
+    assert len(unique_parents) >= 3, (
+        f"Expected 3 unique parents, got {len(unique_parents)} - concurrent context not properly captured"
+    )
+
+
 @pytest.mark.vcr
 def test_streaming_ttft(logger_memory_logger: LoggerMemoryLogger):
     logger, memory_logger = logger_memory_logger
@@ -1119,5 +1121,4 @@
                 "span_attributes": {"name": "ChatOpenAI", "type": "llm"},
             }
         ],
-    )
->>>>>>> fede6ece
+    )